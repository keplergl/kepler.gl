--- conflicted
+++ resolved
@@ -4,18 +4,7 @@
 
 The AI assistant in Kepler.gl is not only a LLM based chatbot, it is engineered to help users with creating maps and analyzing their spatial data. The AI assistant provides a new way that allows users to interact with the data and the map in a more natural and creative way.
 
-<<<<<<< HEAD
-- Data Loading: Assists with SQL queries, data filtering, and data interpretation.
-- Basic Visualization: Helps customize base maps, color schemes, and other layer elements.
-- Advanced Analysis: Can help with tasks like spatial joins between points and polygons, creating histograms and scatter plots, and much more.
-
-
-![AI Assistant](https://4sq-studio-public.s3.us-west-2.amazonaws.com/statics/keplergl/images/kepler-ai-assistant.png)
-
-While you can chat with it using the model and provider of your choosing, kepler.gl's AI assistant is heavily integrated with the mapping application, automatically updating the map, synchronizing selections between the AI assistant panel and the layers, and much more.
-=======
-> `Create a geojson layer using population with quantile colr scale, and update its colors inspired by Van Gogh's Starry Night.` or `Check the correlation between temperature and precipitation in the dataset.`
->>>>>>> 02d29e32
+Create a geojson layer using population with quantile colr scale, and update its colors inspired by Van Gogh's Starry Night.` or `Check the correlation between temperature and precipitation in the dataset.
 
 
 ## Supported Providers
@@ -53,7 +42,7 @@
 
 For example, users can take a screenshot of the map (or partial of the map) and ask questions about the map e.g. *`how many counties are in this screenshot`*, or take a screenshot of the layer configuration panel and ask questions about how to use it, e.g. *`How can I adjust the opacity`*. Users can even take a screenshot of the plots in the chat panel and ask questions about the plots e.g. *`Can you give me a summary of the plot?`*.
 
-<!-- image 1 -->
+![Screenshot to ask](https://4sq-studio-public.s3.us-west-2.amazonaws.com/statics/keplergl/images/kepler-ai-assistant-screenshot.png)
 
 #### How to use this feature?
 
@@ -70,7 +59,7 @@
 
 When using the voice-to-text feature for the first time, users will be prompted to grant microphone access. The browser will display a permission dialog that looks like this:
 
-<!-- image 2-->
+![Talk to ask](https://4sq-studio-public.s3.us-west-2.amazonaws.com/statics/keplergl/images/kepler-ai-assistant-talk-to-ask.png)
 
 After granting access, users can start talking to the AI assistant.
 
@@ -88,7 +77,7 @@
 
 Yes, the data you used in kepler.gl stays within the browser, and will **never** be sent to the LLM. Using function tools, we can engineer the AI assistant to use only the meta data for function calling, e.g. the name of the dataset, the name of the layer, the name of the variables, etc. Here is a process diagram to show how the AI assistant works:
 
-<!-- image 3 -->
+![AI Assistant Diagram](https://4sq-studio-public.s3.us-west-2.amazonaws.com/statics/keplergl/images/kepler-ai-assistant-diagram.png)
 
 ### Actions available to use
 
@@ -144,4 +133,4 @@
 
 This scatter plot can help users to explore the relationship between two variables, and explore the heterogeneity of the data by selecting different points.
 
-<!-- image 4 -->
+![Scatterplot](https://4sq-studio-public.s3.us-west-2.amazonaws.com/statics/keplergl/images/kepler-ai-assistant-scatterplot.png)

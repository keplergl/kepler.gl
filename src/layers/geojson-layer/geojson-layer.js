--- conflicted
+++ resolved
@@ -390,12 +390,8 @@
         pickable: true,
         // highlightColor: this.config.highlightColor,
         autoHighlight: visConfig.enable3d,
-<<<<<<< HEAD
-
-=======
         // parameters
         parameters: {depthTest: Boolean(visConfig.enable3d || mapState.dragRotate)},
->>>>>>> 7d5706bc
         opacity: visConfig.opacity,
         stroked: visConfig.stroked,
         filled: visConfig.filled,

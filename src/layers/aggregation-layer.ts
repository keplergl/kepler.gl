--- conflicted
+++ resolved
@@ -44,11 +44,7 @@
   lng: LayerColumn;
 };
 
-<<<<<<< HEAD
-type AggregationLayerData = {
-=======
 export type AggregationLayerData = {
->>>>>>> 4e8197d5
   index: number;
 };
 
@@ -161,22 +157,14 @@
    * @param key
    * @returns
    */
-<<<<<<< HEAD
-  getVisualChannelDescription(key): VisualChannelDescription {
-    //
-=======
   getVisualChannelDescription(key: string): VisualChannelDescription {
     const channel = this.visualChannels[key];
     if (!channel) return {label: '', measure: ''};
->>>>>>> 4e8197d5
     // e.g. label: Color, measure: Average of ETA
     const {range, field, defaultMeasure, aggregation} = channel;
     const fieldConfig = this.config[field];
     const label = this.visConfigSettings[range].label;
-<<<<<<< HEAD
-
-=======
->>>>>>> 4e8197d5
+
     return {
       label: typeof label === 'function' ? label(this.config) : label,
       measure:
@@ -251,8 +239,8 @@
   getScaleOptions(channel: string): string[] {
     const visualChannel = this.visualChannels[channel];
     const {field, aggregation, channelScaleType} = visualChannel;
-    // @ts-expect-error
     const aggregationType = this.config.visConfig[aggregation];
+
     return this.config[field]
       ? // scale options based on aggregation
         FIELD_OPTS[this.config[field].type].scale[channelScaleType][aggregationType]
@@ -319,9 +307,7 @@
       data,
       getPosition,
       _filterData: filterData,
-      // @ts-expect-error
       ...(getColorValue ? {getColorValue} : {}),
-      // @ts-expect-error
       ...(getElevationValue ? {getElevationValue} : {})
     };
   }

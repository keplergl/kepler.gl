--- conflicted
+++ resolved
@@ -258,12 +258,9 @@
         highlightColor: this.config.highlightColor,
         pickable: true,
 
-<<<<<<< HEAD
-=======
         // parameters
         parameters: {depthTest: mapState.dragRotate},
 
->>>>>>> 7d5706bc
         // update triggers
         updateTriggers: {
           getRadius: {

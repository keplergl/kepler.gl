--- conflicted
+++ resolved
@@ -228,14 +228,10 @@
 
   renderLayer(opts) {
     const {data, gpuFilter, objectHovered, mapState, interactionConfig} = opts;
-<<<<<<< HEAD
 
     // if no field size is defined we need to pass fixed radius = false
     const fixedRadius = this.config.visConfig.fixedRadius && Boolean(this.config.sizeField);
     const radiusScale = this.getRadiusScaleByZoom(mapState, fixedRadius);
-=======
-    const radiusScale = this.getRadiusScaleByZoom(mapState);
->>>>>>> 55f74dcd
 
     const layerProps = {
       stroked: this.config.visConfig.outline,

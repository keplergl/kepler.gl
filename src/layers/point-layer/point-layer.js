--- conflicted
+++ resolved
@@ -20,11 +20,7 @@
 
 import Layer from '../base-layer';
 import memoize from 'lodash.memoize';
-<<<<<<< HEAD
-import {ScatterplotLayer} from 'deck.gl';
-import TextLayer from './text-layer';
-=======
->>>>>>> 344f54be
+import {TextLayer} from 'deck.gl';
 import ScatterplotBrushingLayer from 'deckgl-layers/scatterplot-brushing-layer/scatterplot-brushing-layer';
 import {hexToRgb} from 'utils/color-utils';
 import PointLayerIcon from './point-layer-icon';
@@ -241,51 +237,6 @@
     };
 
     return [
-<<<<<<< HEAD
-      // base layer
-      interactionConfig.brush.enabled
-        ? new ScatterplotBrushingLayer({
-            ...baseLayerProp,
-            id: `${this.id}-brush`,
-            enableBrushing: true,
-            brushRadius: interactionConfig.brush.config.size * 1000
-          })
-        : new ScatterplotLayer({
-            id: this.id,
-            ...baseLayerProp
-          }),
-
-      // text label layer
-      ...(this.config.textLabel.field
-        ? [
-            new TextLayer({
-              id: `${this.id}-label`,
-              ...data,
-              getSize: d => this.config.textLabel.size,
-              getLabel: d => d[this.config.textLabel.field.tableFieldIndex - 1],
-              getColor: d => this.config.textLabel.color
-            })
-          ]
-        : []),
-
-      // hover layer
-      ...(this.isLayerHovered(objectHovered)
-        ? [
-            new ScatterplotLayer({
-              ...layerProps,
-              id: `${this.id}-hovered`,
-              data: [
-                {
-                  color: this.config.highlightColor,
-                  position: data.getPosition(objectHovered.object),
-                  radius: data.getRadius(objectHovered.object)
-                }
-              ],
-              pickable: false
-            })
-          ]
-        : [])
-=======
       new ScatterplotBrushingLayer({
         ...layerProps,
         ...layerInteraction,
@@ -309,8 +260,25 @@
             colorScale: this.config.colorScale
           }
         }
-      })
->>>>>>> 344f54be
+      }),
+      // text label layer
+      ...(this.config.textLabel.field
+        ? [
+            new TextLayer({
+              id: `${this.id}-label`,
+              data: data.data,
+              getPosition: data.getPosition,
+              getSize: this.config.textLabel.size,
+              getText: d => {
+                const t = d.data[this.config.textLabel.field.tableFieldIndex - 1];
+                // console.log(d, t);
+                return t;
+              },
+              // getText: d => 'test',
+              getColor: d => this.config.textLabel.color
+            })
+          ]
+        : []),
     ];
   }
 }
--- conflicted
+++ resolved
@@ -20,10 +20,6 @@
 
 import Layer from '../base-layer';
 import memoize from 'lodash.memoize';
-<<<<<<< HEAD
-import {TextLayer} from 'deck.gl';
-=======
->>>>>>> 7d5706bc
 import ScatterplotBrushingLayer from 'deckgl-layers/scatterplot-brushing-layer/scatterplot-brushing-layer';
 import {hexToRgb} from 'utils/color-utils';
 import PointLayerIcon from './point-layer-icon';
@@ -249,14 +245,11 @@
         id: this.id,
         opacity: this.config.visConfig.opacity,
         pickable: true,
-<<<<<<< HEAD
-=======
         // parameters
         parameters: {
           depthTest: mapState.dragRotate
         },
 
->>>>>>> 7d5706bc
         updateTriggers: {
           getRadius: {
             sizeField: this.config.sizeField,
@@ -271,28 +264,7 @@
             colorScale: this.config.colorScale
           }
         }
-<<<<<<< HEAD
-      }),
-      // text label layer
-      ...(this.config.textLabel.field
-        ? [
-            new TextLayer({
-              id: `${this.id}-label`,
-              data: data.data,
-              getPosition: data.getPosition,
-              getSize: this.config.textLabel.size,
-              getText: d => String(d.data[this.config.textLabel.field.tableFieldIndex - 1]),
-              getColor: d => this.config.textLabel.color,
-              updateTriggers: {
-                getText: this.config.textLabel.field,
-                getSize: this.config.textLabel.size
-              }
-            })
-          ]
-        : [])
-=======
       })
->>>>>>> 7d5706bc
     ];
   }
 }
--- conflicted
+++ resolved
@@ -58,12 +58,8 @@
           chunkOffset: geoColumn.data[0].length * chunkIndex
         }
       : {}),
-<<<<<<< HEAD
-    triangulate: true
-=======
     triangulate: true,
     calculateMeanCenters: true
->>>>>>> df87781a
   };
   // create binary data from arrow data for GeoJsonLayer
   const {binaryGeometries, featureTypes, bounds, meanCenters} = getBinaryGeometriesFromArrow(

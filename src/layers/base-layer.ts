--- conflicted
+++ resolved
@@ -74,11 +74,7 @@
 export type VisualChannelScale = keyof typeof SCALE_TYPES;
 
 export type LayerBaseConfig = {
-<<<<<<< HEAD
-  // TODO: Decide can dataId be null
-=======
   // TODO: allow to become null
->>>>>>> 4e8197d5
   dataId: string;
   label: string;
   color: RGBColor;

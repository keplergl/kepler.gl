// Copyright (c) 2022 Uber Technologies, Inc.
//
// Permission is hereby granted, free of charge, to any person obtaining a copy
// of this software and associated documentation files (the "Software"), to deal
// in the Software without restriction, including without limitation the rights
// to use, copy, modify, merge, publish, distribute, sublicense, and/or sell
// copies of the Software, and to permit persons to whom the Software is
// furnished to do so, subject to the following conditions:
//
// The above copyright notice and this permission notice shall be included in
// all copies or substantial portions of the Software.
//
// THE SOFTWARE IS PROVIDED "AS IS", WITHOUT WARRANTY OF ANY KIND, EXPRESS OR
// IMPLIED, INCLUDING BUT NOT LIMITED TO THE WARRANTIES OF MERCHANTABILITY,
// FITNESS FOR A PARTICULAR PURPOSE AND NONINFRINGEMENT. IN NO EVENT SHALL THE
// AUTHORS OR COPYRIGHT HOLDERS BE LIABLE FOR ANY CLAIM, DAMAGES OR OTHER
// LIABILITY, WHETHER IN AN ACTION OF CONTRACT, TORT OR OTHERWISE, ARISING FROM,
// OUT OF OR IN CONNECTION WITH THE SOFTWARE OR THE USE OR OTHER DEALINGS IN
// THE SOFTWARE.

import {console as Console} from 'global/window';
import keymirror from 'keymirror';
import {DataFilterExtension} from '@deck.gl/extensions';
import {COORDINATE_SYSTEM} from '@deck.gl/core';
import {TextLayer} from '@deck.gl/layers';

import DefaultLayerIcon from './default-layer-icon';
import {diffUpdateTriggers} from './layer-update';

import {
  ALL_FIELD_TYPES,
  NO_VALUE_COLOR,
  SCALE_TYPES,
  CHANNEL_SCALES,
  FIELD_OPTS,
  SCALE_FUNC,
  CHANNEL_SCALE_SUPPORTED_FIELDS,
  MAX_GPU_FILTERS
} from 'constants/default-settings';
import {ColorRange, COLOR_RANGES} from 'constants/color-ranges';
import {DataVizColors} from 'constants/custom-color-ranges';
import {
  LAYER_VIS_CONFIGS,
  DEFAULT_TEXT_LABEL,
  DEFAULT_COLOR_UI,
  UNKNOWN_COLOR_KEY,
  DEFAULT_HIGHLIGHT_COLOR,
  DEFAULT_LAYER_LABEL,
  LayerVisConfig,
  LayerVisConfigSettings
} from './layer-factory';

import {generateHashId, isPlainObject} from 'utils/utils';

import {getLatLngBounds, notNullorUndefined} from 'utils/data-utils';
import {getSampleData} from 'utils/table-utils/data-container-utils';

import {hexToRgb, getColorGroupByName, reverseColorRange} from 'utils/color-utils';

import {RGBColor, RGBAColor, MapState, Filter, Datasets, ValueOf} from 'reducers';
import {LayerTextLabel, ColorUI} from './layer-factory';
import {KeplerTable} from 'utils';
import {DataContainerInterface} from 'utils/table-utils/data-container-interface';
import {Field, GpuFilter} from 'utils/table-utils/kepler-table';

export type LayerColumn = {value: string | null; fieldIdx: number; optional?: boolean};

export type LayerColumns = {
  [key: string]: LayerColumn;
};
export type VisualChannelDomain = number[] | string[];
export type VisualChannelField = Field | null;
export type VisualChannelScale = keyof typeof SCALE_TYPES;

export type LayerBaseConfig = {
  dataId: string | null;
  label: string;
  color: RGBColor;

  columns: LayerColumns;
  isVisible: boolean;
  isConfigActive: boolean;
  highlightColor: RGBColor | RGBAColor;
  hidden: boolean;

  visConfig: LayerVisConfig;
  textLabel: LayerTextLabel[];

  colorUI: {
    color: ColorUI;
    colorRange: ColorUI;
  };
  animation: {
    enabled: boolean;
  };
};

export type LayerColorConfig = {
  colorField: VisualChannelField;
  colorDomain: VisualChannelDomain;
  colorScale: VisualChannelScale;
};
export type LayerSizeConfig = {
  // color by size, domain is set by filters, field, scale type
  sizeDomain: VisualChannelDomain;
  sizeScale: VisualChannelScale;
  sizeField: VisualChannelField;
};
export type LayerHeightConfig = {
  heightField: VisualChannelField;
  heightDomain: VisualChannelDomain;
  heightScale: VisualChannelScale;
};

export type LayerWeightConfig = {
  weightField: VisualChannelField;
};

export type VisualChannels = {[key: string]: VisualChannel};

export type VisualChannel = {
  property: string;
  field: string;
  scale: string;
  domain: string;
  range: string;
  key: string;
  channelScaleType: string;
  nullValue?: any;
  defaultMeasure?: any;
  accessor?: string;
  condition?: (config: any) => boolean;
  getAttributeValue?: (config: any) => (d: any) => any;

  // TODO: define defaultValue
  defaultValue?: any;
  // TODO: define fixed
  fixed?: any;

  supportedFieldTypes?: boolean;
};

export type VisualChannelDescription = {
  label: string;
  measure: string;
};

export type ColumnPairs = {[key: string]: {pair: string; fieldPairKey: string}};

type ColumnValidator = (column: LayerColumn, columns: LayerColumns, allFields: Field[]) => boolean;

<<<<<<< HEAD
export type UpdateTriggers = {
  [key: string]: UpdateTrigger;
};
export type UpdateTrigger = {
  [key: string]: {};
};
=======
export type LayerBounds = [number, number, number, number];
>>>>>>> 18342926
/**
 * Approx. number of points to sample in a large data set
 */
export const LAYER_ID_LENGTH = 6;

const MAX_SAMPLE_SIZE = 5000;
const defaultDomain: [number, number] = [0, 1];
const dataFilterExtension = new DataFilterExtension({filterSize: MAX_GPU_FILTERS});

const defaultDataAccessor = dc => d => d;
const defaultGetFieldValue = (field, d) => field.valueAccessor(d);

export const OVERLAY_TYPE = keymirror({
  deckgl: null,
  mapboxgl: null
});

export const layerColors = Object.values(DataVizColors).map(hexToRgb);
function* generateColor(): Generator<RGBColor> {
  let index = 0;
  while (index < layerColors.length + 1) {
    if (index === layerColors.length) {
      index = 0;
    }
    yield layerColors[index++];
  }
}

export const colorMaker = generateColor();

class Layer {
  id: string;
  // TODO: define meta
  meta: {};
  visConfigSettings: {
    [key: string]: ValueOf<LayerVisConfigSettings>;
  };
  config: LayerBaseConfig;
  // TODO: define _oldDataUpdateTriggers
  _oldDataUpdateTriggers: any;

  constructor(
    props: {
      id?: string;
    } & Partial<LayerBaseConfig> = {}
  ) {
    this.id = props.id || generateHashId(LAYER_ID_LENGTH);

    // meta
    this.meta = {};

    // visConfigSettings
    this.visConfigSettings = {};

    this.config = this.getDefaultLayerConfig({
      columns: this.getLayerColumns(),
      ...props
    });
  }

  get layerIcon() {
    return DefaultLayerIcon;
  }

  get overlayType(): keyof typeof OVERLAY_TYPE {
    return OVERLAY_TYPE.deckgl;
  }

  get type(): string {
    // @ts-expect-error
    return null;
  }

  get name() {
    return this.type;
  }

  get isAggregated() {
    return false;
  }

  get requiredLayerColumns() {
    return [];
  }

  get optionalColumns() {
    return [];
  }

  get noneLayerDataAffectingProps() {
    return ['label', 'opacity', 'thickness', 'isVisible', 'hidden'];
  }

  get visualChannels(): VisualChannels {
    return {
      color: {
        property: 'color',
        field: 'colorField',
        scale: 'colorScale',
        domain: 'colorDomain',
        range: 'colorRange',
        key: 'color',
        channelScaleType: CHANNEL_SCALES.color,
        nullValue: NO_VALUE_COLOR,
        defaultValue: config => config.color
      },
      size: {
        property: 'size',
        field: 'sizeField',
        scale: 'sizeScale',
        domain: 'sizeDomain',
        range: 'sizeRange',
        key: 'size',
        channelScaleType: CHANNEL_SCALES.size,
        nullValue: 0,
        defaultValue: 1
      }
    };
  }

  get columnValidators(): {[key: string]: ColumnValidator} {
    return {};
  }
  /*
   * Column pairs maps layer column to a specific field pairs,
   * By default, it is set to null
   */
  get columnPairs(): ColumnPairs | null {
    return null;
  }

  /*
   * Default point column pairs, can be used for point based layers: point, icon etc.
   */
  get defaultPointColumnPairs(): ColumnPairs {
    return {
      lat: {pair: 'lng', fieldPairKey: 'lat'},
      lng: {pair: 'lat', fieldPairKey: 'lng'}
    };
  }

  /*
   * Default link column pairs, can be used for link based layers: arc, line etc
   */
  get defaultLinkColumnPairs(): ColumnPairs {
    return {
      lat0: {pair: 'lng0', fieldPairKey: 'lat'},
      lng0: {pair: 'lat0', fieldPairKey: 'lng'},
      lat1: {pair: 'lng1', fieldPairKey: 'lat'},
      lng1: {pair: 'lat1', fieldPairKey: 'lng'}
    };
  }

  /**
   * Return a React component for to render layer instructions in a modal
   * @returns {object} - an object
   * @example
   *  return {
   *    id: 'iconInfo',
   *    template: IconInfoModal,
   *    modalProps: {
   *      title: 'How to draw icons'
   *   };
   * }
   */
  get layerInfoModal() {
    return null;
  }
  /*
   * Given a dataset, automatically find props to create layer based on it
   * and return the props and previous found layers.
   * By default, no layers will be found
   */
  static findDefaultLayerProps(
    dataset: KeplerTable,
    foundLayers?: any[]
  ): {props: any[]; foundLayers?: any[]} {
    return {props: [], foundLayers};
  }

  /**
   * Given a array of preset required column names
   * found field that has the same name to set as layer column
   *
   * @param {object} defaultFields
   * @param {object[]} allFields
   * @returns {object[] | null} all possible required layer column pairs
   */
  static findDefaultColumnField(defaultFields, allFields) {
    // find all matched fields for each required col
    const requiredColumns = Object.keys(defaultFields).reduce((prev, key) => {
      const requiredFields = allFields.filter(
        f => f.name === defaultFields[key] || defaultFields[key].includes(f.name)
      );

      prev[key] = requiredFields.length
        ? requiredFields.map(f => ({
            value: f.name,
            fieldIdx: f.fieldIdx
          }))
        : null;
      return prev;
    }, {});

    if (!Object.values(requiredColumns).every(Boolean)) {
      // if any field missing, return null
      return null;
    }

    return this.getAllPossibleColumnParis(requiredColumns);
  }

  static getAllPossibleColumnParis(requiredColumns) {
    // for multiple matched field for one required column, return multiple
    // combinations, e. g. if column a has 2 matched, column b has 3 matched
    // 6 possible column pairs will be returned
    const allKeys = Object.keys(requiredColumns);
    const pointers = allKeys.map((k, i) => (i === allKeys.length - 1 ? -1 : 0));
    const countPerKey = allKeys.map(k => requiredColumns[k].length);
    // TODO: Better typings
    const pairs: any[] = [];

    /* eslint-disable no-loop-func */
    while (incrementPointers(pointers, countPerKey, pointers.length - 1)) {
      const newPair = pointers.reduce((prev, cuur, i) => {
        prev[allKeys[i]] = requiredColumns[allKeys[i]][cuur];
        return prev;
      }, {});

      pairs.push(newPair);
    }
    /* eslint-enable no-loop-func */

    // recursively increment pointers
    function incrementPointers(pts, counts, index) {
      if (index === 0 && pts[0] === counts[0] - 1) {
        // nothing to increment
        return false;
      }

      if (pts[index] + 1 < counts[index]) {
        pts[index] = pts[index] + 1;
        return true;
      }

      pts[index] = 0;
      return incrementPointers(pts, counts, index - 1);
    }

    return pairs;
  }

  static hexToRgb(c) {
    return hexToRgb(c);
  }

  getDefaultLayerConfig(
    props: Partial<LayerBaseConfig> = {}
  ): LayerBaseConfig & LayerColorConfig & LayerSizeConfig {
    return {
      dataId: props.dataId || null,
      label: props.label || DEFAULT_LAYER_LABEL,
      color: props.color || colorMaker.next().value,
      columns: props.columns || {},
      isVisible: props.isVisible || false,
      isConfigActive: props.isConfigActive || false,
      highlightColor: props.highlightColor || DEFAULT_HIGHLIGHT_COLOR,
      hidden: props.hidden || false,

      // TODO: refactor this into separate visual Channel config
      // color by field, domain is set by filters, field, scale type
      colorField: null,
      colorDomain: [0, 1],
      colorScale: SCALE_TYPES.quantile,

      // color by size, domain is set by filters, field, scale type
      sizeDomain: [0, 1],
      sizeScale: SCALE_TYPES.linear,
      sizeField: null,

      visConfig: {},

      textLabel: [DEFAULT_TEXT_LABEL],

      colorUI: {
        color: DEFAULT_COLOR_UI,
        colorRange: DEFAULT_COLOR_UI
      },
      animation: {enabled: false}
    };
  }

  /**
   * Get the description of a visualChannel config
   * @param key
   * @returns
   */
  getVisualChannelDescription(key: string): VisualChannelDescription {
    const label = this.visConfigSettings[this.visualChannels[key].range].label;
    // e.g. label: Color, measure: Vehicle Type
    return {
      label: typeof label === 'function' ? label(this.config) : label,
      measure: this.config[this.visualChannels[key].field]
        ? this.config[this.visualChannels[key].field].displayName ||
          this.config[this.visualChannels[key].field].name
        : this.visualChannels[key].defaultMeasure
    };
  }

  /**
   * Assign a field to layer column, return column config
   * @param key - Column Key
   * @param field - Selected field
   * @returns {{}} - Column config
   */
  assignColumn(key: string, field: Field): LayerColumns {
    // field value could be null for optional columns
    const update = field
      ? {
          value: field.name,
          fieldIdx: field.fieldIdx
        }
      : {value: null, fieldIdx: -1};

    return {
      ...this.config.columns,
      [key]: {
        ...this.config.columns[key],
        ...update
      }
    };
  }

  /**
   * Assign a field pair to column config, return column config
   * @param key - Column Key
   * @param pair - field Pair
   * @returns {object} - Column config
   */
  assignColumnPairs(key, pair) {
    if (!this.columnPairs || !this.columnPairs?.[key]) {
      // should not end in this state
      return this.config.columns;
    }

    const {pair: partnerKey, fieldPairKey} = this.columnPairs?.[key];
    const {fieldPairKey: partnerFieldPairKey} = this.columnPairs?.[partnerKey];

    return {
      ...this.config.columns,
      [key]: pair[fieldPairKey],
      [partnerKey]: pair[partnerFieldPairKey]
    };
  }

  /**
   * Calculate a radius zoom multiplier to render points, so they are visible in all zoom level
   * @param {object} mapState
   * @param {number} mapState.zoom - actual zoom
   * @param {number | void} mapState.zoomOffset - zoomOffset when render in the plot container for export image
   * @returns {number}
   */
  getZoomFactor({zoom, zoomOffset = 0}) {
    return Math.pow(2, Math.max(14 - zoom + zoomOffset, 0));
  }

  /**
   * Calculate a elevation zoom multiplier to render points, so they are visible in all zoom level
   * @param {object} mapState
   * @param {number} mapState.zoom - actual zoom
   * @param {number | void} mapState.zoomOffset - zoomOffset when render in the plot container for export image
   * @returns {number}
   */
  getElevationZoomFactor({zoom, zoomOffset = 0}: {zoom: number; zoomOffset?: number}) {
    return this.config.visConfig.enableElevationZoomFactor
      ? Math.pow(2, Math.max(8 - zoom + zoomOffset, 0))
      : 1;
  }

  formatLayerData(datasets: Datasets, oldLayerData?: any) {
    return {};
  }

  renderLayer(...args: any[]): any[] {
    return [];
  }

  getHoverData(object, dataContainer: DataContainerInterface, fields: Field[]) {
    if (!object) {
      return null;
    }

    // By default, each entry of layerData should have an index of a row in the original data container.
    // Each layer can implement its own getHoverData method
    return dataContainer.row(object.index);
  }

  /**
   * When change layer type, try to copy over layer configs as much as possible
   * @param configToCopy - config to copy over
   * @param visConfigSettings - visConfig settings of config to copy
   */
  assignConfigToLayer(configToCopy, visConfigSettings) {
    // don't deep merge visualChannel field
    // don't deep merge color range, reversed: is not a key by default
    const shallowCopy = ['colorRange', 'strokeColorRange'].concat(
      Object.values(this.visualChannels).map(v => v.field)
    );

    // don't copy over domain and animation
    const notToCopy = ['animation'].concat(Object.values(this.visualChannels).map(v => v.domain));
    // if range is for the same property group copy it, otherwise, not to copy
    Object.values(this.visualChannels).forEach(v => {
      if (
        configToCopy.visConfig[v.range] &&
        this.visConfigSettings[v.range] &&
        visConfigSettings[v.range].group !== this.visConfigSettings[v.range].group
      ) {
        notToCopy.push(v.range);
      }
    });

    // don't copy over visualChannel range
    const currentConfig = this.config;
    const copied = this.copyLayerConfig(currentConfig, configToCopy, {
      shallowCopy,
      notToCopy
    });

    this.updateLayerConfig(copied);
    // validate visualChannel field type and scale types
    Object.keys(this.visualChannels).forEach(channel => {
      this.validateVisualChannel(channel);
    });
  }

  /*
   * Recursively copy config over to an empty layer
   * when received saved config, or copy config over from a different layer type
   * make sure to only copy over value to existing keys
   * @param {object} currentConfig - existing config to be override
   * @param {object} configToCopy - new Config to copy over
   * @param {string[]} shallowCopy - array of properties to not to be deep copied
   * @param {string[]} notToCopy - array of properties not to copy
   * @returns {object} - copied config
   */
  copyLayerConfig(
    currentConfig,
    configToCopy,
    {shallowCopy = [], notToCopy = []}: {shallowCopy?: string[]; notToCopy?: string[]} = {}
  ) {
    const copied = {};
    Object.keys(currentConfig).forEach(key => {
      if (
        isPlainObject(currentConfig[key]) &&
        isPlainObject(configToCopy[key]) &&
        !shallowCopy.includes(key) &&
        !notToCopy.includes(key)
      ) {
        // recursively assign object value
        copied[key] = this.copyLayerConfig(currentConfig[key], configToCopy[key], {
          shallowCopy,
          notToCopy
        });
      } else if (notNullorUndefined(configToCopy[key]) && !notToCopy.includes(key)) {
        // copy
        copied[key] = configToCopy[key];
      } else {
        // keep existing
        copied[key] = currentConfig[key];
      }
    });

    return copied;
  }

  registerVisConfig(layerVisConfigs: {
    [key: string]: keyof LayerVisConfigSettings | ValueOf<LayerVisConfigSettings>;
  }) {
    Object.keys(layerVisConfigs).forEach(item => {
      const configItem = layerVisConfigs[item];
      if (typeof configItem === 'string' && LAYER_VIS_CONFIGS[configItem]) {
        // if assigned one of default LAYER_CONFIGS
        this.config.visConfig[item] = LAYER_VIS_CONFIGS[configItem].defaultValue;
        this.visConfigSettings[item] = LAYER_VIS_CONFIGS[configItem];
      } else if (
        typeof configItem === 'object' &&
        ['type', 'defaultValue'].every(p => configItem.hasOwnProperty(p))
      ) {
        // if provided customized visConfig, and has type && defaultValue
        // TODO: further check if customized visConfig is valid
        this.config.visConfig[item] = configItem.defaultValue;
        this.visConfigSettings[item] = configItem;
      }
    });
  }

  getLayerColumns() {
    const columnValidators = this.columnValidators;
    const required = this.requiredLayerColumns.reduce(
      (accu, key) => ({
        ...accu,
        [key]: columnValidators[key]
          ? {value: null, fieldIdx: -1, validator: columnValidators[key]}
          : {value: null, fieldIdx: -1}
      }),
      {}
    );
    const optional = this.optionalColumns.reduce(
      (accu, key) => ({
        ...accu,
        [key]: {value: null, fieldIdx: -1, optional: true}
      }),
      {}
    );

    return {...required, ...optional};
  }

  updateLayerConfig<LayerConfig extends LayerBaseConfig = LayerBaseConfig>(
    newConfig: Partial<LayerConfig>
  ): Layer {
    this.config = {...this.config, ...newConfig};
    return this;
  }

  updateLayerVisConfig(newVisConfig) {
    this.config.visConfig = {...this.config.visConfig, ...newVisConfig};
    return this;
  }

  updateLayerColorUI(prop: string, newConfig: Partial<ColorUI>): Layer {
    const {colorUI: previous, visConfig} = this.config;

    if (!isPlainObject(newConfig) || typeof prop !== 'string') {
      return this;
    }

    const colorUIProp = Object.entries(newConfig).reduce((accu, [key, value]) => {
      return {
        ...accu,
        // @ts-expect-error TODO: better type guard for isPlainObject
        [key]: isPlainObject(accu[key]) && isPlainObject(value) ? {...accu[key], ...value} : value
      };
    }, previous[prop] || DEFAULT_COLOR_UI);

    const colorUI = {
      ...previous,
      [prop]: colorUIProp
    };

    this.updateLayerConfig({colorUI});
    // if colorUI[prop] is colorRange
    const isColorRange = visConfig[prop] && visConfig[prop].colors;

    if (isColorRange) {
      this.updateColorUIByColorRange(newConfig, prop);
      this.updateColorRangeByColorUI(newConfig, previous, prop);
      this.updateCustomPalette(newConfig, previous, prop);
    }

    return this;
  }

  updateCustomPalette(newConfig, previous, prop) {
    if (!newConfig.colorRangeConfig || !newConfig.colorRangeConfig.custom) {
      return;
    }

    const {colorUI, visConfig} = this.config;

    if (!visConfig[prop]) return;
    const {colors} = visConfig[prop];
    const customPalette = {
      ...colorUI[prop].customPalette,
      name: 'Custom Palette',
      colors: [...colors]
    };
    this.updateLayerConfig({
      colorUI: {
        ...colorUI,
        [prop]: {
          ...colorUI[prop],
          customPalette
        }
      }
    });
  }
  /**
   * if open dropdown and prop is color range
   * Automatically set colorRangeConfig's step and reversed
   * @param {*} newConfig
   * @param {*} prop
   */
  updateColorUIByColorRange(newConfig, prop) {
    if (typeof newConfig.showDropdown !== 'number') return;

    const {colorUI, visConfig} = this.config;
    this.updateLayerConfig({
      colorUI: {
        ...colorUI,
        [prop]: {
          ...colorUI[prop],
          colorRangeConfig: {
            ...colorUI[prop].colorRangeConfig,
            steps: visConfig[prop].colors.length,
            reversed: Boolean(visConfig[prop].reversed)
          }
        }
      }
    });
  }

  updateColorRangeByColorUI(newConfig, previous, prop) {
    // only update colorRange if changes in UI is made to 'reversed', 'steps' or steps
    const shouldUpdate =
      newConfig.colorRangeConfig &&
      ['reversed', 'steps'].some(
        key =>
          newConfig.colorRangeConfig.hasOwnProperty(key) &&
          newConfig.colorRangeConfig[key] !==
            (previous[prop] || DEFAULT_COLOR_UI).colorRangeConfig[key]
      );
    if (!shouldUpdate) return;

    const {colorUI, visConfig} = this.config;
    const {steps, reversed} = colorUI[prop].colorRangeConfig;
    const colorRange = visConfig[prop];
    // find based on step or reversed
    let update;
    if (newConfig.colorRangeConfig.hasOwnProperty('steps')) {
      const group = getColorGroupByName(colorRange);

      if (group) {
        const sameGroup = COLOR_RANGES.filter(cr => getColorGroupByName(cr) === group);

        update = sameGroup.find(cr => cr.colors.length === steps);

        if (update && colorRange.reversed) {
          update = reverseColorRange(true, update);
        }
      }
    }

    if (newConfig.colorRangeConfig.hasOwnProperty('reversed')) {
      update = reverseColorRange(reversed, update || colorRange);
    }

    if (update) {
      this.updateLayerVisConfig({[prop]: update});
    }
  }

  /**
   * Check whether layer has all columns
   * @returns yes or no
   */
  hasAllColumns(): boolean {
    const {columns} = this.config;
    return (
      columns &&
      Object.values(columns).every(v => {
        return Boolean(v.optional || (v.value && v.fieldIdx > -1));
      })
    );
  }

  /**
   * Check whether layer has data
   *
   * @param {Array | Object} layerData
   * @returns {boolean} yes or no
   */
  hasLayerData(layerData) {
    if (!layerData) {
      return false;
    }
    return Boolean(layerData.data && layerData.data.length);
  }

  isValidToSave(): boolean {
    return Boolean(this.type && this.hasAllColumns());
  }

  shouldRenderLayer(data): boolean {
    return (
      Boolean(this.type) &&
      this.hasAllColumns() &&
      this.hasLayerData(data) &&
      typeof this.renderLayer === 'function'
    );
  }

  getColorScale(colorScale: string, colorDomain: VisualChannelDomain, colorRange: ColorRange) {
    if (Array.isArray(colorRange.colorMap)) {
      const cMap = new Map();
      colorRange.colorMap.forEach(([k, v]) => {
        cMap.set(k, typeof v === 'string' ? hexToRgb(v) : v);
      });

      const scale = SCALE_FUNC[SCALE_TYPES.ordinal]()
        .domain(cMap.keys())
        .range(cMap.values())
        .unknown(cMap.get(UNKNOWN_COLOR_KEY) || NO_VALUE_COLOR);
      return scale;
    }
    return this.getVisChannelScale(colorScale, colorDomain, colorRange.colors.map(hexToRgb));
  }

  /**
   * Mapping from visual channels to deck.gl accesors
   * @param {Object} param Parameters
   * @param {Function} param.dataAccessor Access kepler.gl layer data from deck.gl layer
   * @param {import('utils/table-utils/data-container-interface').DataContainerInterface} param.dataContainer DataContainer to use use with dataAccessor
   * @return {Object} attributeAccessors - deck.gl layer attribute accessors
   */
  getAttributeAccessors({
    dataAccessor = defaultDataAccessor,
    dataContainer
  }: {
    dataAccessor?: typeof defaultDataAccessor;
    dataContainer: DataContainerInterface;
  }) {
    const attributeAccessors: {[key: string]: any} = {};

    Object.keys(this.visualChannels).forEach(channel => {
      const {
        field,
        fixed,
        scale,
        domain,
        range,
        accessor,
        defaultValue,
        getAttributeValue,
        nullValue,
        channelScaleType
      } = this.visualChannels[channel];

      if (accessor) {
        const shouldGetScale = this.config[field];

        if (shouldGetScale) {
          const isFixed = fixed && this.config.visConfig[fixed];

          const scaleFunction =
            channelScaleType === CHANNEL_SCALES.color
              ? this.getColorScale(
                  this.config[scale],
                  this.config[domain],
                  this.config.visConfig[range]
                )
              : this.getVisChannelScale(
                  this.config[scale],
                  this.config[domain],
                  this.config.visConfig[range],
                  isFixed
                );

          attributeAccessors[accessor] = d =>
            this.getEncodedChannelValue(
              scaleFunction,
              dataAccessor(dataContainer)(d),
              this.config[field],
              nullValue
            );
        } else if (typeof getAttributeValue === 'function') {
          attributeAccessors[accessor] = getAttributeValue(this.config);
        } else {
          attributeAccessors[accessor] =
            typeof defaultValue === 'function' ? defaultValue(this.config) : defaultValue;
        }

        if (!attributeAccessors[accessor]) {
          Console.warn(`Failed to provide accessor function for ${accessor || channel}`);
        }
      }
    });

    return attributeAccessors;
  }

  getVisChannelScale(
    scale: string,
    domain: VisualChannelDomain,
    range: any,
    fixed?: boolean
  ): () => any | null {
    return SCALE_FUNC[fixed ? 'linear' : scale]()
      .domain(domain)
      .range(fixed ? domain : range);
  }

  /**
   * Get longitude and latitude bounds of the data.
   * @param {import('utils/table-utils/data-container-interface').DataContainerInterface} dataContainer DataContainer to calculate bounds for.
   * @param {(d: {index: number}, dc: import('utils/table-utils/data-container-interface').DataContainerInterface) => number[]} getPosition Access kepler.gl layer data from deck.gl layer
   * @return {number[]|null} bounds of the data.
   */
  getPointsBounds(dataContainer, getPosition) {
    // no need to loop through the entire dataset
    // get a sample of data to calculate bounds
    const sampleData =
      dataContainer.numRows() > MAX_SAMPLE_SIZE
        ? getSampleData(dataContainer, MAX_SAMPLE_SIZE)
        : dataContainer;

    const points = sampleData.mapIndex(getPosition);

    const latBounds = getLatLngBounds(points, 1, [-90, 90]);
    const lngBounds = getLatLngBounds(points, 0, [-180, 180]);

    if (!latBounds || !lngBounds) {
      return null;
    }

    return [lngBounds[0], latBounds[0], lngBounds[1], latBounds[1]];
  }

  getChangedTriggers(dataUpdateTriggers) {
    const triggerChanged = diffUpdateTriggers(dataUpdateTriggers, this._oldDataUpdateTriggers);
    this._oldDataUpdateTriggers = dataUpdateTriggers;

    return triggerChanged;
  }

  getEncodedChannelValue(
    scale: (value) => any,
    data: any[],
    field: VisualChannelField,
    nullValue = NO_VALUE_COLOR,
    getValue = defaultGetFieldValue
  ) {
    // @ts-expect-error TODO: VisualChannelField better typing
    const {type} = field;
    const value = getValue(field, data);

    if (!notNullorUndefined(value)) {
      return nullValue;
    }

    let attributeValue;
    if (type === ALL_FIELD_TYPES.timestamp) {
      // shouldn't need to convert here
      // scale Function should take care of it
      attributeValue = scale(new Date(value));
    } else {
      attributeValue = scale(value);
    }

    if (!notNullorUndefined(attributeValue)) {
      attributeValue = nullValue;
    }

    return attributeValue;
  }

  updateMeta(meta) {
    this.meta = {...this.meta, ...meta};
  }

  // @ts-expect-error
  getDataUpdateTriggers({filteredIndex, id, allData}: KeplerTable): any {
    const {columns} = this.config;

    return {
      getData: {datasetId: id, allData, columns, filteredIndex},
      getMeta: {datasetId: id, allData, columns},
      ...(this.config.textLabel || []).reduce(
        (accu, tl, i) => ({
          ...accu,
          [`getLabelCharacterSet-${i}`]: tl.field ? tl.field.name : null
        }),
        {}
      )
    };
  }

  updateData(datasets, oldLayerData) {
    if (!this.config.dataId) {
      return {};
    }
    const layerDataset = datasets[this.config.dataId];
    const {dataContainer} = layerDataset;

    const getPosition = this.getPositionAccessor(dataContainer);
    const dataUpdateTriggers = this.getDataUpdateTriggers(layerDataset);
    const triggerChanged = this.getChangedTriggers(dataUpdateTriggers);

    if (triggerChanged.getMeta) {
      this.updateLayerMeta(dataContainer, getPosition);
    }

    let data = [];

    if (!triggerChanged.getData && oldLayerData && oldLayerData.data) {
      // same data
      data = oldLayerData.data;
    } else {
      data = this.calculateDataAttribute(layerDataset, getPosition);
    }

    return {data, triggerChanged};
  }

  /**
   * helper function to update one layer domain when state.data changed
   * if state.data change is due ot update filter, newFiler will be passed
   * called by updateAllLayerDomainData
   * @param datasets
   * @param newFilter
   * @returns layer
   */
  updateLayerDomain(datasets: Datasets, newFilter?: Filter): Layer {
    const table = this.getDataset(datasets);
    if (!table) {
      return this;
    }
    Object.values(this.visualChannels).forEach(channel => {
      const {scale} = channel;
      const scaleType = this.config[scale];
      // ordinal domain is based on dataContainer, if only filter changed
      // no need to update ordinal domain
      if (!newFilter || scaleType !== SCALE_TYPES.ordinal) {
        const {domain} = channel;
        const updatedDomain = this.calculateLayerDomain(table, channel);
        this.updateLayerConfig({[domain]: updatedDomain});
      }
    });

    return this;
  }

  getDataset(datasets) {
    return this.config.dataId ? datasets[this.config.dataId] : null;
  }

  /**
   * Validate visual channel field and scales based on supported field & scale type
   * @param channel
   */
  validateVisualChannel(channel: string) {
    this.validateFieldType(channel);
    this.validateScale(channel);
  }

  /**
   * Validate field type based on channelScaleType
   */
  validateFieldType(channel: string) {
    const visualChannel = this.visualChannels[channel];
    const {field, channelScaleType, supportedFieldTypes} = visualChannel;

    if (this.config[field]) {
      // if field is selected, check if field type is supported
      const channelSupportedFieldTypes =
        supportedFieldTypes || CHANNEL_SCALE_SUPPORTED_FIELDS[channelScaleType];

      if (!channelSupportedFieldTypes.includes(this.config[field].type)) {
        // field type is not supported, set it back to null
        // set scale back to default
        this.updateLayerConfig({[field]: null});
      }
    }
  }

  /**
   * Validate scale type based on aggregation
   */
  validateScale(channel) {
    const visualChannel = this.visualChannels[channel];
    const {scale} = visualChannel;
    if (!scale) {
      // visualChannel doesn't have scale
      return;
    }
    const scaleOptions = this.getScaleOptions(channel);
    // check if current selected scale is
    // supported, if not, change to default
    if (!scaleOptions.includes(this.config[scale])) {
      this.updateLayerConfig({[scale]: scaleOptions[0]});
    }
  }

  /**
   * Get scale options based on current field
   * @param {string} channel
   * @returns {string[]}
   */
  getScaleOptions(channel) {
    const visualChannel = this.visualChannels[channel];
    const {field, scale, channelScaleType} = visualChannel;

    return this.config[field]
      ? FIELD_OPTS[this.config[field].type].scale[channelScaleType]
      : [this.getDefaultLayerConfig()[scale]];
  }

  updateLayerVisualChannel(dataset: KeplerTable, channel: string) {
    const visualChannel = this.visualChannels[channel];
    this.validateVisualChannel(channel);
    // calculate layer channel domain
    const updatedDomain = this.calculateLayerDomain(dataset, visualChannel);
    this.updateLayerConfig({[visualChannel.domain]: updatedDomain});
  }

  getVisualChannelUpdateTriggers(): UpdateTriggers {
    const updateTriggers: UpdateTriggers = {};
    Object.values(this.visualChannels).forEach(visualChannel => {
      // field range scale domain
      const {accessor, field, scale, domain, range, defaultValue, fixed} = visualChannel;

      if (accessor) {
        updateTriggers[accessor] = {
          [field]: this.config[field],
          [scale]: this.config[scale],
          [domain]: this.config[domain],
          [range]: this.config.visConfig[range],
          defaultValue:
            typeof defaultValue === 'function' ? defaultValue(this.config) : defaultValue,
          ...(fixed ? {[fixed]: this.config.visConfig[fixed]} : {})
        };
      }
    });
    return updateTriggers;
  }

  calculateLayerDomain(dataset, visualChannel) {
    const {scale} = visualChannel;
    const scaleType = this.config[scale];

    const field = this.config[visualChannel.field];
    if (!field) {
      // if colorField or sizeField were set back to null
      return defaultDomain;
    }

    return dataset.getColumnLayerDomain(field, scaleType) || defaultDomain;
  }

  hasHoveredObject(objectInfo) {
    return this.isLayerHovered(objectInfo) && objectInfo.object ? objectInfo.object : null;
  }

  isLayerHovered(objectInfo): boolean {
    return objectInfo?.picked && objectInfo?.layer?.props?.id === this.id;
  }

  getRadiusScaleByZoom(mapState, fixedRadius) {
    const radiusChannel = Object.values(this.visualChannels).find(vc => vc.property === 'radius');

    if (!radiusChannel) {
      return 1;
    }

    const field = radiusChannel.field;
    const fixed = fixedRadius === undefined ? this.config.visConfig.fixedRadius : fixedRadius;
    const {radius} = this.config.visConfig;

    // @ts-ignore
    return fixed ? 1 : (this.config[field] ? 1 : radius) * this.getZoomFactor(mapState);
  }

  shouldCalculateLayerData(props: string[]) {
    return props.some(p => !this.noneLayerDataAffectingProps.includes(p));
  }

  getBrushingExtensionProps(interactionConfig, brushingTarget?) {
    const {brush} = interactionConfig;

    return {
      // brushing
      autoHighlight: !brush.enabled,
      brushingRadius: brush.config.size * 1000,
      brushingTarget: brushingTarget || 'source',
      brushingEnabled: brush.enabled
    };
  }

  getDefaultDeckLayerProps({
    idx,
    gpuFilter,
    mapState,
    visible
  }: {
    idx: number;
    gpuFilter: GpuFilter;
    mapState: MapState;
    visible: boolean;
  }) {
    return {
      id: this.id,
      idx,
      coordinateSystem: COORDINATE_SYSTEM.LNGLAT,
      pickable: true,
      wrapLongitude: true,
      parameters: {depthTest: Boolean(mapState.dragRotate || this.config.visConfig.enable3d)},
      hidden: this.config.hidden,
      // visconfig
      opacity: this.config.visConfig.opacity,
      highlightColor: this.config.highlightColor,
      // data filtering
      extensions: [dataFilterExtension],
      filterRange: gpuFilter ? gpuFilter.filterRange : undefined,

      // layer should be visible and if splitMap, shown in to one of panel
      visible: this.config.isVisible && visible
    };
  }

  getDefaultHoverLayerProps() {
    return {
      id: `${this.id}-hovered`,
      pickable: false,
      wrapLongitude: true,
      coordinateSystem: COORDINATE_SYSTEM.LNGLAT
    };
  }

  renderTextLabelLayer({getPosition, getPixelOffset, updateTriggers, sharedProps}, renderOpts) {
    const {data, mapState} = renderOpts;
    const {textLabel} = this.config;

    return data.textLabels.reduce((accu, d, i) => {
      if (d.getText) {
        accu.push(
          new TextLayer({
            ...sharedProps,
            id: `${this.id}-label-${textLabel[i].field?.name}`,
            data: data.data,
            getText: d.getText,
            getPosition,
            characterSet: d.characterSet,
            getPixelOffset: getPixelOffset(textLabel[i]),
            getSize: 1,
            sizeScale: textLabel[i].size,
            getTextAnchor: textLabel[i].anchor,
            getAlignmentBaseline: textLabel[i].alignment,
            getColor: textLabel[i].color,
            parameters: {
              // text will always show on top of all layers
              depthTest: false
            },

            getFilterValue: data.getFilterValue,
            updateTriggers: {
              ...updateTriggers,
              getText: textLabel[i].field?.name,
              getPixelOffset: {
                ...updateTriggers.getRadius,
                mapState,
                anchor: textLabel[i].anchor,
                alignment: textLabel[i].alignment
              },
              getTextAnchor: textLabel[i].anchor,
              getAlignmentBaseline: textLabel[i].alignment,
              getColor: textLabel[i].color
            }
          })
        );
      }
      return accu;
    }, []);
  }

  calculateDataAttribute(keplerTable: KeplerTable, getPosition): any {
    // implemented in subclasses
    return [];
  }

  updateLayerMeta(dataContainer: DataContainerInterface, getPosition) {
    // implemented in subclasses
  }

  getPositionAccessor(dataContainer?: DataContainerInterface): (...args: any[]) => any {
    // implemented in subclasses
    return () => null;
  }
}

export default Layer;<|MERGE_RESOLUTION|>--- conflicted
+++ resolved
@@ -149,16 +149,13 @@
 
 type ColumnValidator = (column: LayerColumn, columns: LayerColumns, allFields: Field[]) => boolean;
 
-<<<<<<< HEAD
 export type UpdateTriggers = {
   [key: string]: UpdateTrigger;
 };
 export type UpdateTrigger = {
   [key: string]: {};
 };
-=======
 export type LayerBounds = [number, number, number, number];
->>>>>>> 18342926
 /**
  * Approx. number of points to sample in a large data set
  */

--- conflicted
+++ resolved
@@ -30,23 +30,13 @@
     "umd"
   ],
   "dependencies": {
-<<<<<<< HEAD
     "@kepler.gl/components": "3.1.0",
     "@kepler.gl/constants": "3.1.0",
     "@kepler.gl/layers": "3.1.0",
     "@kepler.gl/table": "3.1.0",
     "@kepler.gl/types": "3.1.0",
     "@kepler.gl/utils": "3.1.0",
-    "@openassistant/core": "^0.0.6",
-=======
-    "@kepler.gl/components": "3.1.0-alpha.7",
-    "@kepler.gl/constants": "3.1.0-alpha.7",
-    "@kepler.gl/layers": "3.1.0-alpha.7",
-    "@kepler.gl/table": "3.1.0-alpha.7",
-    "@kepler.gl/types": "3.1.0-alpha.7",
-    "@kepler.gl/utils": "3.1.0-alpha.7",
     "@openassistant/core": "^0.0.7",
->>>>>>> 089aa8cf
     "@openassistant/echarts": "^0.0.6",
     "@openassistant/geoda": "^0.0.6",
     "@openassistant/ui": "^0.0.7",

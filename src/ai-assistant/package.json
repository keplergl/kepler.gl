--- conflicted
+++ resolved
@@ -1,11 +1,7 @@
 {
   "name": "@kepler.gl/ai-assistant",
   "author": "Xun Li<lixun910@gmail.com>",
-<<<<<<< HEAD
-  "version": "3.1.0-alpha.1",
-=======
   "version": "3.1.0-alpha.5",
->>>>>>> ce23c766
   "description": "kepler.gl AI assistant",
   "license": "MIT",
   "main": "dist/index.js",
@@ -16,8 +12,7 @@
     "react",
     "webgl",
     "visualization",
-    "deck.gl",
-    "openassistant"
+    "deck.gl"
   ],
   "repository": {
     "type": "git",
@@ -35,23 +30,6 @@
     "umd"
   ],
   "dependencies": {
-<<<<<<< HEAD
-    "@duckdb/duckdb-wasm": "^1.29.0",
-    "@kepler.gl/components": "3.1.0-alpha.1",
-    "@kepler.gl/constants": "3.1.0-alpha.1",
-    "@kepler.gl/layers": "3.1.0-alpha.1",
-    "@kepler.gl/types": "3.1.0-alpha.1",
-    "@kepler.gl/utils": "3.1.0-alpha.1",
-    "@openassistant/core": "^0.0.5",
-    "@openassistant/duckdb": "^0.0.5",
-    "@openassistant/echarts": "^0.0.5",
-    "@openassistant/geoda": "^0.0.5",
-    "@openassistant/ui": "^0.0.5",
-    "color-interpolate": "^1.0.5"
-  },
-  "devDependencies": {
-    "global": "^4.3.0"
-=======
     "@kepler.gl/components": "3.1.0-alpha.5",
     "@kepler.gl/constants": "3.1.0-alpha.5",
     "@kepler.gl/layers": "3.1.0-alpha.5",
@@ -63,7 +41,6 @@
     "global": "^4.3.0",
     "react-ai-assist": "0.0.20",
     "react-intl": "^6.3.0"
->>>>>>> ce23c766
   },
   "nyc": {
     "sourceMap": false,

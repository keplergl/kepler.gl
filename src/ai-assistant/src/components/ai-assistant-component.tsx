// SPDX-License-Identifier: MIT
// Copyright contributors to the kepler.gl project

import React, {useEffect} from 'react';
import styled, {withTheme} from 'styled-components';
import {MessageModel, useAssistant} from '@openassistant/core';
import {
  dataClassifyFunctionDefinition,
  spatialCountFunctionDefinition,
  SpatialJoinGeometries
} from '@openassistant/geoda';
import {histogramFunctionDefinition, scatterplotFunctionDefinition} from '@openassistant/echarts';
import {AiAssistant} from '@openassistant/ui';
import '@openassistant/echarts/dist/index.css';
import '@openassistant/ui/dist/index.css';

import {textColorLT} from '@kepler.gl/styles';
import {ActionHandler} from '@kepler.gl/actions';
import {MapStyle} from '@kepler.gl/reducers';
import {VisState} from '@kepler.gl/schemas';

import {basemapFunctionDefinition} from '../tools/basemap-functions';
import {loadUrlFunctionDefinition} from '../tools/loadurl-function';

import {AiAssistantState} from '../reducers';
import {setScreenCaptured, setStartScreenCapture, updateAiAssistantMessages} from '../actions';
import {
  ASSISTANT_DESCRIPTION,
  ASSISTANT_NAME,
  ASSISTANT_VERSION,
  INSTRUCTIONS,
  PROMPT_IDEAS,
  WELCOME_MESSAGE
} from '../constants';
import {filterFunctionDefinition} from '../tools/filter-function';
import {addLayerFunctionDefinition} from '../tools/layer-creation-function';
import {updateLayerColorFunctionDefinition} from '../tools/layer-style-function';
import {SelectedKeplerGlActions} from './ai-assistant-manager';
import {
  getDatasetContext,
  getGeometriesFromDataset,
  getScatterplotValuesFromDataset,
  getValuesFromDataset,
  highlightRows,
  saveAsDataset
} from '../tools/utils';

type ThemeProps = {theme: any};

export type AiAssistantComponentProps = {
  aiAssistant: AiAssistantState;
  updateAiAssistantMessages: ActionHandler<typeof updateAiAssistantMessages>;
  setStartScreenCapture: ActionHandler<typeof setStartScreenCapture>;
  setScreenCaptured: ActionHandler<typeof setScreenCaptured>;
  keplerGlActions: SelectedKeplerGlActions;
  mapStyle: MapStyle;
  visState: VisState;
};

const StyledAiAssistantComponent = styled.div`
  height: 100%;
  padding-bottom: 4px;

  * {
    font-size: 11px;
  }
`;

AiAssistantComponentFactory.deps = [];

function AiAssistantComponentFactory() {
  const AiAssistantComponent: React.FC<AiAssistantComponentProps & ThemeProps> = ({
    theme,
    aiAssistant,
    updateAiAssistantMessages,
    setStartScreenCapture,
    setScreenCaptured,
    keplerGlActions,
    mapStyle,
    visState
<<<<<<< HEAD
  }: AiAssistantComponentProps) => {
    // get values from dataset, used by LLM functions
    const getValuesCallback = (datasetName: string, variableName: string): number[] =>
      getValuesFromDataset(visState.datasets, datasetName, variableName);

    // highlight rows, used by LLM functions
    const highlightRowsCallback = (datasetName: string, selectedRowIndices: number[]) =>
      highlightRows(
        visState.datasets,
        visState.layers,
        datasetName,
        selectedRowIndices,
        keplerGlActions.layerSetIsValid
      );

    // define LLM functions
=======
  }: AiAssistantComponentProps & ThemeProps) => {
>>>>>>> 6e425972
    const functions = [
      basemapFunctionDefinition({mapStyleChange: keplerGlActions.mapStyleChange, mapStyle}),
      loadUrlFunctionDefinition({
        addDataToMap: keplerGlActions.addDataToMap,
        loaders: visState.loaders,
        loadOptions: visState.loadOptions
      }),
      addLayerFunctionDefinition({
        addLayer: keplerGlActions.addLayer,
        datasets: visState.datasets
      }),
      updateLayerColorFunctionDefinition({
        layerVisualChannelConfigChange: keplerGlActions.layerVisualChannelConfigChange,
        layers: visState.layers
      }),
      filterFunctionDefinition({
        datasets: visState.datasets,
        filters: visState.filters,
        createOrUpdateFilter: keplerGlActions.createOrUpdateFilter,
        setFilter: keplerGlActions.setFilter,
        setFilterPlot: keplerGlActions.setFilterPlot
      }),
      histogramFunctionDefinition({
        getValues: getValuesCallback,
        onSelected: highlightRowsCallback
      }),
      scatterplotFunctionDefinition({
        getValues: async (datasetName: string, xVar: string, yVar: string) =>
          getScatterplotValuesFromDataset(visState.datasets, datasetName, xVar, yVar),
        onSelected: highlightRowsCallback
      }),
      dataClassifyFunctionDefinition({
        getValues: getValuesCallback
      }),
      spatialCountFunctionDefinition({
        getValues: getValuesCallback,
        getGeometries: (datasetName: string): SpatialJoinGeometries =>
          getGeometriesFromDataset(
            visState.datasets,
            visState.layers,
            visState.layerData,
            datasetName
          ),
        saveAsDataset: (datasetName: string, data: Record<string, number[]>) =>
          saveAsDataset(visState.datasets, datasetName, data, keplerGlActions.addDataToMap)
      })
    ];

    // enable voice and screen capture
    const enableVoiceAndScreenCapture =
      aiAssistant.config.provider === 'openai' || aiAssistant.config.provider === 'google';

    // define assistant props
    const assistantProps = {
      name: ASSISTANT_NAME,
      description: ASSISTANT_DESCRIPTION,
      version: ASSISTANT_VERSION,
      modelProvider: aiAssistant.config.provider,
      model: aiAssistant.config.model,
      apiKey: aiAssistant.config.apiKey,
      instructions: INSTRUCTIONS,
      functions
    };

    const {initializeAssistant, addAdditionalContext} = useAssistant(assistantProps);

    // initialize assistant with context
    const initializeAssistantWithContext = async () => {
      await initializeAssistant();
      const context = getDatasetContext(visState.datasets, visState.layers);
      addAdditionalContext({context});
    };

    // initialize assistant with context
    useEffect(() => {
      initializeAssistantWithContext();
      // re-initialize assistant when datasets, filters or layers change
      // eslint-disable-next-line react-hooks/exhaustive-deps
    }, [visState.datasets, visState.filters, visState.layers]);

    const onRestartAssistant = () => {
      // clean up aiAssistant state
      updateAiAssistantMessages([]);
      initializeAssistantWithContext();
    };

    const onMessagesUpdated = (messages: MessageModel[]) => {
      updateAiAssistantMessages(messages);
    };

    const onScreenshotClick = () => {
      setStartScreenCapture(true);
    };

    const onRemoveScreenshot = () => {
      setScreenCaptured('');
    };

    return (
      <StyledAiAssistantComponent className="ai-assistant-component">
        <AiAssistant
          {...assistantProps}
          theme={theme.textColor === textColorLT ? 'light' : 'dark'}
          welcomeMessage={WELCOME_MESSAGE}
          temperature={aiAssistant.config.temperature}
          topP={aiAssistant.config.topP}
          historyMessages={aiAssistant.messages}
          onMessagesUpdated={onMessagesUpdated}
          enableVoice={enableVoiceAndScreenCapture}
          enableScreenCapture={enableVoiceAndScreenCapture}
          onScreenshotClick={onScreenshotClick}
          screenCapturedBase64={aiAssistant.screenshotToAsk.screenCaptured}
          onRemoveScreenshot={onRemoveScreenshot}
          onRestartChat={onRestartAssistant}
          fontSize={'text-tiny'}
          botMessageClassName={''}
          githubIssueLink={'https://github.com/keplergl/kepler.gl/issues'}
          ideas={PROMPT_IDEAS}
        />
      </StyledAiAssistantComponent>
    );
  };

  return withTheme(AiAssistantComponent) as React.FC<AiAssistantComponentProps>;
}

export default AiAssistantComponentFactory;<|MERGE_RESOLUTION|>--- conflicted
+++ resolved
@@ -78,8 +78,7 @@
     keplerGlActions,
     mapStyle,
     visState
-<<<<<<< HEAD
-  }: AiAssistantComponentProps) => {
+  }: AiAssistantComponentProps & ThemeProps) => {
     // get values from dataset, used by LLM functions
     const getValuesCallback = (datasetName: string, variableName: string): number[] =>
       getValuesFromDataset(visState.datasets, datasetName, variableName);
@@ -95,9 +94,6 @@
       );
 
     // define LLM functions
-=======
-  }: AiAssistantComponentProps & ThemeProps) => {
->>>>>>> 6e425972
     const functions = [
       basemapFunctionDefinition({mapStyleChange: keplerGlActions.mapStyleChange, mapStyle}),
       loadUrlFunctionDefinition({

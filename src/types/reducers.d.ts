import {Field, Millisecond} from './types';

export type MapState = {
  pitch: number;
  bearing: number;
  latitude: number;
  longitude: number;
  zoom: number;
  dragRotate: boolean;
  width: number;
  height: number;
  isSplit: boolean;
  minZoom?: number;
  maxZoom?: number;
  maxBounds?: Bounds;
  initialState?: any;
  scale?: number;
};

export type Bounds = [number, number, number, number];

export type HistogramBin = {
  x0: number | undefined;
  x1: number | undefined;
  count: number;
};

export type RangeFieldDomain = {
  domain: [number, number];
  step: number;
  histogram: HistogramBin[];
  enlargedHistogram: HistogramBin[];
};

export type SelectFieldDomain = {
  domain: [true, false];
};
export type MultiSelectFieldDomain = {
  domain: string[];
};

export type TimeRangeFieldDomain = {
  domain: [number, number];
  step: number;
  histogram: HistogramBin[];
  enlargedHistogram: HistogramBin[];
  mappedValue: (Millisecond | null)[];
  // auto generated based on time domain
  defaultTimeFormat?: string | null;
  // custom ui input
  timeFormat?: string | null;
  // custom ui input
  timezone?: string | null;
};
export type FieldDomain =
  | RangeFieldDomain
  | TimeRangeFieldDomain
  | SelectFieldDomain
  | MultiSelectFieldDomain;

export type LineChart = {
  series: {x: number; y: number}[];
  yDomain: [number, number];
  xDomain: [number, number];
};

type FilterViewType = 'side' | 'enlarged' | 'minified';

export type FilterBase<L extends LineChart> = {
  dataId: string[];
  id: string;
  enabled: boolean;

  freeze: boolean;

  // time range filter specific
  fixedDomain: boolean;
  view: FilterViewType;
  isAnimating: boolean;
  speed: number;
  showTimeDisplay?: boolean;

  // field specific
  name: string[]; // string
  type: string | null;
  fieldIdx: number[]; // [integer]
  domain: any[] | null;
  value: any;
  mappedValue?: number[];

  // plot
  yAxis: Field | null;
  plotType: string;
  lineChart?: L;
  // gpu filter
  gpu: boolean;
  gpuChannel?: number[];
  fieldType?: string;

  // polygon
  layerId?: string[];
};

export type RangeFilter = FilterBase<LineChart> &
  RangeFieldDomain & {
    type: 'range';
    fieldType: 'real' | 'integer';
    value: [number, number];
    fixedDomain: true;
    typeOptions: ['range'];
  };

export type SelectFilter = FilterBase<LineChart> &
  SelectFieldDomain & {
    type: 'select';
    fieldType: 'boolean';
    value: boolean;
  };

export type MultiSelectFilter = FilterBase<LineChart> &
  MultiSelectFieldDomain & {
    type: 'range';
    fieldType: 'string' | 'date';
    value: string[];
  };
export type TimeRangeFilter = FilterBase<LineChart> &
  TimeRangeFieldDomain & {
    type: 'timeRange';
    fieldType: 'timestamp';
    fixedDomain: true;
    value: [number, number];
    bins?: Object;
    plotType: {
      [key: string]: any;
    };
    animationWindow: string;
  };

export type PolygonFilter = FilterBase<LineChart> & {
  layerId: string[];
  type: 'polygon';
  fixedDomain: true;
  value: Feature;
};

export type Filter =
  | FilterBase<LineChart>
  | RangeFilter
  | TimeRangeFilter
  | SelectFilter
  | MultiSelectFilter
  | PolygonFilter;

export type Feature = {
  id: string;
  properties: any;
  geometry: {
    type: string;
    coordinates: any;
  };
};
export type FeatureSelectionContext = {
  rightClick: boolean;
  position: {x: number; y: number};
  mapIndex?: number;
};
export type FeatureValue = {
  id: string;
  properties: {
    filterId: string;
  };
  geometry: {
    type: string;
    coordinates: any;
  };
};
export type Editor = {
  mode: string;
  features: Feature[];
  selectedFeature: any;
  selectionContext?: FeatureSelectionContext;
  visible: boolean;
};

export type SplitMapLayers = {[key: string]: boolean};
export type SplitMap = {
  layers: SplitMapLayers;
};
export type AnimationConfig = {
  domain: number[] | null;
  currentTime: number | null;
  speed: number;
  isAnimating?: boolean;
  timeSteps?: null | number[];
  // auto generated based on time domain
  defaultTimeFormat?: string | null;
  // custom ui input
  timeFormat?: string | null;
  // custom ui input
  timezone?: string | null;
  // hide or show control
  hideControl?: boolean;
};

export type Timeline = {
  domain: [number, number] | null;
  value: number | [number, number];
  speed: number;
  isAnimating: boolean;
  step?: null | number;
  timeSteps?: null | number[];
  defaultTimeFormat?: null | string;
  timeFormat?: null | string;
  timezone?: null | string;
  animationWindow?: null | Filter['animationWindow'];
  marks?: null | number[];
} & Record<string, any>;

export type BaseInteraction = {
  label: string;
  enabled: boolean;
};
export type TooltipField = {
  name: string;
  format: string | null;
};
export type CompareType = string | null;
export type TooltipInfo = BaseInteraction & {
  id: 'tooltip';
  config: {
    fieldsToShow: {
      [key: string]: TooltipField[];
    };
    compareMode: boolean;
    compareType: CompareType;
  };
};
export type Geocoder = BaseInteraction & {
  id: 'geocoder';
  position: number[] | null;
};
export type Brush = BaseInteraction & {
  id: 'brush';
  config: {
    size: number;
  };
};
export type Coordinate = BaseInteraction & {
  id: 'coordinate';
  position: number[] | null;
};
export type InteractionConfig = {
  tooltip: TooltipInfo;
  geocoder: Geocoder;
  brush: Brush;
  coordinate: Coordinate;
};
export type MapInfo = {
  title: string;
  description: string;
};
export type FileLoading = {
  filesToLoad: FileList;
  onFinish: (payload: any) => any;
  fileCache: any[];
};
export type FileLoadingProgress = {
  [key: string]: {
    percent: number;
    message: string;
    fileName: string;
    error: any;
  };
};

export type LayerGroup = {
  slug: string;
  filter(layer: {id: string}): boolean;
  defaultVisibility: boolean;
};

export type BaseMapStyle = {
  id: string;
  label: string;
  url: string;
  icon: string;
  style?: Object;
  layerGroups: LayerGroup[];
  accessToken?: string;
  custom?: boolean;
};

export declare type ExportImage = {
  ratio: 'SCREEN' | 'FOUR_BY_THREE' | 'SIXTEEN_BY_NINE' | 'CUSTOM';
  resolution: 'ONE_X' | 'TWO_X';
  legend: boolean;
  mapH: number;
  mapW: number;
  imageSize: {
    zoomOffset: number;
    scale: number;
    imageW: number;
    imageH: number;
  };
  imageDataUri: string;
  exporting: boolean;
  processing: boolean;
  error: Error | false;
  center: boolean;
};

export type ExportData = {
  selectedDataset: string;
  dataType: string;
  filtered: boolean;
};

export type ExportHtml = {
  exportMapboxAccessToken: null | string;
  userMapboxToken: string;
  mode: string;
};
export type ExportJson = {
  hasData: boolean;
};
export type ExportMap = {
  HTML: ExportHtml;
  JSON: ExportJson;
  format: 'HTML' | 'JSON';
};

export type MapControl = {
  show: boolean;
  active: boolean;
  disableClose?: boolean;
  activeMapIndex?: number;
};
export type MapControls = {
  visibleLayers?: MapControl;
  mapLegend?: MapControl;
  toggle3d?: MapControl;
  splitMap?: MapControl;
  mapDraw?: MapControl;
  mapLocale?: MapControl;
};

export type LoadFiles = {
  fileLoading: boolean;
};

export type Notifications = {
  message: string;
  type: string;
  topic: string;
  id: string;
  count: number;
  isExpanded?: boolean;
};

export type Locale = string;

<<<<<<< HEAD
export type PanelListView = string;

=======
>>>>>>> 20fcb662
export type UiState = {
  readOnly: boolean;
  activeSidePanel: string;
  currentModal: string | null;
  datasetKeyToRemove: string | null;
  visibleDropdown: string | null;
  // export image modal ui
  exportImage: ExportImage;
  // export data modal ui
  exportData: ExportData;
  // html export
  exportMap: ExportMap;
  // map control panels
  mapControls: MapControls;
  // ui notifications
  notifications: Notifications[];
  // load files
  loadFiles: LoadFiles;
  // Locale of the UI
  locale: Locale;
<<<<<<< HEAD
  // view layers by list or dataset
  layerPanelListView: PanelListView;
  // view filters by list or dataset
  filterPanelListView: PanelListView;
=======
  layerPanelListView: string;
>>>>>>> 20fcb662
};

/** Width of viewport */
export type Viewport = {
  /**  Width of viewport */
  width?: number;
  /**  Height of viewport */
  height?: number;
  /**  Zoom of viewport */
  zoom?: number;
  /**  Camera angle in degrees (0 is straight down) */
  pitch?: number;
  /**  Map rotation in degrees (0 means north is up) */
  bearing?: number;
  /**  Latitude center of viewport on map in mercator projection */
  latitude?: number;
  /**  Longitude Center of viewport on map in mercator projection */
  longitude?: number;
  /**  Whether to enable drag and rotate map into perspective viewport */
  dragRotate?: boolean;
  /**  Minimum allowed viewport zoom */
  minZoom?: number;
  /**  Maximum allowed viewport zoom */
  maxZoom?: number;
  /**  Maximum geographical bounds, pan/zoom operations are constrained within those bounds */
  maxBounds?: Bounds;
};

export type MapStyles = {
  [key: string]: BaseMapStyle;
};

export type VisibleLayerGroups = {
  [key: string]: boolean;
};

export type InputStyle = {
  accessToken: string | null;
  error: boolean;
  isValid: boolean;
  label: string | null;
  style: any | null;
  url: string | null;
  icon: string | null;
  custom: boolean;
};

export type FilterRecord = {
  dynamicDomain: Filter[];
  fixedDomain: Filter[];
  cpu: Filter[];
  gpu: Filter[];
};

export type FilterDatasetOpt = {
  // only allow cpu filtering
  cpuOnly?: boolean;
  // ignore filter for domain calculation
  ignoreDomain?: boolean;
};<|MERGE_RESOLUTION|>--- conflicted
+++ resolved
@@ -359,11 +359,8 @@
 
 export type Locale = string;
 
-<<<<<<< HEAD
 export type PanelListView = string;
 
-=======
->>>>>>> 20fcb662
 export type UiState = {
   readOnly: boolean;
   activeSidePanel: string;
@@ -384,14 +381,10 @@
   loadFiles: LoadFiles;
   // Locale of the UI
   locale: Locale;
-<<<<<<< HEAD
   // view layers by list or dataset
   layerPanelListView: PanelListView;
   // view filters by list or dataset
   filterPanelListView: PanelListView;
-=======
-  layerPanelListView: string;
->>>>>>> 20fcb662
 };
 
 /** Width of viewport */

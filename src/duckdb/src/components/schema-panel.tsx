--- conflicted
+++ resolved
@@ -77,13 +77,7 @@
 export const SchemaPanel = ({setTableSchema, droppedFile}: SchemaPanelProps) => {
   const [columnSchemas, setColumnSchemas] = useState<TreeNodeData<{type: string}>[]>([]);
   const datasets = useSelector((state: State) => state?.demo?.keplerGl?.map?.visState.datasets);
-<<<<<<< HEAD
-  useEffect(() => {
-    getTableSchema();
-  }, [datasets, droppedFile]);
-=======
-
->>>>>>> 8e737e8c
+  
   const getTableSchema = useCallback(async () => {
     const db = await getDuckDB();
     const c = await db.connect();

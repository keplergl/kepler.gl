// SPDX-License-Identifier: MIT
// Copyright contributors to the kepler.gl project

// loaders.gl
// SPDX-License-Identifier: MIT
// Copyright (c) vis.gl contributors

// Copied from loaders.gl/geoarrow

// TODO: Remove isGeoArrow* once Kepler.gl is upgraded to loaders.gl 4.4+

import * as arrow from 'apache-arrow';
import {DataType} from 'apache-arrow/type';
<<<<<<< HEAD
import {DuckDBDataProtocol} from '@duckdb/duckdb-wasm';

import {getDuckDB} from '../init';

export async function tableFromFile(file) {
  if (!file) return;

  const db = await getDuckDB();
  const c = await db.connect();

  try {
    await db.registerFileHandle(file.name, file, DuckDBDataProtocol.BROWSER_FILEREADER, true);

    const tableName = file.name;
    const sourceName = file.name;

    const fileExtensions = ['arrow', 'csv', 'geojson', 'json', 'parquet'];
    const fileExt = fileExtensions.find(ext => file.name.endsWith(ext));
    if (fileExt === 'csv') {
      const createTableSql = `
          CREATE TABLE '${tableName}' AS
          SELECT *
          FROM read_csv('${sourceName}', header = true, auto_detect = true, sample_size = -1);
        `;
      await c.query(createTableSql);
    } else if (fileExt === 'json') {
      const createTableSql = `
          CREATE TABLE '${tableName}' AS
          SELECT *
          FROM read_json_auto('${sourceName}');
        `;
      await c.query(createTableSql);
    } else if (fileExt === 'geojson') {
      const createTableSql = `
          install spatial;
          load spatial;
          CREATE TABLE '${tableName}' AS
          SELECT *
          FROM ST_READ('${sourceName}', keep_wkb = TRUE);
        `;
      await c.query(createTableSql);
    } else if (fileExt === 'parquet') {
      const createTableSql = `
          
          CREATE TABLE '${tableName}' AS
          SELECT *
          FROM read_parquet('${sourceName}')
        `;
      await c.query(createTableSql);
    } else if (fileExt === 'arrow') {
      // TODO - how to insert arrow file handle?
      /*
        const setupSql = `
          install spatial;
          load spatial;
        `;
        await c.query(setupSql);
        // ???
        await c.insertArrowTable(arrowTable, {name: this.label});
        */
    }

    // TODO - types like arrowSchemaToFields
  } catch (err) {}

  c.close();
}
=======
import {AsyncDuckDBConnection} from '@duckdb/duckdb-wasm';

import {GEOARROW_EXTENSIONS, GEOARROW_METADATA_KEY} from '@kepler.gl/constants';
import {ProtoDatasetField} from '@kepler.gl/types';

export type DuckDBColumnDesc = {name: string; type: string};

/**
 * Queries a DuckDB table for the schema description.
 * @param connection An active DuckDB connection.
 * @param tableName A name of DuckDB table to query.
 * @returns An array of column names and DuckDB types.
 */
export async function getDuckDBColumnTypes(
  connection: AsyncDuckDBConnection,
  tableName: string
): Promise<DuckDBColumnDesc[]> {
  const resDescribe = await connection.query(`DESCRIBE "${tableName}";`);

  const duckDbTypes: DuckDBColumnDesc[] = [];
  const numRows = resDescribe.numRows;
  for (let i = 0; i < numRows; ++i) {
    const columnName = resDescribe.getChildAt(0)?.get(i);
    const columnType = resDescribe.getChildAt(1)?.get(i);

    duckDbTypes.push({
      name: columnName,
      type: columnType
    });
  }

  return duckDbTypes;
}

/**
 * Generates a mapping of column names to their corresponding DuckDB data types.
 * @param columns An array of column descriptions from DuckDB. Check getDuckDBColumnTypes.
 * @returns A record where keys are column names and values are their data types.
 */
export function getDuckDBColumnTypesMap(columns: DuckDBColumnDesc[]) {
  return columns.reduce((acc, value) => {
    acc[value.name] = value.type;
    return acc;
  }, {} as Record<string, string>);
}

/**
 * Constructs an SQL query to select all columns from a given table,
 * converting specified columns to Well-Known Binary (WKB) format using ST_AsWKB.
 * @param tableName The name of the table from which to select data.
 * @param columnsToConvertToWKB An array of column names that should be converted to WKB format.
 * @returns The constructed SQL query.
 */
export function constructST_asWKBQuery(tableName: string, columnsToConvertToWKB: string[]): string {
  const exclude =
    columnsToConvertToWKB.length > 0 ? `EXCLUDE ${columnsToConvertToWKB.join(', ')}` : '';
  const asWKB =
    columnsToConvertToWKB.length > 0
      ? ', ' + columnsToConvertToWKB.map(column => `ST_AsWKB(${column}) as ${column}`).join(', ')
      : '';
  return `SELECT * ${exclude} ${asWKB} FROM '${tableName}';`;
}

/**
 * Finds the names of columns that have a GEOMETRY type.
 * @param columns An array of column descriptors from a DuckDB table.
 * @returns An array of column names that are of type GEOMETRY.
 */
export function getGeometryColumns(columns: DuckDBColumnDesc[]): string[] {
  return columns.filter(column => column.type === 'GEOMETRY').map(column => column.name);
}

/**
 * Sets the GeoArrow WKB extension metadata for columns of type GEOMETRY in an Arrow table.
 * @param table The Apache Arrow table whose schema fields will be modified.
 * @param columns An array of column descriptors from a DuckDB table.
 */
export function setGeoArrowWKBExtension(table: arrow.Table, columns: DuckDBColumnDesc[]) {
  table.schema.fields.forEach(field => {
    const info = columns.find(t => t.name === field.name);
    if (info?.type === 'GEOMETRY') {
      field.metadata.set(GEOARROW_METADATA_KEY, GEOARROW_EXTENSIONS.WKB);
    }
  });
}

/**
 * Creates an arrow table from an array of arrow vectors and fields.
 * @param columns An array of arrow vectors.
 * @param fields An array of fields per arrow vector.
 * @param arrowSchema Optional arrow table schema when available.
 * @returns An arrow table.
 */
export const restoreArrowTable = (
  columns: arrow.Vector[],
  fields: ProtoDatasetField[],
  arrowSchema?: arrow.Schema
) => {
  const creaOpts = {};
  fields.map((field, index) => {
    creaOpts[field.name] = columns[index];
  });

  return arrowSchema ? new arrow.Table(arrowSchema, creaOpts) : new arrow.Table(creaOpts);
};

/**
 * DuckDb throws when geoarrow extensions are present in metadata.
 * @param table An arrow table to clear from extensions.
 * @returns A map of removed per field geoarrow extensions.
 */
export const removeUnsupportedExtensions = (table: arrow.Table): Record<string, string> => {
  const removedMetadata: Record<string, string> = {};
  table.schema.fields.forEach(field => {
    const extension = field.metadata.get(GEOARROW_METADATA_KEY);
    if (extension?.startsWith('geoarrow')) {
      removedMetadata[field.name] = extension;
      field.metadata.delete(GEOARROW_METADATA_KEY);
    }
  });
  return removedMetadata;
};

/**
 * Restore removed metadata extensions after a call to removeUnsupportedExtensions.
 * @param table An arrow table to restore geoarrow extensions.
 * @param removedExtensions A map of per field geoarrow extensions to restore.
 */
export const restoreUnsupportedExtensions = (
  table: arrow.Table,
  removedExtensions: Record<string, string>
) => {
  table.schema.fields.forEach(field => {
    const extension = removedExtensions[field.name];
    if (extension) {
      field.metadata.set(GEOARROW_METADATA_KEY, extension);
    }
  });
};
>>>>>>> b98a39de

/** Checks whether the given Apache Arrow JS type is a Point data type */
export function isGeoArrowPoint(type: DataType) {
  if (DataType.isFixedSizeList(type)) {
    // Check list size
    if (![2, 3, 4].includes(type.listSize)) {
      return false;
    }

    // Check child of FixedSizeList is floating type
    if (!DataType.isFloat(type.children[0])) {
      return false;
    }

    return true;
  }

  return false;
}

/** Checks whether the given Apache Arrow JS type is a Point data type */
export function isGeoArrowLineString(type: DataType) {
  // Check the outer type is a List
  if (!DataType.isList(type)) {
    return false;
  }

  // Check the child is a point type
  if (!isGeoArrowPoint(type.children[0].type)) {
    return false;
  }

  return true;
}

/** Checks whether the given Apache Arrow JS type is a Polygon data type */
export function isGeoArrowPolygon(type: DataType) {
  // Check the outer vector is a List
  if (!DataType.isList(type)) {
    return false;
  }

  // Check the child is a linestring vector
  if (!isGeoArrowLineString(type.children[0].type)) {
    return false;
  }

  return true;
}

/** Checks whether the given Apache Arrow JS type is a Polygon data type */
export function isGeoArrowMultiPoint(type: DataType) {
  // Check the outer vector is a List
  if (!DataType.isList(type)) {
    return false;
  }

  // Check the child is a point vector
  if (!isGeoArrowPoint(type.children[0].type)) {
    return false;
  }

  return true;
}

/** Checks whether the given Apache Arrow JS type is a Polygon data type */
export function isGeoArrowMultiLineString(type: DataType) {
  // Check the outer vector is a List
  if (!DataType.isList(type)) {
    return false;
  }

  // Check the child is a linestring vector
  if (!isGeoArrowLineString(type.children[0].type)) {
    return false;
  }

  return true;
}

/** Checks whether the given Apache Arrow JS type is a Polygon data type */
export function isGeoArrowMultiPolygon(type: DataType) {
  // Check the outer vector is a List
  if (!DataType.isList(type)) {
    return false;
  }

  // Check the child is a polygon vector
  if (!isGeoArrowPolygon(type.children[0].type)) {
    return false;
  }

  return true;
}

/**
 * Checks if the given SQL query is a SELECT query by using the EXPLAIN command.
 * @param connection The DuckDB connection instance.
 * @param query The SQL query to check.
 * @returns Resolves to `true` if the query is a SELECT statement, otherwise `false`.
 */
export async function checkIsSelectQuery(
  connection: AsyncDuckDBConnection,
  query: string
): Promise<boolean> {
  try {
    const result = await connection.query(`EXPLAIN (${query})`);
    return result.numRows > 0;
  } catch (error) {
    return false;
  }
}

/**
 * Split a string with potentially multiple SQL queries (separated as usual by ';') into an array of queries.
 * This implementation:
 *  - Handles single and double quoted strings with proper escaping
 *  - Ignores semicolons in line comments (--) and block comments (slash asterisk)
 *  - Trims whitespace from queries
 *  - Handles SQL-style escaped quotes ('' inside strings)
 *  - Returns only non-empty queries
 * @param input A string with potentially multiple SQL queries.
 * @returns An array of queries.
 */
export function splitSqlStatements(input: string): string[] {
  const queries: string[] = [];
  let currentQuery = '';
  let inSingleQuote = false;
  let inDoubleQuote = false;
  let inLineComment = false;
  let inBlockComment = false;

  for (let i = 0; i < input.length; i++) {
    const char = input[i];

    if (inLineComment) {
      currentQuery += char;
      if (char === '\n') {
        inLineComment = false;
      }
      continue;
    }

    if (inBlockComment) {
      currentQuery += char;
      if (char === '*' && input[i + 1] === '/') {
        inBlockComment = false;
        currentQuery += input[++i]; // Consume '/'
      }
      continue;
    }

    if (inSingleQuote) {
      currentQuery += char;
      if (char === "'") {
        // Handle escaped single quotes in SQL
        if (i + 1 < input.length && input[i + 1] === "'") {
          currentQuery += input[++i];
        } else {
          inSingleQuote = false;
        }
      }
      continue;
    }

    if (inDoubleQuote) {
      currentQuery += char;
      if (char === '"') {
        // Handle escaped double quotes
        if (i + 1 < input.length && input[i + 1] === '"') {
          currentQuery += input[++i];
        } else {
          inDoubleQuote = false;
        }
      }
      continue;
    }

    // Check for comment starts
    if (char === '-' && input[i + 1] === '-') {
      inLineComment = true;
      currentQuery += char + input[++i];
      continue;
    }

    if (char === '/' && input[i + 1] === '*') {
      inBlockComment = true;
      currentQuery += char + input[++i];
      continue;
    }

    // Check for quote starts
    if (char === "'") {
      inSingleQuote = true;
      currentQuery += char;
      continue;
    }

    if (char === '"') {
      inDoubleQuote = true;
      currentQuery += char;
      continue;
    }

    // Handle query separator
    if (char === ';') {
      const trimmed = currentQuery.trim();
      if (trimmed.length > 0) {
        queries.push(trimmed);
      }
      currentQuery = '';
      continue;
    }

    currentQuery += char;
  }

  // Add the final query
  const trimmed = currentQuery.trim();
  if (trimmed.length > 0) {
    queries.push(trimmed);
  }

  return queries;
}

/**
 * Removes SQL comments from a given SQL string.
 * @param sql The SQL query string from which comments should be removed.
 * @returns The cleaned SQL string without comments.
 */
export function removeSQLComments(sql: string): string {
  // Remove multi-line comments (/* ... */)
  sql = sql.replace(/\/\*[\s\S]*?\*\//g, '');
  // Remove single-line comments (-- ...)
  sql = sql.replace(/--.*$/gm, '');
  return sql.trim();
}

/**
 * Drops a table if it exists in the DuckDB database.
 * @param connection The DuckDB connection instance.
 * @param tableName The name of the table to drop.
 * @returns A promise that resolves when the operation is complete.
 * @throws Logs an error if the table drop operation fails.
 */
export const dropTableIfExists = async (connection: AsyncDuckDBConnection, tableName: string) => {
  try {
    await connection.query(`DROP TABLE IF EXISTS "${tableName}";`);
  } catch (error) {
    console.error('Dropping table failed', tableName, error);
  }
};<|MERGE_RESOLUTION|>--- conflicted
+++ resolved
@@ -11,10 +11,400 @@
 
 import * as arrow from 'apache-arrow';
 import {DataType} from 'apache-arrow/type';
-<<<<<<< HEAD
-import {DuckDBDataProtocol} from '@duckdb/duckdb-wasm';
+import {AsyncDuckDBConnection, DuckDBDataProtocol} from '@duckdb/duckdb-wasm';
+
+import {GEOARROW_EXTENSIONS, GEOARROW_METADATA_KEY} from '@kepler.gl/constants';
+import {ProtoDatasetField} from '@kepler.gl/types';
 
 import {getDuckDB} from '../init';
+
+export type DuckDBColumnDesc = {name: string; type: string};
+
+/**
+ * Queries a DuckDB table for the schema description.
+ * @param connection An active DuckDB connection.
+ * @param tableName A name of DuckDB table to query.
+ * @returns An array of column names and DuckDB types.
+ */
+export async function getDuckDBColumnTypes(
+  connection: AsyncDuckDBConnection,
+  tableName: string
+): Promise<DuckDBColumnDesc[]> {
+  const resDescribe = await connection.query(`DESCRIBE "${tableName}";`);
+
+  const duckDbTypes: DuckDBColumnDesc[] = [];
+  const numRows = resDescribe.numRows;
+  for (let i = 0; i < numRows; ++i) {
+    const columnName = resDescribe.getChildAt(0)?.get(i);
+    const columnType = resDescribe.getChildAt(1)?.get(i);
+
+    duckDbTypes.push({
+      name: columnName,
+      type: columnType
+    });
+  }
+
+  return duckDbTypes;
+}
+
+/**
+ * Generates a mapping of column names to their corresponding DuckDB data types.
+ * @param columns An array of column descriptions from DuckDB. Check getDuckDBColumnTypes.
+ * @returns A record where keys are column names and values are their data types.
+ */
+export function getDuckDBColumnTypesMap(columns: DuckDBColumnDesc[]) {
+  return columns.reduce((acc, value) => {
+    acc[value.name] = value.type;
+    return acc;
+  }, {} as Record<string, string>);
+}
+
+/**
+ * Constructs an SQL query to select all columns from a given table,
+ * converting specified columns to Well-Known Binary (WKB) format using ST_AsWKB.
+ * @param tableName The name of the table from which to select data.
+ * @param columnsToConvertToWKB An array of column names that should be converted to WKB format.
+ * @returns The constructed SQL query.
+ */
+export function constructST_asWKBQuery(tableName: string, columnsToConvertToWKB: string[]): string {
+  const exclude =
+    columnsToConvertToWKB.length > 0 ? `EXCLUDE ${columnsToConvertToWKB.join(', ')}` : '';
+  const asWKB =
+    columnsToConvertToWKB.length > 0
+      ? ', ' + columnsToConvertToWKB.map(column => `ST_AsWKB(${column}) as ${column}`).join(', ')
+      : '';
+  return `SELECT * ${exclude} ${asWKB} FROM '${tableName}';`;
+}
+
+/**
+ * Finds the names of columns that have a GEOMETRY type.
+ * @param columns An array of column descriptors from a DuckDB table.
+ * @returns An array of column names that are of type GEOMETRY.
+ */
+export function getGeometryColumns(columns: DuckDBColumnDesc[]): string[] {
+  return columns.filter(column => column.type === 'GEOMETRY').map(column => column.name);
+}
+
+/**
+ * Sets the GeoArrow WKB extension metadata for columns of type GEOMETRY in an Arrow table.
+ * @param table The Apache Arrow table whose schema fields will be modified.
+ * @param columns An array of column descriptors from a DuckDB table.
+ */
+export function setGeoArrowWKBExtension(table: arrow.Table, columns: DuckDBColumnDesc[]) {
+  table.schema.fields.forEach(field => {
+    const info = columns.find(t => t.name === field.name);
+    if (info?.type === 'GEOMETRY') {
+      field.metadata.set(GEOARROW_METADATA_KEY, GEOARROW_EXTENSIONS.WKB);
+    }
+  });
+}
+
+/**
+ * Creates an arrow table from an array of arrow vectors and fields.
+ * @param columns An array of arrow vectors.
+ * @param fields An array of fields per arrow vector.
+ * @param arrowSchema Optional arrow table schema when available.
+ * @returns An arrow table.
+ */
+export const restoreArrowTable = (
+  columns: arrow.Vector[],
+  fields: ProtoDatasetField[],
+  arrowSchema?: arrow.Schema
+) => {
+  const creaOpts = {};
+  fields.map((field, index) => {
+    creaOpts[field.name] = columns[index];
+  });
+
+  return arrowSchema ? new arrow.Table(arrowSchema, creaOpts) : new arrow.Table(creaOpts);
+};
+
+/**
+ * DuckDb throws when geoarrow extensions are present in metadata.
+ * @param table An arrow table to clear from extensions.
+ * @returns A map of removed per field geoarrow extensions.
+ */
+export const removeUnsupportedExtensions = (table: arrow.Table): Record<string, string> => {
+  const removedMetadata: Record<string, string> = {};
+  table.schema.fields.forEach(field => {
+    const extension = field.metadata.get(GEOARROW_METADATA_KEY);
+    if (extension?.startsWith('geoarrow')) {
+      removedMetadata[field.name] = extension;
+      field.metadata.delete(GEOARROW_METADATA_KEY);
+    }
+  });
+  return removedMetadata;
+};
+
+/**
+ * Restore removed metadata extensions after a call to removeUnsupportedExtensions.
+ * @param table An arrow table to restore geoarrow extensions.
+ * @param removedExtensions A map of per field geoarrow extensions to restore.
+ */
+export const restoreUnsupportedExtensions = (
+  table: arrow.Table,
+  removedExtensions: Record<string, string>
+) => {
+  table.schema.fields.forEach(field => {
+    const extension = removedExtensions[field.name];
+    if (extension) {
+      field.metadata.set(GEOARROW_METADATA_KEY, extension);
+    }
+  });
+};
+
+/** Checks whether the given Apache Arrow JS type is a Point data type */
+export function isGeoArrowPoint(type: DataType) {
+  if (DataType.isFixedSizeList(type)) {
+    // Check list size
+    if (![2, 3, 4].includes(type.listSize)) {
+      return false;
+    }
+
+    // Check child of FixedSizeList is floating type
+    if (!DataType.isFloat(type.children[0])) {
+      return false;
+    }
+
+    return true;
+  }
+
+  return false;
+}
+
+/** Checks whether the given Apache Arrow JS type is a Point data type */
+export function isGeoArrowLineString(type: DataType) {
+  // Check the outer type is a List
+  if (!DataType.isList(type)) {
+    return false;
+  }
+
+  // Check the child is a point type
+  if (!isGeoArrowPoint(type.children[0].type)) {
+    return false;
+  }
+
+  return true;
+}
+
+/** Checks whether the given Apache Arrow JS type is a Polygon data type */
+export function isGeoArrowPolygon(type: DataType) {
+  // Check the outer vector is a List
+  if (!DataType.isList(type)) {
+    return false;
+  }
+
+  // Check the child is a linestring vector
+  if (!isGeoArrowLineString(type.children[0].type)) {
+    return false;
+  }
+
+  return true;
+}
+
+/** Checks whether the given Apache Arrow JS type is a Polygon data type */
+export function isGeoArrowMultiPoint(type: DataType) {
+  // Check the outer vector is a List
+  if (!DataType.isList(type)) {
+    return false;
+  }
+
+  // Check the child is a point vector
+  if (!isGeoArrowPoint(type.children[0].type)) {
+    return false;
+  }
+
+  return true;
+}
+
+/** Checks whether the given Apache Arrow JS type is a Polygon data type */
+export function isGeoArrowMultiLineString(type: DataType) {
+  // Check the outer vector is a List
+  if (!DataType.isList(type)) {
+    return false;
+  }
+
+  // Check the child is a linestring vector
+  if (!isGeoArrowLineString(type.children[0].type)) {
+    return false;
+  }
+
+  return true;
+}
+
+/** Checks whether the given Apache Arrow JS type is a Polygon data type */
+export function isGeoArrowMultiPolygon(type: DataType) {
+  // Check the outer vector is a List
+  if (!DataType.isList(type)) {
+    return false;
+  }
+
+  // Check the child is a polygon vector
+  if (!isGeoArrowPolygon(type.children[0].type)) {
+    return false;
+  }
+
+  return true;
+}
+
+/**
+ * Checks if the given SQL query is a SELECT query by using the EXPLAIN command.
+ * @param connection The DuckDB connection instance.
+ * @param query The SQL query to check.
+ * @returns Resolves to `true` if the query is a SELECT statement, otherwise `false`.
+ */
+export async function checkIsSelectQuery(
+  connection: AsyncDuckDBConnection,
+  query: string
+): Promise<boolean> {
+  try {
+    const result = await connection.query(`EXPLAIN (${query})`);
+    return result.numRows > 0;
+  } catch (error) {
+    return false;
+  }
+}
+
+/**
+ * Split a string with potentially multiple SQL queries (separated as usual by ';') into an array of queries.
+ * This implementation:
+ *  - Handles single and double quoted strings with proper escaping
+ *  - Ignores semicolons in line comments (--) and block comments (slash asterisk)
+ *  - Trims whitespace from queries
+ *  - Handles SQL-style escaped quotes ('' inside strings)
+ *  - Returns only non-empty queries
+ * @param input A string with potentially multiple SQL queries.
+ * @returns An array of queries.
+ */
+export function splitSqlStatements(input: string): string[] {
+  const queries: string[] = [];
+  let currentQuery = '';
+  let inSingleQuote = false;
+  let inDoubleQuote = false;
+  let inLineComment = false;
+  let inBlockComment = false;
+
+  for (let i = 0; i < input.length; i++) {
+    const char = input[i];
+
+    if (inLineComment) {
+      currentQuery += char;
+      if (char === '\n') {
+        inLineComment = false;
+      }
+      continue;
+    }
+
+    if (inBlockComment) {
+      currentQuery += char;
+      if (char === '*' && input[i + 1] === '/') {
+        inBlockComment = false;
+        currentQuery += input[++i]; // Consume '/'
+      }
+      continue;
+    }
+
+    if (inSingleQuote) {
+      currentQuery += char;
+      if (char === "'") {
+        // Handle escaped single quotes in SQL
+        if (i + 1 < input.length && input[i + 1] === "'") {
+          currentQuery += input[++i];
+        } else {
+          inSingleQuote = false;
+        }
+      }
+      continue;
+    }
+
+    if (inDoubleQuote) {
+      currentQuery += char;
+      if (char === '"') {
+        // Handle escaped double quotes
+        if (i + 1 < input.length && input[i + 1] === '"') {
+          currentQuery += input[++i];
+        } else {
+          inDoubleQuote = false;
+        }
+      }
+      continue;
+    }
+
+    // Check for comment starts
+    if (char === '-' && input[i + 1] === '-') {
+      inLineComment = true;
+      currentQuery += char + input[++i];
+      continue;
+    }
+
+    if (char === '/' && input[i + 1] === '*') {
+      inBlockComment = true;
+      currentQuery += char + input[++i];
+      continue;
+    }
+
+    // Check for quote starts
+    if (char === "'") {
+      inSingleQuote = true;
+      currentQuery += char;
+      continue;
+    }
+
+    if (char === '"') {
+      inDoubleQuote = true;
+      currentQuery += char;
+      continue;
+    }
+
+    // Handle query separator
+    if (char === ';') {
+      const trimmed = currentQuery.trim();
+      if (trimmed.length > 0) {
+        queries.push(trimmed);
+      }
+      currentQuery = '';
+      continue;
+    }
+
+    currentQuery += char;
+  }
+
+  // Add the final query
+  const trimmed = currentQuery.trim();
+  if (trimmed.length > 0) {
+    queries.push(trimmed);
+  }
+
+  return queries;
+}
+
+/**
+ * Removes SQL comments from a given SQL string.
+ * @param sql The SQL query string from which comments should be removed.
+ * @returns The cleaned SQL string without comments.
+ */
+export function removeSQLComments(sql: string): string {
+  // Remove multi-line comments (/* ... */)
+  sql = sql.replace(/\/\*[\s\S]*?\*\//g, '');
+  // Remove single-line comments (-- ...)
+  sql = sql.replace(/--.*$/gm, '');
+  return sql.trim();
+}
+
+/**
+ * Drops a table if it exists in the DuckDB database.
+ * @param connection The DuckDB connection instance.
+ * @param tableName The name of the table to drop.
+ * @returns A promise that resolves when the operation is complete.
+ * @throws Logs an error if the table drop operation fails.
+ */
+export const dropTableIfExists = async (connection: AsyncDuckDBConnection, tableName: string) => {
+  try {
+    await connection.query(`DROP TABLE IF EXISTS "${tableName}";`);
+  } catch (error) {
+    console.error('Dropping table failed', tableName, error);
+  }
+};
 
 export async function tableFromFile(file) {
   if (!file) return;
@@ -76,400 +466,5 @@
 
     // TODO - types like arrowSchemaToFields
   } catch (err) {}
-
   c.close();
-}
-=======
-import {AsyncDuckDBConnection} from '@duckdb/duckdb-wasm';
-
-import {GEOARROW_EXTENSIONS, GEOARROW_METADATA_KEY} from '@kepler.gl/constants';
-import {ProtoDatasetField} from '@kepler.gl/types';
-
-export type DuckDBColumnDesc = {name: string; type: string};
-
-/**
- * Queries a DuckDB table for the schema description.
- * @param connection An active DuckDB connection.
- * @param tableName A name of DuckDB table to query.
- * @returns An array of column names and DuckDB types.
- */
-export async function getDuckDBColumnTypes(
-  connection: AsyncDuckDBConnection,
-  tableName: string
-): Promise<DuckDBColumnDesc[]> {
-  const resDescribe = await connection.query(`DESCRIBE "${tableName}";`);
-
-  const duckDbTypes: DuckDBColumnDesc[] = [];
-  const numRows = resDescribe.numRows;
-  for (let i = 0; i < numRows; ++i) {
-    const columnName = resDescribe.getChildAt(0)?.get(i);
-    const columnType = resDescribe.getChildAt(1)?.get(i);
-
-    duckDbTypes.push({
-      name: columnName,
-      type: columnType
-    });
-  }
-
-  return duckDbTypes;
-}
-
-/**
- * Generates a mapping of column names to their corresponding DuckDB data types.
- * @param columns An array of column descriptions from DuckDB. Check getDuckDBColumnTypes.
- * @returns A record where keys are column names and values are their data types.
- */
-export function getDuckDBColumnTypesMap(columns: DuckDBColumnDesc[]) {
-  return columns.reduce((acc, value) => {
-    acc[value.name] = value.type;
-    return acc;
-  }, {} as Record<string, string>);
-}
-
-/**
- * Constructs an SQL query to select all columns from a given table,
- * converting specified columns to Well-Known Binary (WKB) format using ST_AsWKB.
- * @param tableName The name of the table from which to select data.
- * @param columnsToConvertToWKB An array of column names that should be converted to WKB format.
- * @returns The constructed SQL query.
- */
-export function constructST_asWKBQuery(tableName: string, columnsToConvertToWKB: string[]): string {
-  const exclude =
-    columnsToConvertToWKB.length > 0 ? `EXCLUDE ${columnsToConvertToWKB.join(', ')}` : '';
-  const asWKB =
-    columnsToConvertToWKB.length > 0
-      ? ', ' + columnsToConvertToWKB.map(column => `ST_AsWKB(${column}) as ${column}`).join(', ')
-      : '';
-  return `SELECT * ${exclude} ${asWKB} FROM '${tableName}';`;
-}
-
-/**
- * Finds the names of columns that have a GEOMETRY type.
- * @param columns An array of column descriptors from a DuckDB table.
- * @returns An array of column names that are of type GEOMETRY.
- */
-export function getGeometryColumns(columns: DuckDBColumnDesc[]): string[] {
-  return columns.filter(column => column.type === 'GEOMETRY').map(column => column.name);
-}
-
-/**
- * Sets the GeoArrow WKB extension metadata for columns of type GEOMETRY in an Arrow table.
- * @param table The Apache Arrow table whose schema fields will be modified.
- * @param columns An array of column descriptors from a DuckDB table.
- */
-export function setGeoArrowWKBExtension(table: arrow.Table, columns: DuckDBColumnDesc[]) {
-  table.schema.fields.forEach(field => {
-    const info = columns.find(t => t.name === field.name);
-    if (info?.type === 'GEOMETRY') {
-      field.metadata.set(GEOARROW_METADATA_KEY, GEOARROW_EXTENSIONS.WKB);
-    }
-  });
-}
-
-/**
- * Creates an arrow table from an array of arrow vectors and fields.
- * @param columns An array of arrow vectors.
- * @param fields An array of fields per arrow vector.
- * @param arrowSchema Optional arrow table schema when available.
- * @returns An arrow table.
- */
-export const restoreArrowTable = (
-  columns: arrow.Vector[],
-  fields: ProtoDatasetField[],
-  arrowSchema?: arrow.Schema
-) => {
-  const creaOpts = {};
-  fields.map((field, index) => {
-    creaOpts[field.name] = columns[index];
-  });
-
-  return arrowSchema ? new arrow.Table(arrowSchema, creaOpts) : new arrow.Table(creaOpts);
-};
-
-/**
- * DuckDb throws when geoarrow extensions are present in metadata.
- * @param table An arrow table to clear from extensions.
- * @returns A map of removed per field geoarrow extensions.
- */
-export const removeUnsupportedExtensions = (table: arrow.Table): Record<string, string> => {
-  const removedMetadata: Record<string, string> = {};
-  table.schema.fields.forEach(field => {
-    const extension = field.metadata.get(GEOARROW_METADATA_KEY);
-    if (extension?.startsWith('geoarrow')) {
-      removedMetadata[field.name] = extension;
-      field.metadata.delete(GEOARROW_METADATA_KEY);
-    }
-  });
-  return removedMetadata;
-};
-
-/**
- * Restore removed metadata extensions after a call to removeUnsupportedExtensions.
- * @param table An arrow table to restore geoarrow extensions.
- * @param removedExtensions A map of per field geoarrow extensions to restore.
- */
-export const restoreUnsupportedExtensions = (
-  table: arrow.Table,
-  removedExtensions: Record<string, string>
-) => {
-  table.schema.fields.forEach(field => {
-    const extension = removedExtensions[field.name];
-    if (extension) {
-      field.metadata.set(GEOARROW_METADATA_KEY, extension);
-    }
-  });
-};
->>>>>>> b98a39de
-
-/** Checks whether the given Apache Arrow JS type is a Point data type */
-export function isGeoArrowPoint(type: DataType) {
-  if (DataType.isFixedSizeList(type)) {
-    // Check list size
-    if (![2, 3, 4].includes(type.listSize)) {
-      return false;
-    }
-
-    // Check child of FixedSizeList is floating type
-    if (!DataType.isFloat(type.children[0])) {
-      return false;
-    }
-
-    return true;
-  }
-
-  return false;
-}
-
-/** Checks whether the given Apache Arrow JS type is a Point data type */
-export function isGeoArrowLineString(type: DataType) {
-  // Check the outer type is a List
-  if (!DataType.isList(type)) {
-    return false;
-  }
-
-  // Check the child is a point type
-  if (!isGeoArrowPoint(type.children[0].type)) {
-    return false;
-  }
-
-  return true;
-}
-
-/** Checks whether the given Apache Arrow JS type is a Polygon data type */
-export function isGeoArrowPolygon(type: DataType) {
-  // Check the outer vector is a List
-  if (!DataType.isList(type)) {
-    return false;
-  }
-
-  // Check the child is a linestring vector
-  if (!isGeoArrowLineString(type.children[0].type)) {
-    return false;
-  }
-
-  return true;
-}
-
-/** Checks whether the given Apache Arrow JS type is a Polygon data type */
-export function isGeoArrowMultiPoint(type: DataType) {
-  // Check the outer vector is a List
-  if (!DataType.isList(type)) {
-    return false;
-  }
-
-  // Check the child is a point vector
-  if (!isGeoArrowPoint(type.children[0].type)) {
-    return false;
-  }
-
-  return true;
-}
-
-/** Checks whether the given Apache Arrow JS type is a Polygon data type */
-export function isGeoArrowMultiLineString(type: DataType) {
-  // Check the outer vector is a List
-  if (!DataType.isList(type)) {
-    return false;
-  }
-
-  // Check the child is a linestring vector
-  if (!isGeoArrowLineString(type.children[0].type)) {
-    return false;
-  }
-
-  return true;
-}
-
-/** Checks whether the given Apache Arrow JS type is a Polygon data type */
-export function isGeoArrowMultiPolygon(type: DataType) {
-  // Check the outer vector is a List
-  if (!DataType.isList(type)) {
-    return false;
-  }
-
-  // Check the child is a polygon vector
-  if (!isGeoArrowPolygon(type.children[0].type)) {
-    return false;
-  }
-
-  return true;
-}
-
-/**
- * Checks if the given SQL query is a SELECT query by using the EXPLAIN command.
- * @param connection The DuckDB connection instance.
- * @param query The SQL query to check.
- * @returns Resolves to `true` if the query is a SELECT statement, otherwise `false`.
- */
-export async function checkIsSelectQuery(
-  connection: AsyncDuckDBConnection,
-  query: string
-): Promise<boolean> {
-  try {
-    const result = await connection.query(`EXPLAIN (${query})`);
-    return result.numRows > 0;
-  } catch (error) {
-    return false;
-  }
-}
-
-/**
- * Split a string with potentially multiple SQL queries (separated as usual by ';') into an array of queries.
- * This implementation:
- *  - Handles single and double quoted strings with proper escaping
- *  - Ignores semicolons in line comments (--) and block comments (slash asterisk)
- *  - Trims whitespace from queries
- *  - Handles SQL-style escaped quotes ('' inside strings)
- *  - Returns only non-empty queries
- * @param input A string with potentially multiple SQL queries.
- * @returns An array of queries.
- */
-export function splitSqlStatements(input: string): string[] {
-  const queries: string[] = [];
-  let currentQuery = '';
-  let inSingleQuote = false;
-  let inDoubleQuote = false;
-  let inLineComment = false;
-  let inBlockComment = false;
-
-  for (let i = 0; i < input.length; i++) {
-    const char = input[i];
-
-    if (inLineComment) {
-      currentQuery += char;
-      if (char === '\n') {
-        inLineComment = false;
-      }
-      continue;
-    }
-
-    if (inBlockComment) {
-      currentQuery += char;
-      if (char === '*' && input[i + 1] === '/') {
-        inBlockComment = false;
-        currentQuery += input[++i]; // Consume '/'
-      }
-      continue;
-    }
-
-    if (inSingleQuote) {
-      currentQuery += char;
-      if (char === "'") {
-        // Handle escaped single quotes in SQL
-        if (i + 1 < input.length && input[i + 1] === "'") {
-          currentQuery += input[++i];
-        } else {
-          inSingleQuote = false;
-        }
-      }
-      continue;
-    }
-
-    if (inDoubleQuote) {
-      currentQuery += char;
-      if (char === '"') {
-        // Handle escaped double quotes
-        if (i + 1 < input.length && input[i + 1] === '"') {
-          currentQuery += input[++i];
-        } else {
-          inDoubleQuote = false;
-        }
-      }
-      continue;
-    }
-
-    // Check for comment starts
-    if (char === '-' && input[i + 1] === '-') {
-      inLineComment = true;
-      currentQuery += char + input[++i];
-      continue;
-    }
-
-    if (char === '/' && input[i + 1] === '*') {
-      inBlockComment = true;
-      currentQuery += char + input[++i];
-      continue;
-    }
-
-    // Check for quote starts
-    if (char === "'") {
-      inSingleQuote = true;
-      currentQuery += char;
-      continue;
-    }
-
-    if (char === '"') {
-      inDoubleQuote = true;
-      currentQuery += char;
-      continue;
-    }
-
-    // Handle query separator
-    if (char === ';') {
-      const trimmed = currentQuery.trim();
-      if (trimmed.length > 0) {
-        queries.push(trimmed);
-      }
-      currentQuery = '';
-      continue;
-    }
-
-    currentQuery += char;
-  }
-
-  // Add the final query
-  const trimmed = currentQuery.trim();
-  if (trimmed.length > 0) {
-    queries.push(trimmed);
-  }
-
-  return queries;
-}
-
-/**
- * Removes SQL comments from a given SQL string.
- * @param sql The SQL query string from which comments should be removed.
- * @returns The cleaned SQL string without comments.
- */
-export function removeSQLComments(sql: string): string {
-  // Remove multi-line comments (/* ... */)
-  sql = sql.replace(/\/\*[\s\S]*?\*\//g, '');
-  // Remove single-line comments (-- ...)
-  sql = sql.replace(/--.*$/gm, '');
-  return sql.trim();
-}
-
-/**
- * Drops a table if it exists in the DuckDB database.
- * @param connection The DuckDB connection instance.
- * @param tableName The name of the table to drop.
- * @returns A promise that resolves when the operation is complete.
- * @throws Logs an error if the table drop operation fails.
- */
-export const dropTableIfExists = async (connection: AsyncDuckDBConnection, tableName: string) => {
-  try {
-    await connection.query(`DROP TABLE IF EXISTS "${tableName}";`);
-  } catch (error) {
-    console.error('Dropping table failed', tableName, error);
-  }
-};+}
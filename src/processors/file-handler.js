// Copyright (c) 2020 Uber Technologies, Inc.
//
// Permission is hereby granted, free of charge, to any person obtaining a copy
// of this software and associated documentation files (the "Software"), to deal
// in the Software without restriction, including without limitation the rights
// to use, copy, modify, merge, publish, distribute, sublicense, and/or sell
// copies of the Software, and to permit persons to whom the Software is
// furnished to do so, subject to the following conditions:
//
// The above copyright notice and this permission notice shall be included in
// all copies or substantial portions of the Software.
//
// THE SOFTWARE IS PROVIDED "AS IS", WITHOUT WARRANTY OF ANY KIND, EXPRESS OR
// IMPLIED, INCLUDING BUT NOT LIMITED TO THE WARRANTIES OF MERCHANTABILITY,
// FITNESS FOR A PARTICULAR PURPOSE AND NONINFRINGEMENT. IN NO EVENT SHALL THE
// AUTHORS OR COPYRIGHT HOLDERS BE LIABLE FOR ANY CLAIM, DAMAGES OR OTHER
// LIABILITY, WHETHER IN AN ACTION OF CONTRACT, TORT OR OTHERWISE, ARISING FROM,
// OUT OF OR IN CONNECTION WITH THE SOFTWARE OR THE USE OR OTHER DEALINGS IN
// THE SOFTWARE.

import {FileReader} from 'global/window';
import Console from 'global/console';
import {
  processCsvData,
  processGeojson,
  processKeplerglJSON,
  processRowObject
} from './data-processor';
import {isPlainObject} from 'utils/utils';
import {DATASET_FORMATS} from 'constants/default-settings';

const FILE_HANDLERS = {
  csv: loadCsv,
  json: loadJSON
};

export function readFile({file, fileCache = []}) {
  return new Promise((resolve, reject) => {
    const {handler, format} = getFileHandler(file);
    if (!handler) {
      Console.warn(
        `Canont determine file handler for file ${file.name}. It must have a valid file extension`
      );
      resolve(fileCache);
    }

<<<<<<< HEAD
    handler({file, format})
      .then(result => {
        if (!result || !result.data) {
          // return fileCache, to keep process other files
          resolve(fileCache);
        }
        resolve([...fileCache, {
=======
    handler({file, format}).then(result => {
      if (!result || !result.data) {
        // return fileCache, to keep process other files
        resolve(fileCache);
      }
      resolve([
        ...fileCache,
        {
>>>>>>> 10e9238b
          data: result.data,
          info: {
            label: file.name,
            format: result.format
          }
<<<<<<< HEAD
        }])
      });

  })
=======
        }
      ]);
    });
  });
>>>>>>> 10e9238b
}

export function getFileHandler(fileBlob) {
  const type = getFileType(fileBlob.name);

  return {handler: FILE_HANDLERS[type], format: type};
}

export function getFileType(filename) {
  if (filename.endsWith('csv')) {
    return 'csv';
  } else if (filename.endsWith('json') || filename.endsWith('geojson')) {
    // Read GeoJson from browser
    return 'json';
  }

  // Wait to add other file type handler
  return 'other';
}

function readCSVFile(fileBlob) {
  return new Promise((resolve, reject) => {
    const fileReader = new FileReader();
    fileReader.onload = ({target: {result}}) => {
      resolve(result);
    };

    fileReader.readAsText(fileBlob);
  });
}

export function loadCsv({file, format, processor = processCsvData}) {
<<<<<<< HEAD
  return readCSVFile(file).then(rawData =>
    rawData ? {data: processor(rawData), format} : null
  );
}

export function loadJSON({file, processor = processGeojson}) {
  return readJSONFile(file).then(content => {
    if (isKeplerGlMap(content)) {
      return {
        format: DATASET_FORMATS.keplergl,
        data: processKeplerglJSON(content)
      };
    } else if (isRowObject(content)) {
      return {
        format: DATASET_FORMATS.row,
        data: processRowObject(content)
      };
    } else if (isGeoJson(content)) {
      return {
        format: DATASET_FORMATS.geojson,
        data: processGeojson(content)
      };
    }
    // unsupported json format
    Console.warn(`unsupported Json format ${file.name}`);
    return null;
  });
}

=======
  return readCSVFile(file).then(rawData => (rawData ? {data: processor(rawData), format} : null));
}

export function loadJSON({file, processor = processGeojson}) {
  return readJSONFile(file).then(content => {
    if (isKeplerGlMap(content)) {
      return {
        format: DATASET_FORMATS.keplergl,
        data: processKeplerglJSON(content)
      };
    } else if (isRowObject(content)) {
      return {
        format: DATASET_FORMATS.row,
        data: processRowObject(content)
      };
    } else if (isGeoJson(content)) {
      return {
        format: DATASET_FORMATS.geojson,
        data: processGeojson(content)
      };
    }
    // unsupported json format
    Console.warn(`unsupported Json format ${file.name}`);
    return null;
  });
}

>>>>>>> 10e9238b
export function readJSONFile(fileBlob) {
  return new Promise((resolve, reject) => {
    const fileReader = new FileReader();
    fileReader.onload = ({target: {result}}) => {
      try {
        const json = JSON.parse(result);
        resolve(json);
      } catch (err) {
        reject(null);
      }
    };

    fileReader.readAsText(fileBlob, 'UTF-8');
  });
}

export function isGeoJson(json) {
  // json can be feature collection
  // or simgle feature
  return isPlainObject(json) && (isFeature(json) || isFeatureCollection(json));
}

export function isFeature(json) {
  return json.type === 'Feature' && json.geometry;
}

export function isFeatureCollection(json) {
  return json.type === 'FeatureCollection' && json.features;
}

export function isRowObject(json) {
  return Array.isArray(json) && isPlainObject(json[0]);
}

export function isKeplerGlMap(json) {
  return (
    isPlainObject(json) &&
    json.datasets &&
    json.config &&
    json.info &&
    json.info.app === 'kepler.gl'
  );
}

export function determineJsonProcess({dataset, format}, defaultProcessor) {
  if (isKeplerGlMap(dataset)) {
    return processKeplerglJSON;
  }

  return defaultProcessor;
}<|MERGE_RESOLUTION|>--- conflicted
+++ resolved
@@ -44,15 +44,6 @@
       resolve(fileCache);
     }
 
-<<<<<<< HEAD
-    handler({file, format})
-      .then(result => {
-        if (!result || !result.data) {
-          // return fileCache, to keep process other files
-          resolve(fileCache);
-        }
-        resolve([...fileCache, {
-=======
     handler({file, format}).then(result => {
       if (!result || !result.data) {
         // return fileCache, to keep process other files
@@ -61,23 +52,15 @@
       resolve([
         ...fileCache,
         {
->>>>>>> 10e9238b
           data: result.data,
           info: {
             label: file.name,
             format: result.format
           }
-<<<<<<< HEAD
-        }])
-      });
-
-  })
-=======
         }
       ]);
     });
   });
->>>>>>> 10e9238b
 }
 
 export function getFileHandler(fileBlob) {
@@ -110,37 +93,6 @@
 }
 
 export function loadCsv({file, format, processor = processCsvData}) {
-<<<<<<< HEAD
-  return readCSVFile(file).then(rawData =>
-    rawData ? {data: processor(rawData), format} : null
-  );
-}
-
-export function loadJSON({file, processor = processGeojson}) {
-  return readJSONFile(file).then(content => {
-    if (isKeplerGlMap(content)) {
-      return {
-        format: DATASET_FORMATS.keplergl,
-        data: processKeplerglJSON(content)
-      };
-    } else if (isRowObject(content)) {
-      return {
-        format: DATASET_FORMATS.row,
-        data: processRowObject(content)
-      };
-    } else if (isGeoJson(content)) {
-      return {
-        format: DATASET_FORMATS.geojson,
-        data: processGeojson(content)
-      };
-    }
-    // unsupported json format
-    Console.warn(`unsupported Json format ${file.name}`);
-    return null;
-  });
-}
-
-=======
   return readCSVFile(file).then(rawData => (rawData ? {data: processor(rawData), format} : null));
 }
 
@@ -168,7 +120,6 @@
   });
 }
 
->>>>>>> 10e9238b
 export function readJSONFile(fileBlob) {
   return new Promise((resolve, reject) => {
     const fileReader = new FileReader();

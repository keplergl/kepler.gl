--- conflicted
+++ resolved
@@ -21,13 +21,6 @@
 import {HexagonCellLayer} from 'deck.gl';
 
 export default class EnhancedHexagonCellLayer extends HexagonCellLayer {
-<<<<<<< HEAD
-  draw({uniforms}) {
-    super.draw({
-      uniforms: {
-        ...uniforms,
-        picking_uHighlightScale: this.props.extruded ? 1.2 : 0.0
-=======
   draw(opts) {
     const {uniforms} = opts;
 
@@ -36,7 +29,6 @@
       uniforms: {
         ...uniforms,
         picking_uHighlightScale: this.props.extruded ? 1.4 : 0.0
->>>>>>> 7d5706bc
       }
     })
   }

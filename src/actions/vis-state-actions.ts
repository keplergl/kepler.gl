--- conflicted
+++ resolved
@@ -310,11 +310,7 @@
 }
 
 export type AddFilterUpdaterAction = {
-<<<<<<< HEAD
-  dataId: string | null;
-=======
   dataId?: string | null;
->>>>>>> 442d1b23
 };
 /**
  * Add a new filter

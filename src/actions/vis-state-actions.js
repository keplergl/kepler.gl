--- conflicted
+++ resolved
@@ -288,8 +288,4 @@
     type: ActionTypes.SORT_ANALYSIS_REVERSE,
     info
   };
-<<<<<<< HEAD
-} 
-=======
-}
->>>>>>> 6707fbfd
+} 
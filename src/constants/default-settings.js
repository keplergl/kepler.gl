// Copyright (c) 2020 Uber Technologies, Inc.
//
// Permission is hereby granted, free of charge, to any person obtaining a copy
// of this software and associated documentation files (the "Software"), to deal
// in the Software without restriction, including without limitation the rights
// to use, copy, modify, merge, publish, distribute, sublicense, and/or sell
// copies of the Software, and to permit persons to whom the Software is
// furnished to do so, subject to the following conditions:
//
// The above copyright notice and this permission notice shall be included in
// all copies or substantial portions of the Software.
//
// THE SOFTWARE IS PROVIDED "AS IS", WITHOUT WARRANTY OF ANY KIND, EXPRESS OR
// IMPLIED, INCLUDING BUT NOT LIMITED TO THE WARRANTIES OF MERCHANTABILITY,
// FITNESS FOR A PARTICULAR PURPOSE AND NONINFRINGEMENT. IN NO EVENT SHALL THE
// AUTHORS OR COPYRIGHT HOLDERS BE LIABLE FOR ANY CLAIM, DAMAGES OR OTHER
// LIABILITY, WHETHER IN AN ACTION OF CONTRACT, TORT OR OTHERWISE, ARISING FROM,
// OUT OF OR IN CONNECTION WITH THE SOFTWARE OR THE USE OR OTHER DEALINGS IN
// THE SOFTWARE.

import keyMirror from 'keymirror';
import {EditorModes} from 'react-map-gl-draw';

import {
  scaleLinear,
  scaleQuantize,
  scaleQuantile,
  scaleOrdinal,
  scaleSqrt,
  scaleLog,
  scalePoint
} from 'd3-scale';
import {
  Layers,
  FilterFunnel,
  Settings,
  CursorClick,
  Pin,
  ArrowDown,
  ArrowUp,
  Clipboard,
  Cancel
} from 'components/common/icons';
import {getHTMLMapModeTileUrl} from 'utils/utils';

export const ACTION_PREFIX = '@@kepler.gl/';
export const CLOUDFRONT = 'https://d1a3f4spazzrp4.cloudfront.net/kepler.gl';
export const ICON_PREFIX = `${CLOUDFRONT}/geodude`;
export const DEFAULT_MAPBOX_API_URL = 'https://api.mapbox.com';

// Modal Ids
/**
 * Modal id: data table
 * @constant
 * @type {string}
 * @public
 */
export const DATA_TABLE_ID = 'dataTable';
/**
 * Modal id: delete dataset confirm dialog
 * @constant
 * @type {string}
 * @public
 */
export const DELETE_DATA_ID = 'deleteData';
/**
 * Modal id: add data modal
 * @constant
 * @type {string}
 * @public
 */
export const ADD_DATA_ID = 'addData';
/**
 * Modal id: export image modal
 * @constant
 * @type {string}
 * @public
 */
export const EXPORT_IMAGE_ID = 'exportImage';
/**
 * Modal id: export data modal
 * @constant
 * @type {string}
 * @public
 */
export const EXPORT_DATA_ID = 'exportData';
/**
 * Modal id: add custom map style modal
 * @constant
 * @type {string}
 * @public
 */
export const ADD_MAP_STYLE_ID = 'addMapStyle';
/**
 * Modal id: export map modal
 * @constant
 * @type {string}
 * @public
 */
export const EXPORT_MAP_ID = 'exportMap';
/**
 * Modal id: save map modal
 * @constant
 * @type {string}
 * @public
 */
export const SAVE_MAP_ID = 'saveMap';
/**
 * Modal id: confirm to overwrite saved map
 * @constant
 * @type {string}
 * @public
 */
export const OVERWRITE_MAP_ID = 'overwriteMap';
/**
 * Modal id: share map url modal
 * @constant
 * @type {string}
 * @public
 */
export const SHARE_MAP_ID = 'shareMap';

export const KEPLER_GL_NAME = 'kepler.gl';

// __PACKAGE_VERSION__ is automatically injected by Babel/Webpack during the building process
// Since we are injecting this during the build process with babel
// while developing VERSION is not defined, we capture the exception and return
// an empty string which will allow us to retrieve the latest umd version
export const KEPLER_GL_VERSION = '__PACKAGE_VERSION__';
export const KEPLER_GL_WEBSITE = 'http://kepler.gl/';

export const DIMENSIONS = {
  sidePanel: {
    width: 300,
    margin: {top: 20, left: 20, bottom: 30, right: 20},
    headerHeight: 96
  },
  mapControl: {
    width: 204,
    padding: 12
  }
};

/**
 * Theme name that can be passed to `KeplerGl` `prop.theme`.
 * Available themes are `Theme.light` and `Theme.dark`. Default theme is `Theme.dark`
 * @constant
 * @type {string}
 * @public
 * @example
 * ```js
 * const Map = () => <KeplerGl theme={THEME.light} id="map"/>
 * ```
 */
export const THEME = keyMirror({
  light: null,
  dark: null,
  base: null
});

<<<<<<< HEAD
/**
 * Localization can be passed to `KeplerGl` via uiState `locale`.
 * Available languages are `en` and `fi`. Default language is `en`
 * @constant
 * @type {string}
 * @public
 * @example
 * ```js
 * import {combineReducers} from 'redux';
 * import keplerGlReducer from 'kepler.gl/reducers';
 * import {LOCALES} from 'kepler.gl/constants';
 *
 * const customizedKeplerGlReducer = keplerGlReducer
 *   .initialState({
 *     uiState: {
 *       // use Finnish locale
 *       locale: LOCALES.fi
 *     }
 *   });
 *
 * const reducers = combineReducers({
 *  keplerGl: customizedKeplerGlReducer,
 *  app: appReducer
 * });
 * ```
 */
export const LOCALES = keyMirror({
  en: null,
  fi: null,
  es: null,
  ca: null
});

=======
>>>>>>> 9515c963
export const SIDEBAR_PANELS = [
  {
    id: 'layer',
    label: 'sidebar.panels.layer',
    iconComponent: Layers
  },
  {
    id: 'filter',
    label: 'sidebar.panels.filter',
    iconComponent: FilterFunnel
  },
  {
    id: 'interaction',
    label: 'sidebar.panels.interaction',
    iconComponent: CursorClick
  },
  {
    id: 'map',
    label: 'sidebar.panels.basemap',
    iconComponent: Settings
  }
];

// backward compatibility
export const PANELS = SIDEBAR_PANELS;

// MAP STYLES

export const DEFAULT_LAYER_GROUPS = [
  {
    slug: 'label',
    filter: ({id}) => id.match(/(?=(label|place-|poi-))/),
    defaultVisibility: true
  },
  {
    slug: 'road',
    filter: ({id}) => id.match(/(?=(road|railway|tunnel|street|bridge))(?!.*label)/),
    defaultVisibility: true
  },
  {
    slug: 'border',
    filter: ({id}) => id.match(/border|boundaries/),
    defaultVisibility: false
  },
  {
    slug: 'building',
    filter: ({id}) => id.match(/building/),
    defaultVisibility: true
  },
  {
    slug: 'water',
    filter: ({id}) => id.match(/(?=(water|stream|ferry))/),
    defaultVisibility: true
  },
  {
    slug: 'land',
    filter: ({id}) => id.match(/(?=(parks|landcover|industrial|sand|hillshade))/),
    defaultVisibility: true
  },
  {
    slug: '3d building',
    filter: () => false,
    defaultVisibility: false
  }
];

export const DEFAULT_MAP_STYLES = [
  {
    id: 'dark',
    label: 'Dark',
    url: 'mapbox://styles/uberdata/cjoqbbf6l9k302sl96tyvka09',
    icon: `${ICON_PREFIX}/UBER_DARK_V2.png`,
    layerGroups: DEFAULT_LAYER_GROUPS
  },
  {
    id: 'light',
    label: 'Light',
    url: 'mapbox://styles/uberdata/cjoqb9j339k1f2sl9t5ic5bn4',
    icon: `${ICON_PREFIX}/UBER_LIGHT_V2.png`,
    layerGroups: DEFAULT_LAYER_GROUPS
  },
  {
    id: 'muted',
    label: 'Muted Light',
    url: 'mapbox://styles/uberdata/cjfyl03kp1tul2smf5v2tbdd4',
    icon: `${ICON_PREFIX}/UBER_MUTED_LIGHT.png`,
    layerGroups: DEFAULT_LAYER_GROUPS
  },
  {
    id: 'muted_night',
    label: 'Muted Night',
    url: 'mapbox://styles/uberdata/cjfxhlikmaj1b2soyzevnywgs',
    icon: `${ICON_PREFIX}/UBER_MUTED_NIGHT.png`,
    layerGroups: DEFAULT_LAYER_GROUPS
  },
  {
    id: 'satellite',
    label: 'Satellite',
    url: `mapbox://styles/mapbox/satellite-v9`,
    icon: `${ICON_PREFIX}/UBER_SATELLITE.png`
  }
];

export const GEOJSON_FIELDS = {
  geojson: ['_geojson', 'all_points', 'geojson']
};

export const ICON_FIELDS = {
  icon: ['icon']
};

export const TRIP_POINT_FIELDS = [
  ['lat', 'lng'],
  ['lat', 'lon'],
  ['latitude', 'longitude']
];

export const TRIP_ARC_FIELDS = {
  lat0: 'begintrip',
  lng0: 'begintrip',
  lat1: 'dropoff',
  lng1: 'dropoff'
};

export const FILTER_TYPES = keyMirror({
  range: null,
  select: null,
  timeRange: null,
  multiSelect: null,
  polygon: null
});

export const SCALE_TYPES = keyMirror({
  ordinal: null,
  quantile: null,
  quantize: null,
  linear: null,
  sqrt: null,
  log: null,

  // ordinal domain to linear range
  point: null
});

export const SCALE_FUNC = {
  [SCALE_TYPES.linear]: scaleLinear,
  [SCALE_TYPES.quantize]: scaleQuantize,
  [SCALE_TYPES.quantile]: scaleQuantile,
  [SCALE_TYPES.ordinal]: scaleOrdinal,
  [SCALE_TYPES.sqrt]: scaleSqrt,
  [SCALE_TYPES.log]: scaleLog,
  [SCALE_TYPES.point]: scalePoint
};

export const ALL_FIELD_TYPES = keyMirror({
  boolean: null,
  date: null,
  geojson: null,
  integer: null,
  real: null,
  string: null,
  timestamp: null,
  point: null
});

// Data Table
export const SORT_ORDER = keyMirror({
  ASCENDING: null,
  DESCENDING: null,
  UNSORT: null
});

export const TABLE_OPTION = keyMirror({
  SORT_ASC: null,
  SORT_DES: null,
  UNSORT: null,
  PIN: null,
  UNPIN: null,
  COPY: null
});

export const TABLE_OPTION_LIST = [
  {
    value: TABLE_OPTION.SORT_ASC,
    display: 'Sort Ascending',
    icon: ArrowUp,
    condition: props => props.sortMode !== SORT_ORDER.ASCENDING
  },
  {
    value: TABLE_OPTION.SORT_DES,
    display: 'Sort Descending',
    icon: ArrowDown,
    condition: props => props.sortMode !== SORT_ORDER.DESCENDING
  },
  {
    value: TABLE_OPTION.UNSORT,
    display: 'Unsort Column',
    icon: Cancel,
    condition: props => props.isSorted
  },
  {value: TABLE_OPTION.PIN, display: 'Pin Column', icon: Pin, condition: props => !props.isPinned},
  {
    value: TABLE_OPTION.UNPIN,
    display: 'Unpin Column',
    icon: Cancel,
    condition: props => props.isPinned
  },
  {value: TABLE_OPTION.COPY, display: 'Copy Column', icon: Clipboard}
];

const ORANGE = '248, 194, 28';
const PINK = '231, 189, 194';
const PURPLE = '160, 106, 206';
const BLUE = '140, 210, 205';
const BLUE2 = '106, 160, 206';
const BLUE3 = '0, 172, 237';
const GREEN = '106, 160, 56';
const RED = '237, 88, 106';

export const HIGHLIGH_COLOR_3D = [255, 255, 255, 60];

export const FIELD_COLORS = {
  default: RED
};

export const FILED_TYPE_DISPLAY = {
  [ALL_FIELD_TYPES.boolean]: {
    label: 'bool',
    color: PINK
  },
  [ALL_FIELD_TYPES.date]: {
    label: 'date',
    color: PURPLE
  },
  [ALL_FIELD_TYPES.geojson]: {
    label: 'geo',
    color: BLUE2
  },
  [ALL_FIELD_TYPES.integer]: {
    label: 'int',
    color: ORANGE
  },
  [ALL_FIELD_TYPES.real]: {
    label: 'float',
    color: ORANGE
  },
  [ALL_FIELD_TYPES.string]: {
    label: 'string',
    color: BLUE
  },
  [ALL_FIELD_TYPES.timestamp]: {
    label: 'time',
    color: GREEN
  },
  // field pairs
  [ALL_FIELD_TYPES.point]: {
    label: 'point',
    color: BLUE3
  }
};

export const CHANNEL_SCALES = keyMirror({
  color: null,
  radius: null,
  size: null,
  colorAggr: null,
  sizeAggr: null
});

export const AGGREGATION_TYPES = {
  // default
  count: 'count',
  // linear
  average: 'average',
  maximum: 'maximum',
  minimum: 'minimum',
  median: 'median',
  stdev: 'stdev',
  sum: 'sum',
  variance: 'variance',
  // ordinal
  mode: 'mode',
  countUnique: 'count unique'
};

export const linearFieldScaleFunctions = {
  [CHANNEL_SCALES.color]: [SCALE_TYPES.quantize, SCALE_TYPES.quantile],
  [CHANNEL_SCALES.radius]: [SCALE_TYPES.sqrt],
  [CHANNEL_SCALES.size]: [SCALE_TYPES.linear, SCALE_TYPES.sqrt, SCALE_TYPES.log]
};

export const linearFieldAggrScaleFunctions = {
  [CHANNEL_SCALES.colorAggr]: {
    [AGGREGATION_TYPES.average]: [SCALE_TYPES.quantize, SCALE_TYPES.quantile],
    [AGGREGATION_TYPES.maximum]: [SCALE_TYPES.quantize, SCALE_TYPES.quantile],
    [AGGREGATION_TYPES.minimum]: [SCALE_TYPES.quantize, SCALE_TYPES.quantile],
    [AGGREGATION_TYPES.median]: [SCALE_TYPES.quantize, SCALE_TYPES.quantile],
    [AGGREGATION_TYPES.stdev]: [SCALE_TYPES.quantize, SCALE_TYPES.quantile],
    [AGGREGATION_TYPES.sum]: [SCALE_TYPES.quantize, SCALE_TYPES.quantile],
    [AGGREGATION_TYPES.variance]: [SCALE_TYPES.quantize, SCALE_TYPES.quantile]
  },

  [CHANNEL_SCALES.sizeAggr]: {
    [AGGREGATION_TYPES.average]: [SCALE_TYPES.linear, SCALE_TYPES.sqrt, SCALE_TYPES.log],
    [AGGREGATION_TYPES.maximum]: [SCALE_TYPES.linear, SCALE_TYPES.sqrt, SCALE_TYPES.log],
    [AGGREGATION_TYPES.minimum]: [SCALE_TYPES.linear, SCALE_TYPES.sqrt, SCALE_TYPES.log],
    [AGGREGATION_TYPES.median]: [SCALE_TYPES.linear, SCALE_TYPES.sqrt, SCALE_TYPES.log],
    [AGGREGATION_TYPES.stdev]: [SCALE_TYPES.linear, SCALE_TYPES.sqrt, SCALE_TYPES.log],
    [AGGREGATION_TYPES.sum]: [SCALE_TYPES.linear, SCALE_TYPES.sqrt, SCALE_TYPES.log],
    [AGGREGATION_TYPES.variance]: [SCALE_TYPES.linear, SCALE_TYPES.sqrt, SCALE_TYPES.log]
  }
};

export const ordinalFieldScaleFunctions = {
  [CHANNEL_SCALES.color]: [SCALE_TYPES.ordinal],
  [CHANNEL_SCALES.radius]: [SCALE_TYPES.point],
  [CHANNEL_SCALES.size]: [SCALE_TYPES.point]
};

export const ordinalFieldAggrScaleFunctions = {
  // [CHANNEL_SCALES.colorAggr]: [SCALE_TYPES.ordinal, SCALE_TYPES.linear],
  [CHANNEL_SCALES.colorAggr]: {
    [AGGREGATION_TYPES.mode]: [SCALE_TYPES.ordinal],
    [AGGREGATION_TYPES.countUnique]: [SCALE_TYPES.quantize, SCALE_TYPES.quantile]
  },

  // Currently doesn't support yet
  [CHANNEL_SCALES.sizeAggr]: {}
};

export const notSupportedScaleOpts = {
  [CHANNEL_SCALES.color]: [],
  [CHANNEL_SCALES.radius]: [],
  [CHANNEL_SCALES.size]: []
};

export const notSupportAggrOpts = {
  [CHANNEL_SCALES.colorAggr]: {},
  [CHANNEL_SCALES.sizeAggr]: {}
};

/**
 * Default aggregation are based on ocunt
 */
export const DEFAULT_AGGREGATION = {
  [CHANNEL_SCALES.colorAggr]: {
    [AGGREGATION_TYPES.count]: [SCALE_TYPES.quantize, SCALE_TYPES.quantile]
  },
  [CHANNEL_SCALES.sizeAggr]: {
    [AGGREGATION_TYPES.count]: [SCALE_TYPES.linear, SCALE_TYPES.sqrt, SCALE_TYPES.log]
  }
};

/**
 * Define what type of scale operation is allowed on each type of fields
 */
export const FIELD_OPTS = {
  string: {
    type: 'categorical',
    scale: {
      ...ordinalFieldScaleFunctions,
      ...ordinalFieldAggrScaleFunctions
    },
    format: {
      legend: d => d
    }
  },
  real: {
    type: 'numerical',
    scale: {
      ...linearFieldScaleFunctions,
      ...linearFieldAggrScaleFunctions
    },
    format: {
      legend: d => d
    }
  },
  timestamp: {
    type: 'time',
    scale: {
      ...linearFieldScaleFunctions,
      ...notSupportAggrOpts
    },
    format: {
      legend: d => d
    }
  },
  integer: {
    type: 'numerical',
    scale: {
      ...linearFieldScaleFunctions,
      ...linearFieldAggrScaleFunctions
    },
    format: {
      legend: d => d
    }
  },
  boolean: {
    type: 'boolean',
    scale: {
      ...ordinalFieldScaleFunctions,
      ...ordinalFieldAggrScaleFunctions
    },
    format: {
      legend: d => d
    }
  },
  date: {
    scale: {
      ...ordinalFieldScaleFunctions,
      ...ordinalFieldAggrScaleFunctions
    },
    format: {
      legend: d => d
    }
  },
  geojson: {
    type: 'geometry',
    scale: {
      ...notSupportedScaleOpts,
      ...notSupportAggrOpts
    },
    format: {
      legend: d => '...'
    }
  }
};

export const CHANNEL_SCALE_SUPPORTED_FIELDS = Object.keys(CHANNEL_SCALES).reduce(
  (accu, key) => ({
    ...accu,
    [key]: Object.keys(FIELD_OPTS).filter(ft => Object.keys(FIELD_OPTS[ft].scale[key]).length)
  }),
  {}
);

// TODO: shan delete use of LAYER_TYPES
export const LAYER_TYPES = keyMirror({
  point: null,
  arc: null,
  cluster: null,
  line: null,
  grid: null,
  geojson: null,
  icon: null,
  heatmap: null,
  hexagon: null
});

export const DEFAULT_LAYER_COLOR = {
  tripArc: '#9226C6',
  begintrip_lat: '#1E96BE',
  dropoff_lat: '#FF991F',
  request_lat: '#52A353'
};

// let user pass in default tooltip fields
export const DEFAULT_TOOLTIP_FIELDS = [];

export const NO_VALUE_COLOR = [0, 0, 0, 0];

export const LAYER_BLENDINGS = {
  additive: {
    label: 'layerBlending.additive',
    blendFunc: ['SRC_ALPHA', 'DST_ALPHA'],
    blendEquation: 'FUNC_ADD'
  },
  normal: {
    // reference to
    // https://limnu.com/webgl-blending-youre-probably-wrong/
    label: 'layerBlending.normal',
    blendFunc: ['SRC_ALPHA', 'ONE_MINUS_SRC_ALPHA', 'ONE', 'ONE_MINUS_SRC_ALPHA'],
    blendEquation: ['FUNC_ADD', 'FUNC_ADD']
  },
  subtractive: {
    label: 'layerBlending.subtractive',
    blendFunc: ['ONE', 'ONE_MINUS_DST_COLOR', 'SRC_ALPHA', 'DST_ALPHA'],
    blendEquation: ['FUNC_SUBTRACT', 'FUNC_ADD']
  }
};

export const MAX_DEFAULT_TOOLTIPS = 5;

export const RESOLUTIONS = keyMirror({
  ONE_X: null,
  TWO_X: null
});

export const EXPORT_IMG_RATIOS = keyMirror({
  SCREEN: null,
  FOUR_BY_THREE: null,
  SIXTEEN_BY_NINE: null,
  CUSTOM: null
});

export const EXPORT_IMG_RATIO_OPTIONS = [
  {
    id: EXPORT_IMG_RATIOS.SCREEN,
    label: 'modal.exportImage.ratioOriginalScreen',
    getSize: (screenW, screenH) => ({width: screenW, height: screenH})
  },
  {
    id: EXPORT_IMG_RATIOS.CUSTOM,
    hidden: true,
    label: 'modal.exportImage.ratioCustom',
    getSize: (mapW, mapH) => ({width: mapW, height: mapH})
  },
  {
    id: EXPORT_IMG_RATIOS.FOUR_BY_THREE,
    label: 'modal.exportImage.ratio4_3',
    getSize: (screenW, screenH) => ({
      width: screenW,
      height: Math.round(screenW * 0.75)
    })
  },
  {
    id: EXPORT_IMG_RATIOS.SIXTEEN_BY_NINE,
    label: 'modal.exportImage.ratio16_9',
    getSize: (screenW, screenH) => ({
      width: screenW,
      height: Math.round(screenW * 0.5625)
    })
  }
];

export const EXPORT_IMG_RESOLUTION_OPTIONS = [
  {
    id: RESOLUTIONS.ONE_X,
    label: '1x',
    available: true,
    scale: 1,
    getSize: (screenW, screenH) => ({
      width: screenW,
      height: screenH
    })
  },
  {
    id: RESOLUTIONS.TWO_X,
    label: '2x',
    available: true,
    scale: 2,
    getSize: (screenW, screenH) => ({
      width: screenW * 2,
      height: screenH * 2
    })
  }
];

export const EXPORT_DATA_TYPE = keyMirror({
  CSV: null
  // SHAPEFILE: null,
  // JSON: null,
  // GEOJSON: null,
  // TOPOJSON: null
});

export const EXPORT_DATA_TYPE_OPTIONS = [
  {
    id: EXPORT_DATA_TYPE.CSV,
    label: EXPORT_DATA_TYPE.CSV.toLowerCase(),
    available: true
  }
  // {
  //   id: EXPORT_DATA_TYPE.SHAPEFILE,
  //   label: 'shapefile',
  //   available: false
  // },
  // {
  //   id: EXPORT_DATA_TYPE.JSON,
  //   label: 'json',
  //   available: false
  // },
  // {
  //   id: EXPORT_DATA_TYPE.GEOJSON,
  //   label: 'geojson',
  //   available: false
  // },
  // {
  //   id: EXPORT_DATA_TYPE.TOPOJSON,
  //   label: 'topojson',
  //   available: false
  // }
];

// Export map types
export const EXPORT_MAP_FORMATS = keyMirror({
  HTML: null,
  JSON: null
});

export const EXPORT_HTML_MAP_MODES = keyMirror({
  READ: null,
  EDIT: null
});

// Export map options
export const EXPORT_MAP_FORMAT_OPTIONS = Object.entries(EXPORT_MAP_FORMATS).map(entry => ({
  id: entry[0],
  label: entry[1].toLowerCase(),
  available: true
}));

export const EXPORT_HTML_MAP_MODE_OPTIONS = Object.entries(EXPORT_HTML_MAP_MODES).map(entry => ({
  id: entry[0],
  label: `modal.exportMap.html.${entry[1].toLowerCase()}`,
  available: true,
  url: getHTMLMapModeTileUrl(entry[1])
}));

export const DEFAULT_UUID_COUNT = 6;

export const DEFAULT_NOTIFICATION_MESSAGE = 'MESSAGE_NOT_PROVIDED';

export const DEFAULT_NOTIFICATION_TYPES = keyMirror({
  info: null,
  error: null,
  warning: null,
  success: null
});

export const DEFAULT_NOTIFICATION_TOPICS = keyMirror({
  global: null,
  file: null
});

// Animation
export const BASE_SPEED = 600;
export const DEFAULT_TIME_FORMAT = 'MM/DD/YY HH:mm:ssa';
export const SPEED_CONTROL_RANGE = [0, 10];

// We could use directly react-map-gl-draw EditorMode but this would
// create a direct dependency with react-map-gl-draw
// Created this map to be independent from react-map-gl-draw
export const EDITOR_MODES = {
  READ_ONLY: EditorModes.READ_ONLY,
  DRAW_POLYGON: EditorModes.DRAW_POLYGON,
  DRAW_RECTANGLE: EditorModes.DRAW_RECTANGLE,
  EDIT: EditorModes.EDIT_VERTEX
};

export const EDITOR_AVAILABLE_LAYERS = [
  LAYER_TYPES.point,
  LAYER_TYPES.hexagon,
  LAYER_TYPES.arc,
  LAYER_TYPES.line
];
// GPU Filtering
/**
 * Max number of filter value buffers that deck.gl provides
 */
export const MAX_GPU_FILTERS = 4;
export const MAP_THUMBNAIL_DIMENSION = {
  width: 300,
  height: 200
};

export const MAP_INFO_CHARACTER = {
  title: 100,
  description: 100
};

// Load data
export const LOADING_METHODS = keyMirror({
  upload: null,
  storage: null
});

export const DATASET_FORMATS = keyMirror({
  row: null,
  geojson: null,
  csv: null,
  keplergl: null
});<|MERGE_RESOLUTION|>--- conflicted
+++ resolved
@@ -158,42 +158,6 @@
   base: null
 });
 
-<<<<<<< HEAD
-/**
- * Localization can be passed to `KeplerGl` via uiState `locale`.
- * Available languages are `en` and `fi`. Default language is `en`
- * @constant
- * @type {string}
- * @public
- * @example
- * ```js
- * import {combineReducers} from 'redux';
- * import keplerGlReducer from 'kepler.gl/reducers';
- * import {LOCALES} from 'kepler.gl/constants';
- *
- * const customizedKeplerGlReducer = keplerGlReducer
- *   .initialState({
- *     uiState: {
- *       // use Finnish locale
- *       locale: LOCALES.fi
- *     }
- *   });
- *
- * const reducers = combineReducers({
- *  keplerGl: customizedKeplerGlReducer,
- *  app: appReducer
- * });
- * ```
- */
-export const LOCALES = keyMirror({
-  en: null,
-  fi: null,
-  es: null,
-  ca: null
-});
-
-=======
->>>>>>> 9515c963
 export const SIDEBAR_PANELS = [
   {
     id: 'layer',

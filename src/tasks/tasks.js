// Copyright (c) 2020 Uber Technologies, Inc.
//
// Permission is hereby granted, free of charge, to any person obtaining a copy
// of this software and associated documentation files (the "Software"), to deal
// in the Software without restriction, including without limitation the rights
// to use, copy, modify, merge, publish, distribute, sublicense, and/or sell
// copies of the Software, and to permit persons to whom the Software is
// furnished to do so, subject to the following conditions:
//
// The above copyright notice and this permission notice shall be included in
// all copies or substantial portions of the Software.
//
// THE SOFTWARE IS PROVIDED "AS IS", WITHOUT WARRANTY OF ANY KIND, EXPRESS OR
// IMPLIED, INCLUDING BUT NOT LIMITED TO THE WARRANTIES OF MERCHANTABILITY,
// FITNESS FOR A PARTICULAR PURPOSE AND NONINFRINGEMENT. IN NO EVENT SHALL THE
// AUTHORS OR COPYRIGHT HOLDERS BE LIABLE FOR ANY CLAIM, DAMAGES OR OTHER
// LIABILITY, WHETHER IN AN ACTION OF CONTRACT, TORT OR OTHERWISE, ARISING FROM,
// OUT OF OR IN CONNECTION WITH THE SOFTWARE OR THE USE OR OTHER DEALINGS IN
// THE SOFTWARE.

import Task, {taskCreator} from 'react-palm/tasks';
import {json as requestJson} from 'd3-request';
import {readFile} from '../processors/file-handler';

export const LOAD_FILE_TASK = Task.fromPromise(
  ({file, fileCache}) => readFile({file, fileCache}),
  'LOAD_FILE_TASK'
);

export const LOAD_MAP_STYLE_TASK = taskCreator(
  ({url, id}, success, error) =>
    requestJson(url, (err, result) => {
      if (err) {
        error(err);
      } else {
        if (!result) {
          error(new Error('Map style response is empty'));
        }
        success({id, style: result});
      }
    }),

  'LOAD_MAP_STYLE_TASK'
);

/**
 * task to upload file to cloud provider
 */
export const EXPORT_FILE_TO_CLOUD_TASK = Task.fromPromise(
  ({provider, payload}) => provider.uploadMap(payload),

  'EXPORT_FILE_TO_CLOUD_TASK'
);

export const LOAD_CLOUD_MAP_TASK = Task.fromPromise(
  ({provider, payload}) => provider.downloadMap(payload),

  'LOAD_CLOUD_MAP_TASK'
);

export const GET_SAVED_MAPS_TASK = Task.fromPromise(
<<<<<<< HEAD
  (provider) => provider.listMaps(),
=======
  provider => provider.listMaps(),
>>>>>>> 10e9238b

  'GET_SAVED_MAPS_TASK'
);
/**
 *  task to dispatch a function as a task
 */
export const ACTION_TASK = Task.fromCallback(
  (_, cb) => cb(),

  'ACTION_TASK'
);

export const DELAY_TASK = Task.fromCallback(
  (delay, cb) => window.setTimeout(() => cb(), delay),

  'DELAY_TASK'
);<|MERGE_RESOLUTION|>--- conflicted
+++ resolved
@@ -59,11 +59,7 @@
 );
 
 export const GET_SAVED_MAPS_TASK = Task.fromPromise(
-<<<<<<< HEAD
-  (provider) => provider.listMaps(),
-=======
   provider => provider.listMaps(),
->>>>>>> 10e9238b
 
   'GET_SAVED_MAPS_TASK'
 );

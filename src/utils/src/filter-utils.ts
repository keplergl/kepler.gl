<<<<<<< HEAD
import {FILTER_TYPES, FILTER_VIEW_TYPES} from '@kepler.gl/constants';
import get from 'lodash.get';
import {TimeRangeFilter, Filter} from '@kepler.gl/types';
=======
// Copyright (c) 2022 Uber Technologies, Inc.
//
// Permission is hereby granted, free of charge, to any person obtaining a copy
// of this software and associated documentation files (the "Software"), to deal
// in the Software without restriction, including without limitation the rights
// to use, copy, modify, merge, publish, distribute, sublicense, and/or sell
// copies of the Software, and to permit persons to whom the Software is
// furnished to do so, subject to the following conditions:
//
// The above copyright notice and this permission notice shall be included in
// all copies or substantial portions of the Software.
//
// THE SOFTWARE IS PROVIDED "AS IS", WITHOUT WARRANTY OF ANY KIND, EXPRESS OR
// IMPLIED, INCLUDING BUT NOT LIMITED TO THE WARRANTIES OF MERCHANTABILITY,
// FITNESS FOR A PARTICULAR PURPOSE AND NONINFRINGEMENT. IN NO EVENT SHALL THE
// AUTHORS OR COPYRIGHT HOLDERS BE LIABLE FOR ANY CLAIM, DAMAGES OR OTHER
// LIABILITY, WHETHER IN AN ACTION OF CONTRACT, TORT OR OTHERWISE, ARISING FROM,
// OUT OF OR IN CONNECTION WITH THE SOFTWARE OR THE USE OR OTHER DEALINGS IN
// THE SOFTWARE.

import {ascending, extent, histogram as d3Histogram, ticks} from 'd3-array';
import keyMirror from 'keymirror';
import Console from 'global/console';
import get from 'lodash.get';
import isEqual from 'lodash.isequal';

import booleanWithin from '@turf/boolean-within';
import {point as turfPoint} from '@turf/helpers';
import {Decimal} from 'decimal.js';
import {
  ALL_FIELD_TYPES,
  FILTER_TYPES,
  ANIMATION_WINDOW,
  PLOT_TYPES,
  LAYER_TYPES
} from '@kepler.gl/constants';
import * as ScaleUtils from './data-scale-utils';
import {h3IsValid} from 'h3-js';

import {
  Millisecond,
  Entries,
  Field,
  ParsedFilter,
  Filter,
  FilterBase,
  PolygonFilter,
  FieldDomain,
  TimeRangeFieldDomain,
  HistogramBin,
  Feature,
  FeatureValue,
  LineChart,
  TimeRangeFilter,
  RangeFieldDomain,
  FilterDatasetOpt,
  FilterRecord
} from '@kepler.gl/types';

import {DataContainerInterface} from './data-container-interface';
import {generateHashId, set, toArray} from './utils';
import {notNullorUndefined, timeToUnixMilli, unique} from './data-utils';
import {getCentroid} from './h3-utils';
>>>>>>> 6692585e

export const durationSecond = 1000;
export const durationMinute = durationSecond * 60;
export const durationHour = durationMinute * 60;
export const durationDay = durationHour * 24;
export const durationWeek = durationDay * 7;
export const durationYear = durationDay * 365;

export type FilterResult = {
  filteredIndexForDomain?: number[];
  filteredIndex?: number[];
};

export type FilterChanged = {
  // eslint-disable-next-line no-unused-vars
  [key in keyof FilterRecord]: {
    [key: string]: 'added' | 'deleted' | 'name_changed' | 'value_changed' | 'dataId_changed';
  } | null;
};

export type dataValueAccessor = (data: {index: number}) => number | null;

export const TimestampStepMap = [
  {max: 1, step: 0.05},
  {max: 10, step: 0.1},
  {max: 100, step: 1},
  {max: 500, step: 5},
  {max: 1000, step: 10},
  {max: 5000, step: 50},
  {max: Number.POSITIVE_INFINITY, step: 1000}
];

export const histogramBins = 30;
export const enlargedHistogramBins = 100;

export const FILTER_UPDATER_PROPS = keyMirror({
  dataId: null,
  name: null,
  layerId: null
});

export const LIMITED_FILTER_EFFECT_PROPS = keyMirror({
  [FILTER_UPDATER_PROPS.name]: null
});
/**
 * Max number of filter value buffers that deck.gl provides
 */

const SupportedPlotType = {
  [FILTER_TYPES.timeRange]: {
    default: 'histogram',
    [ALL_FIELD_TYPES.integer]: 'lineChart',
    [ALL_FIELD_TYPES.real]: 'lineChart'
  },
  [FILTER_TYPES.range]: {
    default: 'histogram',
    [ALL_FIELD_TYPES.integer]: 'lineChart',
    [ALL_FIELD_TYPES.real]: 'lineChart'
  }
};

export const FILTER_COMPONENTS = {
  [FILTER_TYPES.select]: 'SingleSelectFilter',
  [FILTER_TYPES.multiSelect]: 'MultiSelectFilter',
  [FILTER_TYPES.timeRange]: 'TimeRangeFilter',
  [FILTER_TYPES.range]: 'RangeFilter',
  [FILTER_TYPES.polygon]: 'PolygonFilter'
};

export const DEFAULT_FILTER_STRUCTURE = {
  dataId: [], // [string]
  freeze: false,
  id: null,

  // time range filter specific
  fixedDomain: false,
  enlarged: false,
  isAnimating: false,
  animationWindow: ANIMATION_WINDOW.free,
  speed: 1,

  // field specific
  name: [], // string
  type: null,
  fieldIdx: [], // [integer]
  domain: null,
  value: null,

  // plot
  plotType: PLOT_TYPES.histogram,
  yAxis: null,
  interval: null,

  // mode
  gpu: false
};

export const FILTER_ID_LENGTH = 4;

export const LAYER_FILTERS = [FILTER_TYPES.polygon];

/**
 * Generates a filter with a dataset id as dataId
 */
export function getDefaultFilter(dataId: string | null | string[]): FilterBase<LineChart> {
  return {
    ...DEFAULT_FILTER_STRUCTURE,
    // store it as dataId and it could be one or many
    dataId: toArray(dataId),
    id: generateHashId(FILTER_ID_LENGTH)
  };
}

/**
 * Check if a filter is valid based on the given dataId
 * @param  filter to validate
 * @param  datasetId id to validate filter against
 * @return true if a filter is valid, false otherwise
 */
export function shouldApplyFilter(filter: Filter, datasetId: string): boolean {
  const dataIds = toArray(filter.dataId);
  return dataIds.includes(datasetId) && filter.value !== null;
}

interface KeplerTableModel<K, L> {
  id: string;
  getColumnFieldIdx(columnName: string): number;
  filterTable(filters: Filter[], layers: L[], opt?: FilterDatasetOpt): K;
  getColumnFilterProps(columnName: string): Field['filterProps'] | null | undefined;
  dataContainer: DataContainerInterface;
  filterTableCPU(filters: Filter[], layers: L[]): K;
}

/**
 * Validates and modifies polygon filter structure
 * @param dataset
 * @param filter
 * @param layers
 * @return - {filter, dataset}
 */
export function validatePolygonFilter<K extends KeplerTableModel<K, L>, L extends {id: string}>(
  dataset: K,
  filter: PolygonFilter,
  layers: L[]
): {filter: PolygonFilter | null; dataset: K} {
  const failed = {dataset, filter: null};
  const {value, layerId, type, dataId} = filter;

  if (!layerId || !isValidFilterValue(type, value)) {
    return failed;
  }

  const isValidDataset = dataId.includes(dataset.id);

  if (!isValidDataset) {
    return failed;
  }

  const layer = layers.find(l => layerId.includes(l.id));

  if (!layer) {
    return failed;
  }

  return {
    filter: {
      ...filter,
      freeze: true,
      fieldIdx: []
    },
    dataset
  };
}

/**
 * Custom filter validators
 */
const filterValidators = {
  [FILTER_TYPES.polygon]: validatePolygonFilter
};

/**
 * Default validate filter function
 * @param dataset
 * @param filter
 * @return - {filter, dataset}
 */
export function validateFilter<K extends KeplerTableModel<K, L>, L>(
  dataset: K,
  filter: ParsedFilter
): {filter: Filter | null; dataset: K} {
  // match filter.dataId
  const failed = {dataset, filter: null};
  const filterDataId = toArray(filter.dataId);

  const filterDatasetIndex = filterDataId.indexOf(dataset.id);
  if (filterDatasetIndex < 0 || !toArray(filter.name)[filterDatasetIndex]) {
    // the current filter is not mapped against the current dataset
    return failed;
  }

  const initializeFilter: Filter = {
    // @ts-expect-error
    ...getDefaultFilter(filter.dataId),
    ...filter,
    dataId: filterDataId,
    name: toArray(filter.name)
  };

  const fieldName = initializeFilter.name[filterDatasetIndex];
  const {filter: updatedFilter, dataset: updatedDataset} = applyFilterFieldName(
    initializeFilter,
    dataset,
    fieldName,
    filterDatasetIndex,
    {mergeDomain: true}
  );

  if (!updatedFilter) {
    return failed;
  }

  updatedFilter.value = adjustValueToFilterDomain(filter.value, updatedFilter);
  updatedFilter.enlarged =
    typeof filter.enlarged === 'boolean' ? filter.enlarged : updatedFilter.enlarged;

  if (updatedFilter.value === null) {
    // cannot adjust saved value to filter
    return failed;
  }

  return {
    filter: validateFilterYAxis(updatedFilter, updatedDataset),
    dataset: updatedDataset
  };
}

/**
 * Validate saved filter config with new data,
 * calculate domain and fieldIdx based new fields and data
 *
 * @param dataset
 * @param filter - filter to be validate
 * @param layers - layers
 * @return validated filter
 */
export function validateFilterWithData<K extends KeplerTableModel<K, L>, L>(
  dataset: K,
  filter: ParsedFilter,
  layers: L[]
): {filter: Filter; dataset: K} {
  return filter.type && filterValidators.hasOwnProperty(filter.type)
    ? filterValidators[filter.type](dataset, filter, layers)
    : validateFilter(dataset, filter);
}

/**
 * Validate YAxis
 * @param filter
 * @param dataset
 * @return {*}
 */
function validateFilterYAxis(filter, dataset) {
  // TODO: validate yAxis against other datasets

  const {fields} = dataset;
  const {yAxis} = filter;
  // TODO: validate yAxis against other datasets
  if (yAxis) {
    const matchedAxis = fields.find(({name, type}) => name === yAxis.name && type === yAxis.type);

    filter = matchedAxis
      ? {
          ...filter,
          yAxis: matchedAxis,
          ...getFilterPlot({...filter, yAxis: matchedAxis}, dataset)
        }
      : filter;
  }

  return filter;
}

/**
 * Get default filter prop based on field type
 *
 * @param field
 * @param fieldDomain
 * @returns default filter
 */
export function getFilterProps(
  field: Field,
  fieldDomain: FieldDomain
): Partial<Filter> & {fieldType: string} {
  const filterProps = {
    ...fieldDomain,
    fieldType: field.type
  };

  switch (field.type) {
    case ALL_FIELD_TYPES.real:
    case ALL_FIELD_TYPES.integer:
      return {
        ...filterProps,
        value: fieldDomain.domain,
        type: FILTER_TYPES.range,
        // @ts-expect-error
        typeOptions: [FILTER_TYPES.range],
        gpu: true
      };

    case ALL_FIELD_TYPES.boolean:
      // @ts-expect-error
      return {
        ...filterProps,
        type: FILTER_TYPES.select,
        value: true,
        gpu: false
      };

    case ALL_FIELD_TYPES.string:
    case ALL_FIELD_TYPES.date:
      // @ts-expect-error
      return {
        ...filterProps,
        type: FILTER_TYPES.multiSelect,
        value: [],
        gpu: false
      };

    case ALL_FIELD_TYPES.timestamp:
      // @ts-expect-error
      return {
        ...filterProps,
        type: FILTER_TYPES.timeRange,
        enlarged: true,
        fixedDomain: true,
        value: filterProps.domain,
        gpu: true
      };

    default:
      // @ts-expect-error
      return {};
  }
}

export const getPolygonFilterFunctor = (layer, filter, dataContainer) => {
  const getPosition = layer.getPositionAccessor(dataContainer);

  switch (layer.type) {
    case LAYER_TYPES.point:
    case LAYER_TYPES.icon:
      return data => {
        const pos = getPosition(data);
        return pos.every(Number.isFinite) && isInPolygon(pos, filter.value);
      };
    case LAYER_TYPES.arc:
    case LAYER_TYPES.line:
      return data => {
        const pos = getPosition(data);
        return (
          pos.every(Number.isFinite) &&
          [
            [pos[0], pos[1]],
            [pos[3], pos[4]]
          ].every(point => isInPolygon(point, filter.value))
        );
      };
    case LAYER_TYPES.hexagonId:
      if (layer.dataToFeature && layer.dataToFeature.centroids) {
        return data => {
          // null or getCentroid({id})
          const centroid = layer.dataToFeature.centroids[data.index];
          return centroid && isInPolygon(centroid, filter.value);
        };
      }
      return data => {
        const id = getPosition(data);
        if (!h3IsValid(id)) {
          return false;
        }
        const pos = getCentroid({id});
        return pos.every(Number.isFinite) && isInPolygon(pos, filter.value);
      };
    default:
      return () => true;
  }
};

/**
 * @param param An object that represents a row record.
 * @param param.index Index of the row in data container.
 * @returns Returns true to keep the element, or false otherwise.
 */
type filterFunction = (data: {index: number}) => boolean;
/**
 * @param field dataset Field
 * @param dataId Dataset id
 * @param filter Filter object
 * @param layers list of layers to filter upon
 * @param dataContainer Data container
 * @return filterFunction
 */
/* eslint-disable complexity */
export function getFilterFunction<L extends {config: {dataId: string | null}; id: string}>(
  field: Field | null,
  dataId: string,
  filter: Filter,
  layers: L[],
  dataContainer: DataContainerInterface
): filterFunction {
  // field could be null in polygon filter
  const valueAccessor = field ? field.valueAccessor : data => null;
  const defaultFunc = d => true;

  switch (filter.type) {
    case FILTER_TYPES.range:
      return data => isInRange(valueAccessor(data), filter.value);
    case FILTER_TYPES.multiSelect:
      return data => filter.value.includes(valueAccessor(data));
    case FILTER_TYPES.select:
      return data => valueAccessor(data) === filter.value;
    case FILTER_TYPES.timeRange:
      if (!field) {
        return defaultFunc;
      }
      const mappedValue = get(field, ['filterProps', 'mappedValue']);
      const accessor = Array.isArray(mappedValue)
        ? data => mappedValue[data.index]
        : data => timeToUnixMilli(valueAccessor(data), field.format);
      return data => isInRange(accessor(data), filter.value);
    case FILTER_TYPES.polygon:
      if (!layers || !layers.length || !filter.layerId) {
        return defaultFunc;
      }
      const layerFilterFunctions = filter.layerId
        .map(id => layers.find(l => l.id === id))
        .filter(l => l && l.config.dataId === dataId)
        .map(layer => getPolygonFilterFunctor(layer, filter, dataContainer));

      return data => layerFilterFunctions.every(filterFunc => filterFunc(data));
    default:
      return defaultFunc;
  }
}

export function updateFilterDataId(dataId: string): FilterBase<LineChart> {
  return getDefaultFilter(dataId);
}

export function filterDataByFilterTypes(
  {
    dynamicDomainFilters,
    cpuFilters,
    filterFuncs
  }: {
    dynamicDomainFilters: Filter[] | null;
    cpuFilters: Filter[] | null;
    filterFuncs: {
      [key: string]: filterFunction;
    };
  },
  dataContainer: DataContainerInterface
): FilterResult {
  const filteredIndexForDomain: number[] = [];
  const filteredIndex: number[] = [];

  const filterContext = {index: -1, dataContainer};
  const filterFuncCaller = (filter: Filter) => filterFuncs[filter.id](filterContext);

  const numRows = dataContainer.numRows();
  for (let i = 0; i < numRows; ++i) {
    filterContext.index = i;

    const matchForDomain = dynamicDomainFilters && dynamicDomainFilters.every(filterFuncCaller);
    if (matchForDomain) {
      filteredIndexForDomain.push(filterContext.index);
    }

    const matchForRender = cpuFilters && cpuFilters.every(filterFuncCaller);
    if (matchForRender) {
      filteredIndex.push(filterContext.index);
    }
  }

  return {
    ...(dynamicDomainFilters ? {filteredIndexForDomain} : {}),
    ...(cpuFilters ? {filteredIndex} : {})
  };
}

/**
 * Get a record of filters based on domain type and gpu / cpu
 */
export function getFilterRecord(
  dataId: string,
  filters: Filter[],
  opt: FilterDatasetOpt = {}
): FilterRecord {
  const filterRecord: FilterRecord = {
    dynamicDomain: [],
    fixedDomain: [],
    cpu: [],
    gpu: []
  };

  filters.forEach(f => {
    if (isValidFilterValue(f.type, f.value) && toArray(f.dataId).includes(dataId)) {
      (f.fixedDomain || opt.ignoreDomain
        ? filterRecord.fixedDomain
        : filterRecord.dynamicDomain
      ).push(f);

      (f.gpu && !opt.cpuOnly ? filterRecord.gpu : filterRecord.cpu).push(f);
    }
  });

  return filterRecord;
}

/**
 * Compare filter records to get what has changed
 */
export function diffFilters(
  filterRecord: FilterRecord,
  oldFilterRecord: FilterRecord | {} = {}
): FilterChanged {
  let filterChanged: Partial<FilterChanged> = {};

  (Object.entries(filterRecord) as Entries<FilterRecord>).forEach(([record, items]) => {
    items.forEach(filter => {
      const oldFilter: Filter = (oldFilterRecord[record] || []).find(
        (f: Filter) => f.id === filter.id
      );

      if (!oldFilter) {
        // added
        filterChanged = set([record, filter.id], 'added', filterChanged);
      } else {
        // check  what has changed
        ['name', 'value', 'dataId'].forEach(prop => {
          if (filter[prop] !== oldFilter[prop]) {
            filterChanged = set([record, filter.id], `${prop}_changed`, filterChanged);
          }
        });
      }
    });

    (oldFilterRecord[record] || []).forEach((oldFilter: Filter) => {
      // deleted
      if (!items.find(f => f.id === oldFilter.id)) {
        filterChanged = set([record, oldFilter.id], 'deleted', filterChanged);
      }
    });
  });

  return {...{dynamicDomain: null, fixedDomain: null, cpu: null, gpu: null}, ...filterChanged};
}
/**
 * Call by parsing filters from URL
 * Check if value of filter within filter domain, if not adjust it to match
 * filter domain
 *
 * @returns value - adjusted value to match filter or null to remove filter
 */
// eslint-disable-next-line complexity
export function adjustValueToFilterDomain(value: Filter['value'], {domain, type}) {
  if (!type) {
    return false;
  }
  // if the current filter is a polygon it will not have any domain
  // all other filter types require domain
  if (type !== FILTER_TYPES.polygon && !domain) {
    return false;
  }

  switch (type) {
    case FILTER_TYPES.range:
    case FILTER_TYPES.timeRange:
      if (!Array.isArray(value) || value.length !== 2) {
        return domain.map(d => d);
      }

      return value.map((d, i) => (notNullorUndefined(d) && isInRange(d, domain) ? d : domain[i]));

    case FILTER_TYPES.multiSelect:
      if (!Array.isArray(value)) {
        return [];
      }
      const filteredValue = value.filter(d => domain.includes(d));
      return filteredValue.length ? filteredValue : [];

    case FILTER_TYPES.select:
      return domain.includes(value) ? value : true;
    case FILTER_TYPES.polygon:
      return value;

    default:
      return null;
  }
}
/* eslint-enable complexity */

/**
 * Calculate numeric domain and suitable step
 */
export function getNumericFieldDomain(
  dataContainer: DataContainerInterface,
  valueAccessor: dataValueAccessor
): RangeFieldDomain {
  let domain: [number, number] = [0, 1];
  let step = 0.1;

  const mappedValue = dataContainer.mapIndex(valueAccessor);

  if (dataContainer.numRows() > 1) {
    domain = ScaleUtils.getLinearDomain(mappedValue);
    const diff = domain[1] - domain[0];

    // in case equal domain, [96, 96], which will break quantize scale
    if (!diff) {
      domain[1] = domain[0] + 1;
    }

    step = getNumericStepSize(diff) || step;
    domain[0] = formatNumberByStep(domain[0], step, 'floor');
    domain[1] = formatNumberByStep(domain[1], step, 'ceil');
  }

  const {histogram, enlargedHistogram} = getHistogram(domain, mappedValue);

  return {domain, step, histogram, enlargedHistogram};
}

/**
 * Calculate step size for range and timerange filter
 */
export function getNumericStepSize(diff: number): number {
  diff = Math.abs(diff);

  if (diff > 100) {
    return 1;
  } else if (diff > 3) {
    return 0.01;
  } else if (diff > 1) {
    return 0.001;
  }
  // Try to get at least 1000 steps - and keep the step size below that of
  // the (diff > 1) case.
  const x = diff / 1000;
  // Find the exponent and truncate to 10 to the power of that exponent

  const exponentialForm = x.toExponential();
  const exponent = parseFloat(exponentialForm.split('e')[1]);

  // Getting ready for node 12
  // this is why we need decimal.js
  // Math.pow(10, -5) = 0.000009999999999999999
  // the above result shows in browser and node 10
  // node 12 behaves correctly
  return new Decimal(10).pow(exponent).toNumber();
}

/**
 * Calculate timestamp domain and suitable step
 */
export function getTimestampFieldDomain(
  dataContainer: DataContainerInterface,
  valueAccessor: dataValueAccessor
): TimeRangeFieldDomain {
  // to avoid converting string format time to epoch
  // every time we compare we store a value mapped to int in filter domain

  const mappedValue = dataContainer.mapIndex(valueAccessor);
  const domain = ScaleUtils.getLinearDomain(mappedValue);
  const defaultTimeFormat = getTimeWidgetTitleFormatter(domain);

  let step = 0.01;

  const diff = domain[1] - domain[0];
  const entry = TimestampStepMap.find(f => f.max >= diff);
  if (entry) {
    step = entry.step;
  }

  const {histogram, enlargedHistogram} = getHistogram(domain, mappedValue);

  return {
    domain,
    step,
    mappedValue,
    histogram,
    enlargedHistogram,
    defaultTimeFormat
  };
}

export function histogramConstruct(
  domain: [number, number],
  mappedValue: (Millisecond | number)[],
  bins: number
): HistogramBin[] {
  return d3Histogram()
    .thresholds(ticks(domain[0], domain[1], bins))
    .domain(domain)(mappedValue)
    .map(bin => ({
      count: bin.length,
      bin,
      x0: bin.x0,
      x1: bin.x1
    }));
}
/**
 * Calculate histogram from domain and array of values
 */
export function getHistogram(
  domain: [number, number],
  mappedValue: (Millisecond | number)[]
): {histogram: HistogramBin[]; enlargedHistogram: HistogramBin[]} {
  const histogram = histogramConstruct(domain, mappedValue, histogramBins);
  const enlargedHistogram = histogramConstruct(domain, mappedValue, enlargedHistogramBins);

  return {histogram, enlargedHistogram};
}

/**
 * round number based on step
 *
 * @param {Number} val
 * @param {Number} step
 * @param {string} bound
 * @returns {Number} rounded number
 */
export function formatNumberByStep(val: number, step: number, bound: 'floor' | 'ceil'): number {
  if (bound === 'floor') {
    return Math.floor(val * (1 / step)) / (1 / step);
  }

  return Math.ceil(val * (1 / step)) / (1 / step);
}

export function isInRange(val: any, domain: number[]): boolean {
  if (!Array.isArray(domain)) {
    return false;
  }

  return val >= domain[0] && val <= domain[1];
}

/**
 * Determines whether a point is within the provided polygon
 *
 * @param point as input search [lat, lng]
 * @param polygon Points must be within these (Multi)Polygon(s)
 * @return {boolean}
 */
export function isInPolygon(point: number[], polygon: any): boolean {
  return booleanWithin(turfPoint(point), polygon);
}
export function getTimeWidgetTitleFormatter(domain: [number, number]): string | null {
  if (!isValidTimeDomain(domain)) {
    return null;
  }

  const diff = domain[1] - domain[0];

  // Local aware formats
  // https://momentjs.com/docs/#/parsing/string-format
  return diff > durationYear ? 'L' : diff > durationDay ? 'L LT' : 'L LTS';
}

/**
 * Sanity check on filters to prepare for save
 * @type {typeof import('./filter-utils').isFilterValidToSave}
 */
export function isFilterValidToSave(filter: any): boolean {
  return (
    filter?.type &&
    Array.isArray(filter?.name) &&
    (filter?.name.length || filter?.layerId.length) &&
    isValidFilterValue(filter?.type, filter?.value)
  );
}

/**
 * Sanity check on filters to prepare for save
 * @type {typeof import('./filter-utils').isValidFilterValue}
 */
/* eslint-disable complexity */
export function isValidFilterValue(type: string | null, value: any): boolean {
  if (!type) {
    return false;
  }
  switch (type) {
    case FILTER_TYPES.select:
      return value === true || value === false;

    case FILTER_TYPES.range:
    case FILTER_TYPES.timeRange:
      return Array.isArray(value) && value.every(v => v !== null && !isNaN(v));

    case FILTER_TYPES.multiSelect:
      return Array.isArray(value) && Boolean(value.length);

    case FILTER_TYPES.input:
      return Boolean(value.length);

    case FILTER_TYPES.polygon:
      const coordinates = get(value, ['geometry', 'coordinates']);
      return Boolean(value && value.id && coordinates);

    default:
      return true;
  }
}

export function getColumnFilterProps<K extends KeplerTableModel<K, L>, L>(
  filter: Filter,
  dataset: K
): {lineChart: LineChart; yAxs: Field} | {} {
  if (filter.plotType === PLOT_TYPES.histogram || !filter.yAxis) {
    // histogram should be calculated when create filter
    return {};
  }

  const {mappedValue = []} = filter;
  const {yAxis} = filter;
  const fieldIdx = dataset.getColumnFieldIdx(yAxis.name);
  if (fieldIdx < 0) {
    Console.warn(`yAxis ${yAxis.name} does not exist in dataset`);
    return {lineChart: {}, yAxis};
  }

  // return lineChart
  const series = dataset.dataContainer
    .map(
      (row, rowIndex) => ({
        x: mappedValue[rowIndex],
        y: row.valueAt(fieldIdx)
      }),
      true
    )
    .filter(({x, y}) => Number.isFinite(x) && Number.isFinite(y))
    .sort((a, b) => ascending(a.x, b.x));

  const yDomain = extent(series, d => d.y);
  const xDomain = [series[0].x, series[series.length - 1].x];

  return {lineChart: {series, yDomain, xDomain}, yAxis};
}

export function getDefaultFilterPlotType(filter: Filter): string | null {
  const filterPlotTypes: typeof SupportedPlotType[keyof typeof SupportedPlotType] | null =
    filter.type && SupportedPlotType[filter.type];
  if (!filterPlotTypes) {
    return null;
  }

  if (!filter.yAxis) {
    return filterPlotTypes.default;
  }

  return filterPlotTypes[filter.yAxis.type] || null;
}

/**
 *
 * @param datasetIds list of dataset ids to be filtered
 * @param datasets all datasets
 * @param filters all filters to be applied to datasets
 * @return datasets - new updated datasets
 */
export function applyFiltersToDatasets<
  K extends KeplerTableModel<K, L>,
  L extends {config: {dataId: string | null}}
>(
  datasetIds: string[],
  datasets: {[id: string]: K},
  filters: Filter[],
  layers?: L[]
): {[id: string]: K} {
  const dataIds = toArray(datasetIds);
  return dataIds.reduce((acc, dataId) => {
    const layersToFilter = (layers || []).filter(l => l.config.dataId === dataId);
    const appliedFilters = filters.filter(d => shouldApplyFilter(d, dataId));
    const table = datasets[dataId];

    return {
      ...acc,
      [dataId]: table.filterTable(appliedFilters, layersToFilter, {})
    };
  }, datasets);
}

/**
 * Applies a new field name value to fielter and update both filter and dataset
 * @param filter - to be applied the new field name on
 * @param dataset - dataset the field belongs to
 * @param fieldName - field.name
 * @param filterDatasetIndex - field.name
 * @param option
 * @return - {filter, datasets}
 */
export function applyFilterFieldName<K extends KeplerTableModel<K, L>, L>(
  filter: Filter,
  dataset: K,
  fieldName: string,
  filterDatasetIndex = 0,
  option?: {mergeDomain: boolean}
): {
  filter: Filter | null;
  dataset: K;
} {
  // using filterDatasetIndex we can filter only the specified dataset
  const mergeDomain = option && option.hasOwnProperty('mergeDomain') ? option.mergeDomain : false;

  const fieldIndex = dataset.getColumnFieldIdx(fieldName);
  // if no field with same name is found, move to the next datasets
  if (fieldIndex === -1) {
    // throw new Error(`fieldIndex not found. Dataset must contain a property with name: ${fieldName}`);
    return {filter: null, dataset};
  }

  // TODO: validate field type
  const filterProps = dataset.getColumnFilterProps(fieldName);

  const newFilter = {
    ...(mergeDomain ? mergeFilterDomainStep(filter, filterProps) : {...filter, ...filterProps}),
    name: Object.assign([...toArray(filter.name)], {[filterDatasetIndex]: fieldName}),
    fieldIdx: Object.assign([...toArray(filter.fieldIdx)], {
      [filterDatasetIndex]: fieldIndex
    }),
    // TODO, since we allow to add multiple fields to a filter we can no longer freeze the filter
    freeze: true
  };

  return {
    filter: newFilter,
    dataset
  };
}

/**
 * Merge one filter with other filter prop domain
 */
/* eslint-disable complexity */
export function mergeFilterDomainStep(
  filter: Filter,
  filterProps?: Partial<Filter>
): (Filter & {step?: number}) | null {
  if (!filter) {
    return null;
  }

  if (!filterProps) {
    return filter;
  }

  if ((filter.fieldType && filter.fieldType !== filterProps.fieldType) || !filterProps.domain) {
    return filter;
  }

  const combinedDomain = !filter.domain
    ? filterProps.domain
    : [...(filter.domain || []), ...(filterProps.domain || [])].sort((a, b) => a - b);

  const newFilter = {
    ...filter,
    ...filterProps,
    domain: [combinedDomain[0], combinedDomain[combinedDomain.length - 1]]
  };

  switch (filterProps.fieldType) {
    case ALL_FIELD_TYPES.string:
    case ALL_FIELD_TYPES.date:
      return {
        ...newFilter,
        domain: unique(combinedDomain).sort()
      };

    case ALL_FIELD_TYPES.timestamp:
      const step =
        (filter as TimeRangeFilter).step < (filterProps as TimeRangeFieldDomain).step
          ? (filter as TimeRangeFilter).step
          : (filterProps as TimeRangeFieldDomain).step;

      return {
        ...newFilter,
        step
      };
    case ALL_FIELD_TYPES.real:
    case ALL_FIELD_TYPES.integer:
    default:
      return newFilter;
  }
}
/* eslint-enable complexity */

/**
 * Generates polygon filter
 */
export const featureToFilterValue = (
  feature: Feature,
  filterId: string,
  properties?: {}
): FeatureValue => ({
  ...feature,
  id: feature.id,
  properties: {
    ...feature.properties,
    ...properties,
    filterId
  }
});

export const getFilterIdInFeature = (f: FeatureValue): string => get(f, ['properties', 'filterId']);

/**
 * Generates polygon filter
 */
export function generatePolygonFilter<
  L extends {config: {dataId: string | null; label: string}; id: string}
>(layers: L[], feature: Feature): PolygonFilter {
  const dataId = layers.map(l => l.config.dataId).filter(notNullorUndefined);
  const layerId = layers.map(l => l.id);
  const name = layers.map(l => l.config.label);
  const filter = getDefaultFilter(dataId);
  return {
    ...filter,
    fixedDomain: true,
    type: FILTER_TYPES.polygon,
    name,
    layerId,
    value: featureToFilterValue(feature, filter.id, {isVisible: true})
  };
}

/**
 * Run filter entirely on CPU
 */
interface StateType<K extends KeplerTableModel<K, L>, L> {
  layers: L[];
  filters: Filter[];
  datasets: {[id: string]: K};
}

export function filterDatasetCPU<T extends StateType<K, L>, K extends KeplerTableModel<K, L>, L>(
  state: T,
  dataId: string
): T {
  const datasetFilters = state.filters.filter(f => f.dataId.includes(dataId));
  const dataset = state.datasets[dataId];

  if (!dataset) {
    return state;
  }

  const cpuFilteredDataset = dataset.filterTableCPU(datasetFilters, state.layers);

  return set(['datasets', dataId], cpuFilteredDataset, state);
}

/**
 * Validate parsed filters with datasets and add filterProps to field
 */
export function validateFiltersUpdateDatasets<
  S extends {datasets: {[id: string]: K}; layers: L[]},
  K extends KeplerTableModel<K, L>,
  L extends {config: {dataId: string | null; label: string}; id: string}
>(
  state: S,
  filtersToValidate: ParsedFilter[] = []
): {
  validated: Filter[];
  failed: Filter[];
  updatedDatasets: S['datasets'];
} {
  // TODO Better Typings here
  const validated: any[] = [];
  const failed: any[] = [];
  const {datasets} = state;
  let updatedDatasets = datasets;

  // merge filters
  filtersToValidate.forEach(filter => {
    // we can only look for datasets define in the filter dataId
    const datasetIds = toArray(filter.dataId);

    // we can merge a filter only if all datasets in filter.dataId are loaded
    if (datasetIds.every(d => datasets[d])) {
      // all datasetIds in filter must be present the state datasets
      const {filter: validatedFilter, applyToDatasets, augmentedDatasets} = datasetIds.reduce(
        (acc, datasetId) => {
          const dataset = updatedDatasets[datasetId];
          const layers = state.layers.filter(l => l.config.dataId === dataset.id);
          const {filter: updatedFilter, dataset: updatedDataset} = validateFilterWithData(
            acc.augmentedDatasets[datasetId] || dataset,
            filter,
            layers
          );

          if (updatedFilter) {
            return {
              ...acc,
              // merge filter props
              filter: acc.filter
                ? {
                    ...acc.filter,
                    ...mergeFilterDomainStep(acc, updatedFilter)
                  }
                : updatedFilter,

              applyToDatasets: [...acc.applyToDatasets, datasetId],

              augmentedDatasets: {
                ...acc.augmentedDatasets,
                [datasetId]: updatedDataset
              }
            };
          }

          return acc;
        },
        {
          filter: null,
          applyToDatasets: [],
          augmentedDatasets: {}
        }
      );

      if (validatedFilter && isEqual(datasetIds, applyToDatasets)) {
        validated.push(validatedFilter);
        updatedDatasets = {
          ...updatedDatasets,
          ...augmentedDatasets
        };
      }
    } else {
      failed.push(filter);
    }
  });

  return {validated, failed, updatedDatasets};
}

export function getFilterPlot<K extends KeplerTableModel<K, L>, L>(
  filter: Filter,
  dataset: K
): {lineChart: LineChart; yAxs: Field} | {} {
  if (filter.plotType === PLOT_TYPES.histogram || !filter.yAxis) {
    // histogram should be calculated when create filter
    return {};
  }

  const {mappedValue = []} = filter;
  const {yAxis} = filter;
  const fieldIdx = dataset.getColumnFieldIdx(yAxis.name);
  if (fieldIdx < 0) {
    Console.warn(`yAxis ${yAxis.name} does not exist in dataset`);
    return {lineChart: {}, yAxis};
  }

  // return lineChart
  const series = dataset.dataContainer
    .map(
      (row, rowIndex) => ({
        x: mappedValue[rowIndex],
        y: row.valueAt(fieldIdx)
      }),
      true
    )
    .filter(({x, y}) => Number.isFinite(x) && Number.isFinite(y))
    .sort((a, b) => ascending(a.x, b.x));

  const yDomain = extent(series, d => d.y);
  const xDomain = [series[0].x, series[series.length - 1].x];

  return {lineChart: {series, yDomain, xDomain}, yAxis};
}

/**
 * Retrieve interval bins for time filter
 */
export function getIntervalBins(filter: TimeRangeFilter) {
  const {bins} = filter;
  const interval = filter.plotType?.interval;
  if (!interval || !bins || Object.keys(bins).length === 0) {
    return null;
  }
  const values = Object.values(bins);
  return values[0] ? values[0][interval] : null;
}

export function isValidTimeDomain(domain) {
  return Array.isArray(domain) && domain.every(Number.isFinite);
}

export function getTimeWidgetHintFormatter(domain: [number, number]): string | undefined {
  if (!isValidTimeDomain(domain)) {
    return undefined;
  }

  const diff = domain[1] - domain[0];
  return diff > durationWeek
    ? 'L'
    : diff > durationDay
    ? 'L LT'
    : diff > durationHour
    ? 'LT'
    : 'LTS';
}

export function isSideFilter(filter: Filter): boolean {
  return filter.view === FILTER_VIEW_TYPES.side;
}<|MERGE_RESOLUTION|>--- conflicted
+++ resolved
@@ -1,8 +1,3 @@
-<<<<<<< HEAD
-import {FILTER_TYPES, FILTER_VIEW_TYPES} from '@kepler.gl/constants';
-import get from 'lodash.get';
-import {TimeRangeFilter, Filter} from '@kepler.gl/types';
-=======
 // Copyright (c) 2022 Uber Technologies, Inc.
 //
 // Permission is hereby granted, free of charge, to any person obtaining a copy
@@ -37,7 +32,8 @@
   FILTER_TYPES,
   ANIMATION_WINDOW,
   PLOT_TYPES,
-  LAYER_TYPES
+  LAYER_TYPES,
+  FILTER_VIEW_TYPES
 } from '@kepler.gl/constants';
 import * as ScaleUtils from './data-scale-utils';
 import {h3IsValid} from 'h3-js';
@@ -59,14 +55,13 @@
   TimeRangeFilter,
   RangeFieldDomain,
   FilterDatasetOpt,
-  FilterRecord
+  FilterRecord,
 } from '@kepler.gl/types';
 
 import {DataContainerInterface} from './data-container-interface';
 import {generateHashId, set, toArray} from './utils';
 import {notNullorUndefined, timeToUnixMilli, unique} from './data-utils';
 import {getCentroid} from './h3-utils';
->>>>>>> 6692585e
 
 export const durationSecond = 1000;
 export const durationMinute = durationSecond * 60;
@@ -143,7 +138,7 @@
 
   // time range filter specific
   fixedDomain: false,
-  enlarged: false,
+  view: FILTER_VIEW_TYPES.side,
   isAnimating: false,
   animationWindow: ANIMATION_WINDOW.free,
   speed: 1,
@@ -290,8 +285,7 @@
   }
 
   updatedFilter.value = adjustValueToFilterDomain(filter.value, updatedFilter);
-  updatedFilter.enlarged =
-    typeof filter.enlarged === 'boolean' ? filter.enlarged : updatedFilter.enlarged;
+  updatedFilter.view = filter.view ?? updatedFilter.view;
 
   if (updatedFilter.value === null) {
     // cannot adjust saved value to filter
@@ -402,7 +396,7 @@
       return {
         ...filterProps,
         type: FILTER_TYPES.timeRange,
-        enlarged: true,
+        view: FILTER_VIEW_TYPES.enlarged,
         fixedDomain: true,
         value: filterProps.domain,
         gpu: true

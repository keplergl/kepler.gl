--- conflicted
+++ resolved
@@ -320,11 +320,7 @@
           bin.indexes,
           getAgregationType(field, aggregation),
           // @ts-expect-error can return {getNumerator, getDenominator}
-<<<<<<< HEAD
           getAggregationAccessor(field, dataContainer, fields)
-=======
-          getAgregationAccessor(field, dataContainer, fields)
->>>>>>> 6f35313f
         )
     : bin => bin.count;
 };

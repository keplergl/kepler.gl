--- conflicted
+++ resolved
@@ -1,10 +1,8 @@
 // SPDX-License-Identifier: MIT
 // Copyright contributors to the kepler.gl project
 
-<<<<<<< HEAD
 import {TOOLTIP_KEY, TICK_INTERVALS} from '@kepler.gl/constants';
-
-export const getFormatValue = fmt => fmt[TOOLTIP_KEY];
+import {TimeLabelFormat} from '@kepler.gl/types';
 
 export function getDefaultTimeFormat(interval?: string): string {
   const timeInterval = interval ? TICK_INTERVALS[interval] : {interval: 'none'};
@@ -29,9 +27,5 @@
       return 'L  LTS';
   }
 }
-=======
-import {TOOLTIP_KEY} from '@kepler.gl/constants';
-import {TimeLabelFormat} from '@kepler.gl/types';
 
-export const getFormatValue = (fmt: TimeLabelFormat): string | null => fmt[TOOLTIP_KEY];
->>>>>>> b28a263e
+export const getFormatValue = (fmt: TimeLabelFormat): string | null => fmt[TOOLTIP_KEY];
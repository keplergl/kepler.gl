// SPDX-License-Identifier: MIT
// Copyright contributors to the kepler.gl project

import {MapLib, MapRef} from 'react-map-gl';

import {KEPLER_UNFOLDED_BUCKET} from '@kepler.gl/constants';
import type {BaseMapLibraryType} from '@kepler.gl/constants';

import type {DatabaseAdapter} from './application-config-types';

export type MapLibInstance = MapLib<any>;
export type GetMapRef = ReturnType<MapRef['getMap']>;

export type BaseMapLibraryConfig = {
  getMapLib: () => Promise<MapLibInstance>;
  mapLibAttributionCssClass: string;
  mapLibCssClass: string;
  mapLibName: string;
  mapLibUrl: string;
};

/**
 * A mechanism to override default Kepler values/settings so that we
 * without having to make application-specific changes to the kepler repo.
 */
export type KeplerApplicationConfig = {
  /** Default name of export HTML file, can be overridden by user */
  defaultHtmlName?: string;
  defaultImageName?: string;
  defaultJsonName?: string;
  defaultDataName?: string;
  defaultExportJsonSettings?: {
    hasData?: boolean;
  };
  baseMapLibraryConfig?: Record<BaseMapLibraryType, BaseMapLibraryConfig>;
  plugins?: any[];
  // KeplerTable alternative
  // TODO improve typing by exporting KeplerTable interface to @kepler.gl/types
  table?: any;
  database?: DatabaseAdapter | null;

  // Disable progressive loading for arrow files
  useArrowProgressiveLoading?: boolean;
  // Show built-in banner associated with the current version of Kepler.gl
  showReleaseBanner?: boolean;
  // Use the onFilteredItemsChange callback for DataFilterExtension.
  // Enabling this option may cause performance issues when dealing with a large number of layers or sublayers,
  // especially if large Arrow files are split into relatively small batches (should be fixed in the future).
  useOnFilteredItemsChange?: boolean;

  // A URL to the CDN where the kepler.gl assets are hosted.
  cdnUrl?: string;

  // Raster Tile layer config
  // Raster Tile layer is under development and not ready for production use. Disabled by default.
  enableRasterTileLayer?: boolean;
<<<<<<< HEAD

  // WMS layer config -- Experimental
  // WMS layer is under development and not ready for production use. Disabled by default.
  enableWMSLayer?: boolean;

  /** Titiler v0.11 vs v0.21 */
=======
  /** Whether to use Titiler v0.21 API endpoints instead of v0.11 */
>>>>>>> 3b6e9049
  rasterServerUseLatestTitiler?: boolean;
  /** An array of URLs to shards of the raster tile server to be used by the raster tile layer. */
  rasterServerUrls?: string[];
  /** If true then try to fetch quantized elevation meshes from raster servers */
  rasterServerSupportsElevation?: boolean;
  /** How many times to retry a request if case of rasterServerServerErrorsToRetry errors */
  rasterServerMaxRetries?: number;
  /** How long between retries */
  rasterServerRetryDelay?: number;
  /** An array of HTTP status codes that should be retried when encountered. */
  rasterServerServerErrorsToRetry?: number[];
  /** Maximum number of simultaneous requests per raster server. 0 - no limit */
  rasterServerMaxPerServerRequests?: number;
};

const DEFAULT_APPLICATION_CONFIG: Required<KeplerApplicationConfig> = {
  defaultHtmlName: 'kepler.gl.html',
  defaultImageName: 'kepler.gl.png',
  defaultJsonName: 'kepler.gl.json',
  defaultDataName: 'kepler.gl',
  defaultExportJsonSettings: {
    hasData: true
  },

  baseMapLibraryConfig: {
    maplibre: {
      getMapLib: () => import('maplibre-gl'),
      mapLibCssClass: 'maplibregl',
      mapLibAttributionCssClass: 'maplibre-attribution-container',
      mapLibName: 'MapLibre',
      mapLibUrl: 'https://www.maplibre.org/'
    },
    mapbox: {
      getMapLib: () => import('mapbox-gl'),
      mapLibCssClass: 'mapboxgl',
      mapLibAttributionCssClass: 'mapbox-attribution-container',
      mapLibName: 'Mapbox',
      mapLibUrl: 'https://www.mapbox.com/'
    }
  },

  cdnUrl: KEPLER_UNFOLDED_BUCKET,

  plugins: [],
  // The default table class is KeplerTable.
  // TODO include KeplerTable here when the circular dependency with @kepler.gl/table and @kepler.gl/utils are resolved.
  table: null,
  database: null,

  useArrowProgressiveLoading: true,
  showReleaseBanner: true,
  useOnFilteredItemsChange: false,

  // Raster Tile layer config
  enableRasterTileLayer: false,
  rasterServerUseLatestTitiler: true,

  // WMS layer config
  // TODO: enabled for development purposes only, remove in production
  enableWMSLayer: true,

  // TODO: provide a default free server or leave blank
  rasterServerUrls: [],
  rasterServerSupportsElevation: true,
  rasterServerMaxRetries: 1,
  rasterServerRetryDelay: 10000,
  rasterServerServerErrorsToRetry: [503],
  rasterServerMaxPerServerRequests: 0
};

const applicationConfig: Required<KeplerApplicationConfig> = DEFAULT_APPLICATION_CONFIG;

export const getApplicationConfig = (): Required<KeplerApplicationConfig> => applicationConfig;

export function initApplicationConfig(appConfig: KeplerApplicationConfig = {}) {
  Object.assign(applicationConfig, appConfig);
}<|MERGE_RESOLUTION|>--- conflicted
+++ resolved
@@ -54,16 +54,12 @@
   // Raster Tile layer config
   // Raster Tile layer is under development and not ready for production use. Disabled by default.
   enableRasterTileLayer?: boolean;
-<<<<<<< HEAD
 
   // WMS layer config -- Experimental
   // WMS layer is under development and not ready for production use. Disabled by default.
   enableWMSLayer?: boolean;
 
-  /** Titiler v0.11 vs v0.21 */
-=======
   /** Whether to use Titiler v0.21 API endpoints instead of v0.11 */
->>>>>>> 3b6e9049
   rasterServerUseLatestTitiler?: boolean;
   /** An array of URLs to shards of the raster tile server to be used by the raster tile layer. */
   rasterServerUrls?: string[];

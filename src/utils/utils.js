--- conflicted
+++ resolved
@@ -163,10 +163,6 @@
  * @return {string} - human readable error msg
  */
 export function getError(err) {
-<<<<<<< HEAD
-
-=======
->>>>>>> 984b7e54
   if (!err) {
     return 'Something went wrong';
   }
@@ -176,9 +172,6 @@
   } else if (err instanceof Error) {
     return err.message;
   } else if (typeof err === 'object') {
-<<<<<<< HEAD
-    return getError(err.error) || JSON.stringify(err);
-=======
     return err.error
       ? getError(err.error)
       : err.err
@@ -186,7 +179,6 @@
       : err.message
       ? getError(err.message)
       : JSON.stringify(err);
->>>>>>> 984b7e54
   }
 
   return null;

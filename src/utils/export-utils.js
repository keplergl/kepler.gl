// Copyright (c) 2020 Uber Technologies, Inc.
//
// Permission is hereby granted, free of charge, to any person obtaining a copy
// of this software and associated documentation files (the "Software"), to deal
// in the Software without restriction, including without limitation the rights
// to use, copy, modify, merge, publish, distribute, sublicense, and/or sell
// copies of the Software, and to permit persons to whom the Software is
// furnished to do so, subject to the following conditions:
//
// The above copyright notice and this permission notice shall be included in
// all copies or substantial portions of the Software.
//
// THE SOFTWARE IS PROVIDED "AS IS", WITHOUT WARRANTY OF ANY KIND, EXPRESS OR
// IMPLIED, INCLUDING BUT NOT LIMITED TO THE WARRANTIES OF MERCHANTABILITY,
// FITNESS FOR A PARTICULAR PURPOSE AND NONINFRINGEMENT. IN NO EVENT SHALL THE
// AUTHORS OR COPYRIGHT HOLDERS BE LIABLE FOR ANY CLAIM, DAMAGES OR OTHER
// LIABILITY, WHETHER IN AN ACTION OF CONTRACT, TORT OR OTHERWISE, ARISING FROM,
// OUT OF OR IN CONNECTION WITH THE SOFTWARE OR THE USE OR OTHER DEALINGS IN
// THE SOFTWARE.

import domtoimage from 'utils/dom-to-image';
import {Blob, URL, atob, Uint8Array, ArrayBuffer, document} from 'global/window';
import {
  EXPORT_IMG_RESOLUTION_OPTIONS,
  EXPORT_IMG_RATIO_OPTIONS,
  RESOLUTIONS,
  EXPORT_IMG_RATIOS,
  EXPORT_DATA_TYPE
} from 'constants/default-settings';
import {exportMapToHTML} from 'templates/export-map-html';
import {formatCsv} from 'processors/data-processor';
import get from 'lodash.get';
import {set, generateHashId} from 'utils/utils';

import KeplerGlSchema from 'schemas';

/**
 * Default file names
 */
export const DEFAULT_IMAGE_NAME = 'kepler-gl.png';
export const DEFAULT_HTML_NAME = 'kepler.gl.html';
export const DEFAULT_JSON_NAME = 'keplergl.json';
export const DEFAULT_DATA_NAME = 'kepler-gl';

/**
 * Default json export settings
 * @type {{hasData: boolean}}
 */
export const DEFAULT_EXPORT_JSON_SETTINGS = {
  hasData: true
};

const defaultResolution = EXPORT_IMG_RESOLUTION_OPTIONS.find(op => op.id === RESOLUTIONS.ONE_X);

const defaultRatio = EXPORT_IMG_RATIO_OPTIONS.find(op => op.id === EXPORT_IMG_RATIOS.FOUR_BY_THREE);

export function getScaleFromImageSize(imageW, imageH, mapW, mapH) {
  if ([imageW, imageH, mapW, mapH].some(d => d <= 0)) {
    return 1;
  }

  const base = imageW / imageH > 1 ? imageW : imageH;
  const mapBase = imageW / imageH > 1 ? mapW : mapH;
  const scale = base / mapBase;

  return scale;
}

export function calculateExportImageSize({mapW, mapH, ratio, resolution}) {
  if (mapW <= 0 || mapH <= 0) {
    return null;
  }

  const ratioItem = EXPORT_IMG_RATIO_OPTIONS.find(op => op.id === ratio) || defaultRatio;

  const resolutionItem =
    EXPORT_IMG_RESOLUTION_OPTIONS.find(op => op.id === resolution) || defaultResolution;

  const {width: scaledWidth, height: scaledHeight} = resolutionItem.getSize(mapW, mapH);

  const {width: imageW, height: imageH} = ratioItem.getSize(scaledWidth, scaledHeight);

  const {scale} = ratioItem.id === EXPORT_IMG_RATIOS.CUSTOM ? {} : resolutionItem;

  return {
    scale,
    imageW,
    imageH
  };
}

export function convertToPng(sourceElem, options) {
  return domtoimage.toPng(sourceElem, options);
}

export function dataURItoBlob(dataURI) {
  const binary = atob(dataURI.split(',')[1]);

  // separate out the mime component
  const mimeString = dataURI
    .split(',')[0]
    .split(':')[1]
    .split(';')[0];

  // write the bytes of the string to an ArrayBuffer
  const ab = new ArrayBuffer(binary.length);

  // create a view into the buffer
  const ia = new Uint8Array(ab);

  for (let i = 0; i < binary.length; i++) {
    ia[i] = binary.charCodeAt(i);
  }

  return new Blob([ab], {type: mimeString});
}

export function downloadFile(fileBlob, filename) {
  const url = URL.createObjectURL(fileBlob);

  const link = document.createElement('a');
  link.setAttribute('href', url);
  link.setAttribute('download', filename);

  document.body.appendChild(link);
  link.click();
  document.body.removeChild(link);
  URL.revokeObjectURL(url);
}

export function exportImage(state) {
  const {imageDataUri} = state.uiState.exportImage;
  if (imageDataUri) {
    const file = dataURItoBlob(imageDataUri);
    downloadFile(file, DEFAULT_IMAGE_NAME);
  }
}

export function exportToJsonString(data) {
  try {
    return JSON.stringify(data);
  } catch (e) {
    return e.description;
  }
}

export function getMapJSON(state, options = DEFAULT_EXPORT_JSON_SETTINGS) {
  const {hasData} = options;

  if (!hasData) {
    return KeplerGlSchema.getConfigToSave(state);
  }

  let mapToSave = KeplerGlSchema.save(state);
  // add file name if title is not provided
  const title = get(mapToSave, ['info', 'title']);
  if (!title || !title.length) {
    mapToSave = set(['info', 'title'], `keplergl_${generateHashId(6)}`, mapToSave);
  }
  return mapToSave;
}

export function exportJson(state, options = {}) {
  const map = getMapJSON(state, options);

<<<<<<< HEAD
  const fileBlob = new Blob([JSON.stringify(data)], {type: 'application/json'});
=======
  const fileBlob = new Blob([exportToJsonString(map)], {type: 'application/json'});
>>>>>>> 10e9238b
  downloadFile(fileBlob, DEFAULT_JSON_NAME);
}

export function exportHtml(state, options) {
  const {userMapboxToken, exportMapboxAccessToken, mode} = options;

  const data = {
    ...getMapJSON(state),
    mapboxApiAccessToken:
      (userMapboxToken || '') !== '' ? userMapboxToken : exportMapboxAccessToken,
    mode
  };

  const fileBlob = new Blob([exportMapToHTML(data)], {type: 'text/html'});
  downloadFile(fileBlob, DEFAULT_HTML_NAME);
}

export function exportData(state, option) {
  const {visState} = state;
  const {datasets} = visState;
  const {selectedDataset, dataType, filtered} = option;
  // get the selected data
  const filename = DEFAULT_DATA_NAME;
  const selectedDatasets = datasets[selectedDataset]
    ? [datasets[selectedDataset]]
    : Object.values(datasets);
  if (!selectedDatasets.length) {
    // error: selected dataset not found.
    return;
  }

  selectedDatasets.forEach(selectedData => {
    const {allData, fields, label, filteredIdxCPU = []} = selectedData;
    const toExport = filtered ? filteredIdxCPU.map(i => allData[i]) : allData;
    // start to export data according to selected data type
    switch (dataType) {
      case EXPORT_DATA_TYPE.CSV: {
        const csv = formatCsv(toExport, fields);

        const fileBlob = new Blob([csv], {type: 'text/csv'});
        downloadFile(fileBlob, `${filename}_${label}.csv`);
        break;
      }
      // TODO: support more file types.
      default:
        break;
    }
  });
}

export function exportMap(state, option) {
  const {imageDataUri} = state.uiState.exportImage;
  const thumbnail = imageDataUri ? dataURItoBlob(imageDataUri) : null;
<<<<<<< HEAD
  let mapToSave = KeplerGlSchema.save(state);
  // add file name if title is not provided
  const title = get(mapToSave, ['info', 'title']);
  if (!title || !title.length) {
    mapToSave = set(['info', 'title'], `keplergl_${generateHashId(6)}`, mapToSave);
  }
=======
  const mapToSave = getMapJSON(state, option);
>>>>>>> 10e9238b

  return {
    map: mapToSave,
    thumbnail
  };
}

const exporters = {
  exportImage,
  exportJson,
  exportHtml,
  exportData
};

export default exporters;<|MERGE_RESOLUTION|>--- conflicted
+++ resolved
@@ -163,11 +163,7 @@
 export function exportJson(state, options = {}) {
   const map = getMapJSON(state, options);
 
-<<<<<<< HEAD
-  const fileBlob = new Blob([JSON.stringify(data)], {type: 'application/json'});
-=======
   const fileBlob = new Blob([exportToJsonString(map)], {type: 'application/json'});
->>>>>>> 10e9238b
   downloadFile(fileBlob, DEFAULT_JSON_NAME);
 }
 
@@ -221,16 +217,7 @@
 export function exportMap(state, option) {
   const {imageDataUri} = state.uiState.exportImage;
   const thumbnail = imageDataUri ? dataURItoBlob(imageDataUri) : null;
-<<<<<<< HEAD
-  let mapToSave = KeplerGlSchema.save(state);
-  // add file name if title is not provided
-  const title = get(mapToSave, ['info', 'title']);
-  if (!title || !title.length) {
-    mapToSave = set(['info', 'title'], `keplergl_${generateHashId(6)}`, mapToSave);
-  }
-=======
   const mapToSave = getMapJSON(state, option);
->>>>>>> 10e9238b
 
   return {
     map: mapToSave,

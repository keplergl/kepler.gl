// Copyright (c) 2020 Uber Technologies, Inc.
//
// Permission is hereby granted, free of charge, to any person obtaining a copy
// of this software and associated documentation files (the "Software"), to deal
// in the Software without restriction, including without limitation the rights
// to use, copy, modify, merge, publish, distribute, sublicense, and/or sell
// copies of the Software, and to permit persons to whom the Software is
// furnished to do so, subject to the following conditions:
//
// The above copyright notice and this permission notice shall be included in
// all copies or substantial portions of the Software.
//
// THE SOFTWARE IS PROVIDED "AS IS", WITHOUT WARRANTY OF ANY KIND, EXPRESS OR
// IMPLIED, INCLUDING BUT NOT LIMITED TO THE WARRANTIES OF MERCHANTABILITY,
// FITNESS FOR A PARTICULAR PURPOSE AND NONINFRINGEMENT. IN NO EVENT SHALL THE
// AUTHORS OR COPYRIGHT HOLDERS BE LIABLE FOR ANY CLAIM, DAMAGES OR OTHER
// LIABILITY, WHETHER IN AN ACTION OF CONTRACT, TORT OR OTHERWISE, ARISING FROM,
// OUT OF OR IN CONNECTION WITH THE SOFTWARE OR THE USE OR OTHER DEALINGS IN
// THE SOFTWARE.

import React, {Component} from 'react';
import PropTypes from 'prop-types';
import styled from 'styled-components';
import {Delete, Info, Warning, Checkmark} from 'components/common/icons';
import ReactMarkdown from 'react-markdown';

const NotificationItemContent = styled.div`
  background-color: ${props => props.theme.notificationColors[props.type] || '#000'};
  color: #fff;
  display: flex;
  flex-direction: row;
  width: ${props => props.theme.notificationPanelItemWidth * (1 + Number(props.isExpanded))}px;
  height: ${props => props.theme.notificationPanelItemHeight * (1 + Number(props.isExpanded))}px;
  font-size: 11px;
  margin-bottom: 1rem;
  padding: 1em;
  border-radius: 4px;
  box-shadow: ${props => props.theme.boxShadow};
  cursor: pointer;
`;

const DeleteIcon = styled(Delete)`
  cursor: pointer;
`;

const NotificationMessage = styled.div.attrs({
  className: 'notification-item--message'
})`
  flex-grow: 2;
  width: ${props => props.theme.notificationPanelItemWidth}px;
  margin: 0 1em;
  overflow: ${props => (props.isExpanded ? 'auto' : 'hidden')};
  padding-right: ${props => (props.isExpanded ? '1em' : 0)};

  p {
    margin-top: 0;
    a {
      color: #fff;
      text-decoration: underline;
    }
  }
`;

const NotificationIcon = styled.div`
  svg {
    vertical-align: text-top;
  }
`;

const icons = {
  info: <Info />,
  warning: <Warning />,
  error: <Warning />,
  success: <Checkmark />
};

const LinkRenderer = props => {
  return (
    <a href={props.href} target="_blank" rel="noopener noreferrer">
      {props.children}
    </a>
  );
};

export default function NotificationItemFactory() {
  return class NotificationItem extends Component {
    static propTypes = {
      notification: PropTypes.shape({
        id: PropTypes.string.isRequired,
        type: PropTypes.string.isRequired,
        message: PropTypes.string.isRequired
      }).isRequired,
      isExpanded: PropTypes.bool
    };

    state = {
      isExpanded: false
    };

    componentDidMount() {
      if (this.props.isExpanded) {
        this.setState({isExpanded: true});
      }
    }

    render() {
      const {notification, removeNotification} = this.props;
      const {isExpanded} = this.state;

      return (
        <NotificationItemContent
          className="notification-item"
          type={notification.type}
          isExpanded={isExpanded}
          onClick={() => this.setState({isExpanded: !isExpanded})}
        >
          <NotificationIcon className="notification-item--icon">
            {icons[notification.type]}
          </NotificationIcon>
          <NotificationMessage isExpanded={isExpanded} theme={this.props.theme}>
<<<<<<< HEAD
            <ReactMarkdown
              source={notification.message}
              renderers={{link: LinkRenderer}}
            />
          </NotificationMessage>
          {typeof removeNotification === 'function' ? (
            <div className="notification-item--action">
              <DeleteIcon
                height="10px"
                onClick={() => removeNotification(notification.id)}
              />
=======
            <ReactMarkdown source={notification.message} renderers={{link: LinkRenderer}} />
          </NotificationMessage>
          {typeof removeNotification === 'function' ? (
            <div className="notification-item--action">
              <DeleteIcon height="10px" onClick={() => removeNotification(notification.id)} />
>>>>>>> 10e9238b
            </div>
          ) : null}
        </NotificationItemContent>
      );
    }
  };
}<|MERGE_RESOLUTION|>--- conflicted
+++ resolved
@@ -118,25 +118,11 @@
             {icons[notification.type]}
           </NotificationIcon>
           <NotificationMessage isExpanded={isExpanded} theme={this.props.theme}>
-<<<<<<< HEAD
-            <ReactMarkdown
-              source={notification.message}
-              renderers={{link: LinkRenderer}}
-            />
-          </NotificationMessage>
-          {typeof removeNotification === 'function' ? (
-            <div className="notification-item--action">
-              <DeleteIcon
-                height="10px"
-                onClick={() => removeNotification(notification.id)}
-              />
-=======
             <ReactMarkdown source={notification.message} renderers={{link: LinkRenderer}} />
           </NotificationMessage>
           {typeof removeNotification === 'function' ? (
             <div className="notification-item--action">
               <DeleteIcon height="10px" onClick={() => removeNotification(notification.id)} />
->>>>>>> 10e9238b
             </div>
           ) : null}
         </NotificationItemContent>

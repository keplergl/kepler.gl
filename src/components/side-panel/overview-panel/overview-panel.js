--- conflicted
+++ resolved
@@ -146,13 +146,8 @@
           </StyledIndicatorContent>
           {bgyIncl ?
             <StackedBarChart
-<<<<<<< HEAD
               title={'Transport Desirability Distribution'}
               activeIndicator={'desirability'} 
-=======
-              title={'Transport Desirability Proportion'}
-              activeIndicator={'desirability'}
->>>>>>> 1df2a746
               data={bgyIncl}
               legends={this.props.legends}
               />

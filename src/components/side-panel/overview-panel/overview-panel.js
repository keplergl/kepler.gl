--- conflicted
+++ resolved
@@ -50,14 +50,10 @@
 `;
 
 const StyledOverviewInfo = styled.div`
-<<<<<<< HEAD
-  margin: 10px;
-=======
     margin-right: 10px;
     margin-left: 10px;
     font-size: 1.2em;
     font-weight: 500;
->>>>>>> f9bbf2be
 `;
 
 // from indicator panel
@@ -103,12 +99,6 @@
       let idx = 0;
       return (
         <StyledOverviewPanel className="overview-panel">
-<<<<<<< HEAD
-          {/* <StyledOverviewHeader className="overview-panel__section">
-            Overview
-          </StyledOverviewHeader> */}
-=======
->>>>>>> f9bbf2be
           <StyledOverviewContent className="overview-panel__content">
             {/* <StyledOverviewInfo>Actual Population: 30210</StyledOverviewInfo>
             <StyledOverviewInfo>Sample Size: 1021</StyledOverviewInfo> */}

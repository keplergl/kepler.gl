--- conflicted
+++ resolved
@@ -24,7 +24,6 @@
 import {createSelector} from 'reselect';
 import {Tooltip} from 'components/common/styled-components';
 import KeplerGlLogo from 'components/common/logo';
-<<<<<<< HEAD
 import {
   Save,
   DataTable,
@@ -34,9 +33,6 @@
   Db,
   Map as MapIcon
 } from 'components/common/icons';
-=======
-import {Save, Files, Share, Picture, Map, Database, Settings} from 'components/common/icons';
->>>>>>> 3c5593da
 import ClickOutsideCloseDropdown from 'components/side-panel/panel-dropdown';
 
 const StyledPanelHeader = styled.div.attrs({
@@ -139,17 +135,12 @@
 `;
 
 export const PanelAction = ({item, onClick}) => (
-<<<<<<< HEAD
   <StyledPanelAction
     className="side-panel__panel-header__action"
     data-tip
     data-for={`${item.id}-action`}
     onClick={onClick}
   >
-=======
-  <StyledPanelAction className="side-panel__panel-header__action"
-    data-tip data-for={`${item.id}-action`} onClick={onClick} hasLabel={Boolean(item.label)}>
->>>>>>> 3c5593da
     {item.label ? <p>{item.label}</p> : null}
     <a target={item.blank ? '_blank' : ''} href={item.href}>
       <item.iconComponent height="20px" />
@@ -363,20 +354,10 @@
 
 PanelHeaderFactory.deps = [
   SaveExportDropdownFactory,
-<<<<<<< HEAD
   CloudStorageDropdownFactory
 ];
 
 function PanelHeaderFactory(SaveExportDropdown, CloudStorageDropdown) {
-=======
-  SaveMapToBackendDropdownFactory
-];
-
-function PanelHeaderFactory(
-  SaveExportDropdown,
-  SaveMapToBackendDropdown
-) {
->>>>>>> 3c5593da
   return class PanelHeader extends Component {
     static propTypes = {
       appName: PropTypes.string,
@@ -394,7 +375,6 @@
 
     static defaultProps = {
       logoComponent: KeplerGlLogo,
-<<<<<<< HEAD
       actionItems: [
         {
           id: 'storage',
@@ -411,21 +391,6 @@
           dropdownComponent: SaveExportDropdown
         }
       ]
-=======
-      actionItems: [{
-        id: 'backendStorage',
-        iconComponent: Database,
-        onClick: () => {},
-        dropdownComponent: SaveMapToBackendDropdown
-      },
-      {
-        id: 'save',
-        iconComponent: Save,
-        onClick: () => {},
-        label: 'Share',
-        dropdownComponent: SaveExportDropdown
-      }]
->>>>>>> 3c5593da
     };
 
     render() {

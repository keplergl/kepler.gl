--- conflicted
+++ resolved
@@ -235,11 +235,7 @@
         label: 'Settings',
         icon: Gear,
         key: 'settings',
-<<<<<<< HEAD
-        onClick: props => props.onSaveToStorageSettings
-=======
         onClick: props => props.onExportData
->>>>>>> 984b7e54
       }
     ]
   };
@@ -295,10 +291,6 @@
         version,
         actionItems,
         onSaveToStorage,
-<<<<<<< HEAD
-        onSaveToStorageSettings,
-=======
->>>>>>> 984b7e54
         onSaveMap,
         onShareMap,
         onExportImage,
@@ -341,10 +333,6 @@
                       onClose={hideExportDropdown}
                       show={visibleDropdown === item.id}
                       onSaveToStorage={onSaveToStorage}
-<<<<<<< HEAD
-                      onSaveToStorageSettings={onSaveToStorageSettings}
-=======
->>>>>>> 984b7e54
                       onSaveMap={onSaveMap}
                       onShareMap={onShareMap}
                       onExportData={onExportData}

--- conflicted
+++ resolved
@@ -1,16 +1,9 @@
 import React, {MouseEvent} from 'react';
-<<<<<<< HEAD
-import {Datasets} from 'reducers';
-import KeplerTable from 'utils/table-utils/kepler-table';
-import {openDeleteModal} from 'actions/ui-state-actions';
-import * as VisStateActions from 'actions/vis-state-actions';
-=======
 import KeplerTable from 'utils/table-utils/kepler-table';
 import {openDeleteModal} from 'actions/ui-state-actions';
 import * as VisStateActions from 'actions/vis-state-actions';
 import {Datasets} from 'reducers';
 import {ActionHandler} from 'actions';
->>>>>>> 442d1b23
 
 export type DatasetInfoProps = {
   dataset: KeplerTable;
@@ -24,31 +17,19 @@
 export type DatasetTagProps = {
   id?: string;
   dataset: KeplerTable;
-<<<<<<< HEAD
-  updateTableColor?: typeof VisStateActions.updateTableColor;
-=======
   updateTableColor?: ActionHandler<typeof VisStateActions.updateTableColor>;
->>>>>>> 442d1b23
   onClick?: (e: MouseEvent) => void;
   onClickSquare?: (e: MouseEvent) => void;
 };
 
 export type ShowDataTableProps = {
   id: string;
-<<<<<<< HEAD
-  showDatasetTable?: typeof VisStateActions.showDatasetTable;
-=======
   showDatasetTable?: ActionHandler<typeof VisStateActions.showDatasetTable>;
->>>>>>> 442d1b23
 };
 
 export type RemoveDatasetProps = {
   datasetKey: string;
-<<<<<<< HEAD
-  removeDataset?: typeof openDeleteModal;
-=======
   removeDataset?: ActionHandler<typeof openDeleteModal>;
->>>>>>> 442d1b23
 };
 
 export type StyledDatasetTitleProps = {
@@ -59,30 +40,18 @@
   dataset: KeplerTable;
   showDeleteDataset: boolean;
   onTitleClick?: () => void;
-<<<<<<< HEAD
-  showDatasetTable?: typeof VisStateActions.showDatasetTable;
-  updateTableColor: typeof VisStateActions.updateTableColor;
-  removeDataset?: typeof openDeleteModal;
-=======
   showDatasetTable?: ActionHandler<typeof VisStateActions.showDatasetTable>;
   updateTableColor: ActionHandler<typeof VisStateActions.updateTableColor>;
   removeDataset?: ActionHandler<typeof openDeleteModal>;
->>>>>>> 442d1b23
 };
 
 export type SourceDataCatalogProps = {
   datasets: Datasets;
   showDeleteDataset?: boolean;
   onTitleClick?: () => void;
-<<<<<<< HEAD
-  showDatasetTable?: typeof VisStateActions.showDatasetTable;
-  updateTableColor: typeof VisStateActions.updateTableColor;
-  removeDataset?: typeof openDeleteModal;
-=======
   showDatasetTable?: ActionHandler<typeof VisStateActions.showDatasetTable>;
   updateTableColor: ActionHandler<typeof VisStateActions.updateTableColor>;
   removeDataset?: ActionHandler<typeof openDeleteModal>;
->>>>>>> 442d1b23
 };
 
 export type DatasetItemProps = {
@@ -90,12 +59,7 @@
 };
 
 export type SourceDataSelectorProps = {
-<<<<<<< HEAD
-  dataId: string | string[] | null;
-  // dataId: string;
-=======
   dataId: string | string[];
->>>>>>> 442d1b23
   datasets: Datasets;
   disabled: boolean;
   defaultValue?: string;

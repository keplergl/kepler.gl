--- conflicted
+++ resolved
@@ -71,10 +71,6 @@
           <ItemSelector
             inputTheme={inputTheme}
             selectedItems={selectedItems}
-<<<<<<< HEAD
-            // selectedItems={dataId ? [this.props.datasets[dataId]] : []}
-=======
->>>>>>> 442d1b23
             options={dsOptions}
             getOptionValue={'value'}
             filterOption={'label'}

--- conflicted
+++ resolved
@@ -84,30 +84,6 @@
       <div>
         <SidePanelSection>
           <div className="layer-config__column">
-<<<<<<< HEAD
-          <TopRow>
-            <PanelLabel>Columns</PanelLabel>
-            <PanelLabel>Required*</PanelLabel>
-          </TopRow>
-          {Object.keys(layer.config.columns).map(key => (
-            <ColumnSelector
-              column={layer.config.columns[key]}
-              label={key}
-              key={key}
-              allFields={fields}
-              fieldPairs={
-                layer.columnPairs
-                  ? fieldPairs.map(fp => ({
-                      name: fp.defaultName,
-                      type: 'point',
-                      pair: fp.pair
-                    }))
-                  : null
-              }
-              onSelect={val => this._updateColumn(key, val)}
-            />
-          ))}
-=======
             <TopRow>
               <PanelLabel>Columns</PanelLabel>
               <PanelLabel>Required*</PanelLabel>
@@ -122,7 +98,6 @@
                 onSelect={val => this._updateColumn(key, val)}
               />
             ))}
->>>>>>> 28394405
           </div>
         </SidePanelSection>
       </div>

// Copyright (c) 2023 Uber Technologies, Inc.
//
// Permission is hereby granted, free of charge, to any person obtaining a copy
// of this software and associated documentation files (the "Software"), to deal
// in the Software without restriction, including without limitation the rights
// to use, copy, modify, merge, publish, distribute, sublicense, and/or sell
// copies of the Software, and to permit persons to whom the Software is
// furnished to do so, subject to the following conditions:
//
// The above copyright notice and this permission notice shall be included in
// all copies or substantial portions of the Software.
//
// THE SOFTWARE IS PROVIDED "AS IS", WITHOUT WARRANTY OF ANY KIND, EXPRESS OR
// IMPLIED, INCLUDING BUT NOT LIMITED TO THE WARRANTIES OF MERCHANTABILITY,
// FITNESS FOR A PARTICULAR PURPOSE AND NONINFRINGEMENT. IN NO EVENT SHALL THE
// AUTHORS OR COPYRIGHT HOLDERS BE LIABLE FOR ANY CLAIM, DAMAGES OR OTHER
// LIABILITY, WHETHER IN AN ACTION OF CONTRACT, TORT OR OTHERWISE, ARISING FROM,
// OUT OF OR IN CONNECTION WITH THE SOFTWARE OR THE USE OR OTHER DEALINGS IN
// THE SOFTWARE.

// libraries
import React, {Component, createRef, useMemo} from 'react';
import styled, {withTheme} from 'styled-components';
import {StaticMap, MapRef} from 'react-map-gl';
import {PickInfo} from '@deck.gl/core/lib/deck';
import DeckGL from '@deck.gl/react';
import {createSelector, Selector} from 'reselect';
import mapboxgl from 'mapbox-gl';
import {useDroppable} from '@dnd-kit/core';

import {VisStateActions, MapStateActions, UIStateActions} from '@kepler.gl/actions';

// components
import MapPopoverFactory from './map/map-popover';
import MapControlFactory from './map/map-control';
import {
  StyledMapContainer,
  StyledAttrbution,
  EndHorizontalFlexbox
} from './common/styled-components';

import EditorFactory from './editor/editor';

// utils
import {
  generateMapboxLayers,
  updateMapboxLayers,
  LayerBaseConfig,
  VisualChannelDomain,
  EditorLayerUtils
} from '@kepler.gl/layers';
import {MapState, MapControls, Viewport, SplitMap, SplitMapLayers} from '@kepler.gl/types';
import {
  errorNotification,
  setLayerBlending,
  isStyleUsingMapboxTiles,
  transformRequest,
  observeDimensions,
  unobserveDimensions,
  hasMobileWidth,
  getMapLayersFromSplitMaps,
  onViewPortChange,
  getViewportFromMapState,
  normalizeEvent,
  rgbToHex
} from '@kepler.gl/utils';
import {breakPointValues} from '@kepler.gl/styles';

// default-settings
import {
  FILTER_TYPES,
  GEOCODER_LAYER_ID,
  THROTTLE_NOTIFICATION_TIME,
  DEFAULT_PICKING_RADIUS,
  NO_MAP_ID,
  EMPTY_MAPBOX_STYLE
} from '@kepler.gl/constants';

import ErrorBoundary from './common/error-boundary';
import {DatasetAttribution} from './types';
import {LOCALE_CODES} from '@kepler.gl/localization';
import {MapView} from '@deck.gl/core';
import {
  MapStyle,
  computeDeckLayers,
  getLayerHoverProp,
  LayerHoverProp,
  prepareLayersForDeck,
  prepareLayersToRender,
  LayersToRender
} from '@kepler.gl/reducers';
import {VisState} from '@kepler.gl/schemas';

/** @type {{[key: string]: React.CSSProperties}} */
const MAP_STYLE: {[key: string]: React.CSSProperties} = {
  container: {
    display: 'inline-block',
    position: 'relative',
    width: '100%',
    height: '100%'
  },
  top: {
    position: 'absolute',
    top: '0px',
    pointerEvents: 'none',
    width: '100%',
    height: '100%'
  }
};

const LOCALE_CODES_ARRAY = Object.keys(LOCALE_CODES);

interface StyledMapContainerProps {
  mixBlendMode?: string;
}

const StyledMap = styled(StyledMapContainer)<StyledMapContainerProps>(
  ({mixBlendMode = 'normal'}) => `
  .overlays {
    mix-blend-mode: ${mixBlendMode};
  };
`
);

const MAPBOXGL_STYLE_UPDATE = 'style.load';
const MAPBOXGL_RENDER = 'render';
const nop = () => {};

const MapboxLogo = () => (
  <div className="attrition-logo">
    Basemap by:
    <a
      className="mapboxgl-ctrl-logo"
      target="_blank"
      rel="noopener noreferrer"
      href="https://www.mapbox.com/"
      aria-label="Mapbox logo"
    />
  </div>
);

interface StyledDroppableProps {
  isOver: boolean;
}

const StyledDroppable = styled.div<StyledDroppableProps>`
  background-color: ${props => (props.isOver ? props.theme.dndOverBackgroundColor : 'none')};
  width: 100%;
  height: 100%;
  position: absolute;
  pointer-events: none;
  z-index: 1;
`;

export const isSplitSelector = props =>
  props.visState.splitMaps && props.visState.splitMaps.length > 1;

export const Droppable = ({containerId}) => {
  const {isOver, setNodeRef} = useDroppable({
    id: containerId,
    data: {type: 'map', index: containerId},
    disabled: !containerId
  });

  return <StyledDroppable ref={setNodeRef} isOver={isOver} />;
};

interface StyledDatasetAttributionsContainerProps {
  isPalm: boolean;
}

const StyledDatasetAttributionsContainer = styled.div<StyledDatasetAttributionsContainerProps>`
  max-width: ${props => (props.isPalm ? '130px' : '180px')};
  text-overflow: ellipsis;
  white-space: nowrap;
  overflow: hidden;
  color: ${props => props.theme.labelColor};
  margin-right: 2px;
  line-height: ${props => (props.isPalm ? '1em' : '1.4em')};
  :hover {
    white-space: inherit;
  }
`;

const DatasetAttributions = ({
  datasetAttributions,
  isPalm
}: {
  datasetAttributions: DatasetAttribution[];
  isPalm: boolean;
}) => (
  <>
    {datasetAttributions?.length ? (
      <StyledDatasetAttributionsContainer isPalm={isPalm}>
        {datasetAttributions.map((ds, idx) => (
          <a href={ds.url} target="_blank" rel="noopener noreferrer" key={`${ds.title}_${idx}`}>
            {ds.title}
            {idx !== datasetAttributions.length - 1 ? ', ' : null}
          </a>
        ))}
      </StyledDatasetAttributionsContainer>
    ) : null}
  </>
);

export const Attribution: React.FC<{
  showMapboxLogo: boolean;
  showOsmBasemapAttribution: boolean;
  datasetAttributions: DatasetAttribution[];
}> = ({showMapboxLogo = true, showOsmBasemapAttribution = false, datasetAttributions}) => {
  const isPalm = hasMobileWidth(breakPointValues);

  const memoizedComponents = useMemo(() => {
    if (!showMapboxLogo) {
      return (
        <StyledAttrbution>
          <EndHorizontalFlexbox>
            <DatasetAttributions datasetAttributions={datasetAttributions} isPalm={isPalm} />
            {showOsmBasemapAttribution ? (
              <div className="attrition-link">
                {datasetAttributions?.length ? <span className="pipe-separator">|</span> : null}
                <a
                  href="http://www.openstreetmap.org/copyright"
                  target="_blank"
                  rel="noopener noreferrer"
                >
                  © OpenStreetMap
                </a>
              </div>
            ) : null}
          </EndHorizontalFlexbox>
        </StyledAttrbution>
      );
    }

    return (
      <StyledAttrbution>
        <EndHorizontalFlexbox>
          <DatasetAttributions datasetAttributions={datasetAttributions} isPalm={isPalm} />
          <div className="attrition-link">
            {datasetAttributions?.length ? <span className="pipe-separator">|</span> : null}
            {isPalm ? <MapboxLogo /> : null}
            <a href="https://kepler.gl/policy/" target="_blank" rel="noopener noreferrer">
              © kepler.gl |{' '}
            </a>
            <a href="https://www.mapbox.com/about/maps/" target="_blank" rel="noopener noreferrer">
              © Mapbox |{' '}
            </a>
            <a
              href="https://www.mapbox.com/map-feedback/"
              target="_blank"
              rel="noopener noreferrer"
            >
              <strong>Improve this map </strong>
              {!isPalm ? <strong> | </strong> : null}
            </a>
            {!isPalm ? <MapboxLogo /> : null}
          </div>
        </EndHorizontalFlexbox>
      </StyledAttrbution>
    );
  }, [showMapboxLogo, showOsmBasemapAttribution, datasetAttributions, isPalm]);

  return memoizedComponents;
};

MapContainerFactory.deps = [MapPopoverFactory, MapControlFactory, EditorFactory];

type MapboxStyle = string | object | undefined;
type PropSelector<R> = Selector<MapContainerProps, R>;

export interface MapContainerProps {
  visState: VisState;
  mapState: MapState;
  mapControls: MapControls;
  mapStyle: {bottomMapStyle?: MapboxStyle; topMapStyle?: MapboxStyle} & MapStyle;
  mapboxApiAccessToken: string;
  mapboxApiUrl: string;
  visStateActions: typeof VisStateActions;
  mapStateActions: typeof MapStateActions;
  uiStateActions: typeof UIStateActions;

  // optional
  primary?: boolean; // primary one will be reporting its size to appState
  readOnly?: boolean;
  isExport?: boolean;
  onMapToggleLayer?: Function;
  onMapStyleLoaded?: Function;
  onMapRender?: Function;
  getMapboxRef?: (mapbox?: MapRef | null, index?: number) => void;
  index?: number;
  deleteMapLabels?: (containerId: string, layerId: string) => void;
  containerId?: number;

  locale?: any;
  theme?: any;
  editor?: any;
  MapComponent?: typeof StaticMap;
  deckGlProps?: any;
  onDeckInitialized?: (a: any, b: any) => void;
  onViewStateChange?: (viewport: Viewport) => void;

  topMapContainerProps: any;
  bottomMapContainerProps: any;
  transformRequest?: any;

  datasetAttributions?: DatasetAttribution[];

  generateMapboxLayers?: typeof generateMapboxLayers;
  generateDeckGLLayers?: typeof computeDeckLayers;

  onMouseMove?: (event: React.MouseEvent & {lngLat?: [number, number]}) => void;

<<<<<<< HEAD
  children?: React.ReactNode;
=======
  deckRenderCallbacks?: {
    onDeckLoad?: () => void;
    onDeckRender?: (deckProps: Record<string, unknown>) => Record<string, unknown> | null;
    onDeckAfterRender?: (deckProps: Record<string, unknown>) => any;
  };
>>>>>>> 52c69c54
}

export default function MapContainerFactory(
  MapPopover: ReturnType<typeof MapPopoverFactory>,
  MapControl: ReturnType<typeof MapControlFactory>,
  Editor: ReturnType<typeof EditorFactory>
): React.ComponentType<MapContainerProps> {
  class MapContainer extends Component<MapContainerProps> {
    displayName = 'MapContainer';
    static defaultProps = {
      MapComponent: StaticMap,
      deckGlProps: {},
      index: 0,
      primary: true
    };

    state = {
      // Determines whether attribution should be visible based the result of loading the map style
      showMapboxAttribution: true
    };

    constructor(props) {
      super(props);
    }

    componentDidMount() {
      if (!this._ref.current) {
        return;
      }
      observeDimensions(this._ref.current, this._handleResize);
    }

    componentWillUnmount() {
      // unbind mapboxgl event listener
      if (this._map) {
        this._map?.off(MAPBOXGL_STYLE_UPDATE, nop);
        this._map?.off(MAPBOXGL_RENDER, nop);
      }
      if (!this._ref.current) {
        return;
      }
      unobserveDimensions(this._ref.current);
    }

    _deck: any = null;
    _map: mapboxgl.Map | null = null;
    _ref = createRef<HTMLDivElement>();
    _deckGLErrorsElapsed: {[id: string]: number} = {};

    previousLayers = {
      // [layers.id]: mapboxLayerConfig
    };

    _handleResize = dimensions => {
      const {primary, index} = this.props;
      if (primary) {
        const {mapStateActions} = this.props;
        if (dimensions && dimensions.width > 0 && dimensions.height > 0) {
          mapStateActions.updateMap(dimensions, index);
        }
      }
    };

    layersSelector: PropSelector<VisState['layers']> = props => props.visState.layers;
    layerDataSelector: PropSelector<VisState['layers']> = props => props.visState.layerData;
    splitMapSelector: PropSelector<SplitMap[]> = props => props.visState.splitMaps;
    splitMapIndexSelector: PropSelector<number | undefined> = props => props.index;
    mapLayersSelector: PropSelector<SplitMapLayers | null | undefined> = createSelector(
      this.splitMapSelector,
      this.splitMapIndexSelector,
      getMapLayersFromSplitMaps
    );
    layerOrderSelector: PropSelector<VisState['layerOrder']> = props => props.visState.layerOrder;
    layersToRenderSelector: PropSelector<LayersToRender> = createSelector(
      this.layersSelector,
      this.layerDataSelector,
      this.mapLayersSelector,
      prepareLayersToRender
    );
    layersForDeckSelector = createSelector(
      this.layersSelector,
      this.layerDataSelector,
      prepareLayersForDeck
    );
    filtersSelector = props => props.visState.filters;
    polygonFiltersSelector = createSelector(this.filtersSelector, filters =>
      filters.filter(f => f.type === FILTER_TYPES.polygon && f.enabled !== false)
    );
    featuresSelector = props => props.visState.editor.features;
    selectedFeatureSelector = props => props.visState.editor.selectedFeature;
    featureCollectionSelector = createSelector(
      this.polygonFiltersSelector,
      this.featuresSelector,
      (polygonFilters, features) => ({
        type: 'FeatureCollection',
        features: features.concat(polygonFilters.map(f => f.value))
      })
    );
    selectedPolygonIndexSelector = createSelector(
      this.featureCollectionSelector,
      this.selectedFeatureSelector,
      (collection, selectedFeature) =>
        collection.features.findIndex(f => f.id === selectedFeature?.id)
    );
    selectedFeatureIndexArraySelector = createSelector(
      (value: number) => value,
      value => {
        return value < 0 ? [] : [value];
      }
    );

    generateMapboxLayerMethodSelector = props => props.generateMapboxLayers ?? generateMapboxLayers;

    mapboxLayersSelector = createSelector(
      this.layersSelector,
      this.layerDataSelector,
      this.layerOrderSelector,
      this.layersToRenderSelector,
      this.generateMapboxLayerMethodSelector,
      (layer, layerData, layerOrder, layersToRender, generateMapboxLayerMethod) =>
        generateMapboxLayerMethod(layer, layerData, layerOrder, layersToRender)
    );

    // merge in a background-color style if the basemap choice is NO_MAP_ID
    // used by <StyledMap> inline style prop
    mapStyleTypeSelector = props => props.mapStyle.styleType;
    mapStyleBackgroundColorSelector = props => props.mapStyle.backgroundColor;
    styleSelector = createSelector(
      this.mapStyleTypeSelector,
      this.mapStyleBackgroundColorSelector,
      (styleType, backgroundColor) => ({
        ...MAP_STYLE.container,
        ...(styleType === NO_MAP_ID ? {backgroundColor: rgbToHex(backgroundColor)} : {})
      })
    );

    /* component private functions */
    _onCloseMapPopover = () => {
      this.props.visStateActions.onLayerClick(null);
    };

    _onLayerHover = (idx: number, info: PickInfo<any> | null) => {
      this.props.visStateActions.onLayerHover(info);
    };

    _onLayerSetDomain = (idx: number, colorDomain: VisualChannelDomain) => {
      this.props.visStateActions.layerConfigChange(this.props.visState.layers[idx], {
        colorDomain
      } as Partial<LayerBaseConfig>);
    };

    _handleMapToggleLayer = layerId => {
      const {index: mapIndex = 0, visStateActions} = this.props;
      visStateActions.toggleLayerForMap(mapIndex, layerId);
    };

    _onMapboxStyleUpdate = update => {
      // force refresh mapboxgl layers
      this.previousLayers = {};
      this._updateMapboxLayers();

      if (update && update.style) {
        // No attributions are needed if the style doesn't reference Mapbox sources
        this.setState({showMapboxAttribution: isStyleUsingMapboxTiles(update.style)});
      }

      if (typeof this.props.onMapStyleLoaded === 'function') {
        this.props.onMapStyleLoaded(this._map);
      }
    };

    _setMapboxMap: React.Ref<MapRef> = mapbox => {
      if (!this._map && mapbox) {
        this._map = mapbox.getMap();
        // i noticed in certain context we don't access the actual map element
        if (!this._map) {
          return;
        }
        // bind mapboxgl event listener
        this._map.on(MAPBOXGL_STYLE_UPDATE, this._onMapboxStyleUpdate);

        this._map.on(MAPBOXGL_RENDER, () => {
          if (typeof this.props.onMapRender === 'function') {
            this.props.onMapRender(this._map);
          }
        });
      }

      if (this.props.getMapboxRef) {
        // The parent component can gain access to our MapboxGlMap by
        // providing this callback. Note that 'mapbox' will be null when the
        // ref is unset (e.g. when a split map is closed).
        this.props.getMapboxRef(mapbox, this.props.index);
      }
    };

    _onDeckInitialized(gl) {
      if (this.props.onDeckInitialized) {
        this.props.onDeckInitialized(this._deck, gl);
      }
    }

    _onBeforeRender = ({gl}) => {
      setLayerBlending(gl, this.props.visState.layerBlending);
    };

    _onDeckError = (error, layer) => {
      const errorMessage = error?.message || 'unknown-error';
      const layerMessage = layer?.id ? ` in ${layer.id} layer` : '';
      const errorMessageFull =
        errorMessage === 'WebGL context is lost'
          ? 'Your GPU was disconnected. This can happen if your computer goes to sleep. It can also occur for other reasons, such as if you are running too many GPU applications.'
          : `An error in deck.gl: ${errorMessage}${layerMessage}.`;

      // Throttle error notifications, as React doesn't like too many state changes from here.
      const lastShown = this._deckGLErrorsElapsed[errorMessageFull];
      if (!lastShown || lastShown < Date.now() - THROTTLE_NOTIFICATION_TIME) {
        this._deckGLErrorsElapsed[errorMessageFull] = Date.now();

        // Mark layer as invalid
        let extraLayerMessage = '';
        const {visStateActions} = this.props;
        if (layer) {
          let topMostLayer = layer;
          while (topMostLayer.parent) {
            topMostLayer = topMostLayer.parent;
          }
          if (topMostLayer.props?.id) {
            visStateActions.layerSetIsValid(topMostLayer, false);
            extraLayerMessage = 'The layer has been disabled and highlighted.';
          }
        }

        // Create new error notification or update existing one with same id.
        // Update is required to preserve the order of notifications as they probably are going to "jump" based on order of errors.
        const {uiStateActions} = this.props;
        uiStateActions.addNotification(
          errorNotification({
            message: `${errorMessageFull} ${extraLayerMessage}`,
            id: errorMessageFull // treat the error message as id
          })
        );
      }
    };

    /* component render functions */

    /* eslint-disable complexity */
    _renderMapPopover() {
      // this check is for limiting the display of the `<MapPopover>` to the `<MapContainer>` the user is interacting with
      // the DeckGL onHover event handler adds a `mapIndex` property which is available in the `hoverInfo` object of `visState`
      if (this.props.index !== this.props.visState.hoverInfo?.mapIndex) {
        return null;
      }

      // TODO: move this into reducer so it can be tested
      const {
        mapState,
        visState: {
          hoverInfo,
          clicked,
          datasets,
          interactionConfig,
          layers,
          mousePos: {mousePosition, coordinate, pinned}
        }
      } = this.props;
      const layersToRender = this.layersToRenderSelector(this.props);

      if (!mousePosition || !interactionConfig.tooltip) {
        return null;
      }

      const layerHoverProp = getLayerHoverProp({
        interactionConfig,
        hoverInfo,
        layers,
        layersToRender,
        datasets
      });

      const compareMode = interactionConfig.tooltip.config
        ? interactionConfig.tooltip.config.compareMode
        : false;

      let pinnedPosition = {x: 0, y: 0};
      let layerPinnedProp: LayerHoverProp | null = null;
      if (pinned || clicked) {
        // project lnglat to screen so that tooltip follows the object on zoom
        const viewport = getViewportFromMapState(mapState);
        const lngLat = clicked ? clicked.coordinate : pinned.coordinate;
        pinnedPosition = this._getHoverXY(viewport, lngLat);
        layerPinnedProp = getLayerHoverProp({
          interactionConfig,
          hoverInfo: clicked,
          layers,
          layersToRender,
          datasets
        });
        if (layerHoverProp && layerPinnedProp) {
          layerHoverProp.primaryData = layerPinnedProp.data;
          layerHoverProp.compareType = interactionConfig.tooltip.config.compareType;
        }
      }

      const commonProp = {
        onClose: this._onCloseMapPopover,
        zoom: mapState.zoom,
        container: this._deck ? this._deck.canvas : undefined
      };

      return (
        <ErrorBoundary>
          {layerPinnedProp && (
            <MapPopover
              {...pinnedPosition}
              {...commonProp}
              layerHoverProp={layerPinnedProp}
              coordinate={interactionConfig.coordinate.enabled && (pinned || {}).coordinate}
              frozen={true}
              isBase={compareMode}
              onSetFeatures={this.props.visStateActions.setFeatures}
              setSelectedFeature={this.props.visStateActions.setSelectedFeature}
              featureCollection={this.featureCollectionSelector(this.props)}
            />
          )}
          {layerHoverProp && (!layerPinnedProp || compareMode) && (
            <MapPopover
              x={mousePosition[0]}
              y={mousePosition[1]}
              {...commonProp}
              layerHoverProp={layerHoverProp}
              frozen={false}
              coordinate={interactionConfig.coordinate.enabled && coordinate}
              onSetFeatures={this.props.visStateActions.setFeatures}
              setSelectedFeature={this.props.visStateActions.setSelectedFeature}
              featureCollection={this.featureCollectionSelector(this.props)}
            />
          )}
        </ErrorBoundary>
      );
    }

    /* eslint-enable complexity */

    _getHoverXY(viewport, lngLat) {
      const screenCoord = !viewport || !lngLat ? null : viewport.project(lngLat);
      return screenCoord && {x: screenCoord[0], y: screenCoord[1]};
    }

    _renderDeckOverlay(layersForDeck, options = {primaryMap: false}) {
      const {
        mapState,
        mapStyle,
        visState,
        visStateActions,
        mapboxApiAccessToken,
        mapboxApiUrl,
        deckGlProps,
        index,
        mapControls,
        deckRenderCallbacks,
        theme,
        generateDeckGLLayers,
        onMouseMove
      } = this.props;

      const {hoverInfo, editor} = visState;
      const {primaryMap} = options;

      // disable double click zoom when editor is in any draw mode
      const {mapDraw} = mapControls;
      const {active: editorMenuActive = false} = mapDraw || {};
      const isEditorDrawingMode = EditorLayerUtils.isDrawingActive(editorMenuActive, editor.mode);

      const viewport = getViewportFromMapState(mapState);

      const editorFeatureSelectedIndex = this.selectedPolygonIndexSelector(this.props);

      const {setFeatures, onLayerClick, setSelectedFeature} = visStateActions;

      const generateDeckGLLayersMethod = generateDeckGLLayers ?? computeDeckLayers;
      const deckGlLayers = generateDeckGLLayersMethod(
        {
          visState,
          mapState,
          mapStyle
        },
        {
          mapIndex: index,
          primaryMap,
          mapboxApiAccessToken,
          mapboxApiUrl,
          layersForDeck,
          editorInfo: primaryMap
            ? {
                editor,
                editorMenuActive,
                onSetFeatures: setFeatures,
                setSelectedFeature,
                featureCollection: this.featureCollectionSelector(this.props),
                selectedFeatureIndexes: this.selectedFeatureIndexArraySelector(
                  editorFeatureSelectedIndex
                ),
                viewport
              }
            : undefined
        },
        {
          onLayerHover: this._onLayerHover,
          onSetLayerDomain: this._onLayerSetDomain
        },
        deckGlProps
      );

      const extraDeckParams: {
        getTooltip?: (info: any) => object | null;
        getCursor?: ({isDragging: boolean}) => string;
      } = {};
      if (primaryMap) {
        extraDeckParams.getTooltip = info =>
          EditorLayerUtils.getTooltip(info, {
            editorMenuActive,
            editor,
            theme
          });

        extraDeckParams.getCursor = ({isDragging}: {isDragging: boolean}) => {
          const editorCursor = EditorLayerUtils.getCursor({
            editorMenuActive,
            editor,
            hoverInfo
          });
          if (editorCursor) return editorCursor;

          if (isDragging) return 'grabbing';
          if (hoverInfo?.layer) return 'pointer';
          return 'grab';
        };
      }

      const views = deckGlProps?.views
        ? deckGlProps?.views()
        : new MapView({legacyMeterSizes: true});

      let allDeckGlProps = {
        ...deckGlProps,
        pickingRadius: DEFAULT_PICKING_RADIUS,
        views,
        layers: deckGlLayers
      };

      if (typeof deckRenderCallbacks?.onDeckRender === 'function') {
        allDeckGlProps = deckRenderCallbacks.onDeckRender(allDeckGlProps);
        if (!allDeckGlProps) {
          // if onDeckRender returns null, do not render deck.gl
          return null;
        }
      }

      return (
        <div
          onMouseMove={
            primaryMap
              ? event => {
                  onMouseMove?.(event);
                  // @ts-expect-error should be deck viewport
                  this.props.visStateActions.onMouseMove(normalizeEvent(event, viewport));
                }
              : undefined
          }
        >
          <DeckGL
            id="default-deckgl-overlay"
            onLoad={() => {
              if (typeof deckRenderCallbacks?.onDeckLoad === 'function') {
                deckRenderCallbacks.onDeckLoad();
              }
            }}
            {...allDeckGlProps}
            controller={{doubleClickZoom: !isEditorDrawingMode}}
            viewState={mapState}
            onBeforeRender={this._onBeforeRender}
            onViewStateChange={this._onViewportChange}
            {...extraDeckParams}
            onHover={(data, event) => {
              const res = EditorLayerUtils.onHover(data, {
                editorMenuActive,
                editor,
                hoverInfo
              });
              if (res) return;

              // add `mapIndex` property which will end up in the the `hoverInfo` object of `visState`
              // this is for limiting the display of the `<MapPopover>` to the `<MapContainer>` the user is interacting with
              // @ts-ignore (does not fail with local yarn-test)
              data.mapIndex = index;

              visStateActions.onLayerHover(data);
            }}
            onClick={(data, event) => {
              // @ts-ignore
              normalizeEvent(event.srcEvent, viewport);
              const res = EditorLayerUtils.onClick(data, event, {
                editorMenuActive,
                editor,
                onLayerClick,
                setSelectedFeature,
                mapIndex: index
              });
              if (res) return;

              visStateActions.onLayerClick(data);
            }}
            onError={this._onDeckError}
            ref={comp => {
              // @ts-ignore
              if (comp && comp.deck && !this._deck) {
                // @ts-ignore
                this._deck = comp.deck;
              }
            }}
            onWebGLInitialized={gl => this._onDeckInitialized(gl)}
            onAfterRender={() => {
              if (typeof deckRenderCallbacks?.onDeckAfterRender === 'function') {
                deckRenderCallbacks.onDeckAfterRender(allDeckGlProps);
              }
            }}
          />
        </div>
      );
    }

    _updateMapboxLayers() {
      const mapboxLayers = this.mapboxLayersSelector(this.props);
      if (!Object.keys(mapboxLayers).length && !Object.keys(this.previousLayers).length) {
        return;
      }

      updateMapboxLayers(this._map, mapboxLayers, this.previousLayers);

      this.previousLayers = mapboxLayers;
    }

    _renderMapboxOverlays() {
      if (this._map && this._map.isStyleLoaded()) {
        this._updateMapboxLayers();
      }
    }

    _onViewportChange = ({viewState}) => {
      if (this.props.isExport) {
        // Image export map shouldn't be interactive (otherwise this callback can
        // lead to inadvertent changes to the state of the main map)
        return;
      }
      onViewPortChange(
        viewState,
        this.props.mapStateActions.updateMap,
        this.props.onViewStateChange,
        this.props.primary,
        this.props.index
      );
    };

    _toggleMapControl = panelId => {
      const {index, uiStateActions} = this.props;

      uiStateActions.toggleMapControl(panelId, Number(index));
    };

    /* eslint-disable complexity */
    _renderMap() {
      const {
        visState,
        mapState,
        mapStyle,
        mapStateActions,
        MapComponent = StaticMap,
        mapboxApiAccessToken,
        mapboxApiUrl,
        mapControls,
        isExport,
        locale,
        uiStateActions,
        visStateActions,
        index,
        primary,
        bottomMapContainerProps,
        topMapContainerProps,
        theme,
        datasetAttributions = [],
        containerId = 0
      } = this.props;

      const {layers, datasets, editor, interactionConfig} = visState;

      const layersToRender = this.layersToRenderSelector(this.props);
      const layersForDeck = this.layersForDeckSelector(this.props);

      // Current style can be a custom style, from which we pull the mapbox API acccess token
      const currentStyle = mapStyle.mapStyles?.[mapStyle.styleType];
      const mapProps = {
        ...mapState,
        width: '100%',
        height: '100%',
        preserveDrawingBuffer: true,
        mapboxApiAccessToken: currentStyle?.accessToken || mapboxApiAccessToken,
        mapboxApiUrl,
        transformRequest: this.props.transformRequest || transformRequest
      };

      const hasGeocoderLayer = Boolean(layers.find(l => l.id === GEOCODER_LAYER_ID));
      const isSplit = Boolean(mapState.isSplit);

      const deckOverlay = this._renderDeckOverlay(layersForDeck, {primaryMap: true});
      if (!deckOverlay) {
        // deckOverlay can be null if onDeckRender returns null
        // in this case we don't want to render the map
        return null;
      }
      return (
        <>
          <MapControl
            mapState={mapState}
            datasets={datasets}
            availableLocales={LOCALE_CODES_ARRAY}
            dragRotate={mapState.dragRotate}
            isSplit={isSplit}
            primary={Boolean(primary)}
            isExport={isExport}
            layers={layers}
            layersToRender={layersToRender}
            mapIndex={index || 0}
            mapControls={mapControls}
            readOnly={this.props.readOnly}
            scale={mapState.scale || 1}
            top={
              interactionConfig.geocoder && interactionConfig.geocoder.enabled
                ? theme.mapControlTop
                : 0
            }
            editor={editor}
            locale={locale}
            onTogglePerspective={mapStateActions.togglePerspective}
            onToggleSplitMap={mapStateActions.toggleSplitMap}
            onMapToggleLayer={this._handleMapToggleLayer}
            onToggleMapControl={this._toggleMapControl}
            onToggleSplitMapViewport={mapStateActions.toggleSplitMapViewport}
            onSetEditorMode={visStateActions.setEditorMode}
            onSetLocale={uiStateActions.setLocale}
            onToggleEditorVisibility={visStateActions.toggleEditorVisibility}
            mapHeight={mapState.height}
          />
          {isSplitSelector(this.props) && <Droppable containerId={containerId} />}
          {/* 
          // @ts-ignore */}
          <MapComponent
            key="bottom"
            {...mapProps}
            mapStyle={mapStyle.bottomMapStyle ?? EMPTY_MAPBOX_STYLE}
            {...bottomMapContainerProps}
            ref={this._setMapboxMap}
          >
            {deckOverlay}
            {this._renderMapboxOverlays()}
            <Editor
              index={index || 0}
              datasets={datasets}
              editor={editor}
              filters={this.polygonFiltersSelector(this.props)}
              layers={layers}
              onDeleteFeature={visStateActions.deleteFeature}
              onSelect={visStateActions.setSelectedFeature}
              onTogglePolygonFilter={visStateActions.setPolygonFilterLayer}
              onSetEditorMode={visStateActions.setEditorMode}
              style={{
                pointerEvents: 'all',
                position: 'absolute',
                display: editor.visible ? 'block' : 'none'
              }}
            />
            {this.props.children}
          </MapComponent>
          {mapStyle.topMapStyle || hasGeocoderLayer ? (
            <div style={MAP_STYLE.top}>
              {/* 
              // @ts-ignore */}
              <MapComponent
                key="top"
                {...mapProps}
                mapStyle={mapStyle.topMapStyle}
                {...topMapContainerProps}
              >
                {this._renderDeckOverlay({[GEOCODER_LAYER_ID]: hasGeocoderLayer})}
              </MapComponent>
            </div>
          ) : null}
          {this._renderMapPopover()}
          {this.props.primary ? (
            <Attribution
              showMapboxLogo={this.state.showMapboxAttribution}
              showOsmBasemapAttribution={true}
              datasetAttributions={datasetAttributions}
            />
          ) : null}
        </>
      );
    }

    render() {
      const {visState} = this.props;
      const mapContent = this._renderMap();
      if (!mapContent) {
        // mapContent can be null if onDeckRender returns null
        // in this case we don't want to render the map
        return null;
      }
      return (
        <StyledMap
          ref={this._ref}
          style={this.styleSelector(this.props)}
          onContextMenu={event => event.preventDefault()}
          mixBlendMode={visState.overlayBlending}
        >
          {mapContent}
        </StyledMap>
      );
    }
  }

  return withTheme(MapContainer);
}<|MERGE_RESOLUTION|>--- conflicted
+++ resolved
@@ -311,15 +311,12 @@
 
   onMouseMove?: (event: React.MouseEvent & {lngLat?: [number, number]}) => void;
 
-<<<<<<< HEAD
   children?: React.ReactNode;
-=======
   deckRenderCallbacks?: {
     onDeckLoad?: () => void;
     onDeckRender?: (deckProps: Record<string, unknown>) => Record<string, unknown> | null;
     onDeckAfterRender?: (deckProps: Record<string, unknown>) => any;
   };
->>>>>>> 52c69c54
 }
 
 export default function MapContainerFactory(

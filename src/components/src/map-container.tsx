--- conflicted
+++ resolved
@@ -51,12 +51,9 @@
   observeDimensions,
   unobserveDimensions,
   hasMobileWidth,
-<<<<<<< HEAD
-  EMPTY_MAPBOX_STYLE
-=======
+  EMPTY_MAPBOX_STYLE,
   getMapLayersFromSplitMaps,
   onViewPortChange
->>>>>>> 920659ff
 } from '@kepler.gl/utils';
 import {breakPointValues} from '@kepler.gl/styles';
 

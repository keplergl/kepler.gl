--- conflicted
+++ resolved
@@ -139,7 +139,6 @@
           </div>
         ) : null}
         <StyledSliderContainer className="time-range-slider__container" isEnlarged={isEnlarged}>
-<<<<<<< HEAD
           {!isMinified ? (
             <div className="timeline-container" style={style}>
               <RangeSlider
@@ -170,23 +169,6 @@
               setAnimationWindow={setFilterAnimationWindow}
               showTimeDisplay={false}
               timeline={timeline}
-=======
-          <div className="timeline-container" style={style}>
-            <RangeSlider
-              range={domain}
-              value0={value[0]}
-              value1={value[1]}
-              histogram={histogram}
-              lineChart={lineChart}
-              plotType={plotType}
-              isEnlarged={isEnlarged}
-              showInput={false}
-              step={step}
-              onChange={throttledOnchange}
-              xAxis={TimeSliderMarker}
-              timezone={timezone}
-              timeFormat={timeFormat}
->>>>>>> a66f98f9
             />
           )}
           {isEnlarged && !isMinified ? (

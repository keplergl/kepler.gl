--- conflicted
+++ resolved
@@ -26,17 +26,12 @@
 };
 
 const defaultDisplay = d => d;
-<<<<<<< HEAD
-export const ListItem = ({value, displayOption = defaultDisplay, disabled, light}) => {
-=======
-// eslint-disable-next-line @typescript-eslint/no-unused-vars
 export const ListItem = ({
   value,
   displayOption = defaultDisplay,
   disabled,
   light
 }: ListItemProps<any>) => {
->>>>>>> cf02a3ca
   const displayValue = displayOption(value);
   return (
     <span title={displayValue} className={classNames(classList.listItemAnchor, {disabled})}>

// Copyright (c) 2023 Uber Technologies, Inc.
//
// Permission is hereby granted, free of charge, to any person obtaining a copy
// of this software and associated documentation files (the "Software"), to deal
// in the Software without restriction, including without limitation the rights
// to use, copy, modify, merge, publish, distribute, sublicense, and/or sell
// copies of the Software, and to permit persons to whom the Software is
// furnished to do so, subject to the following conditions:
//
// The above copyright notice and this permission notice shall be included in
// all copies or substantial portions of the Software.
//
// THE SOFTWARE IS PROVIDED "AS IS", WITHOUT WARRANTY OF ANY KIND, EXPRESS OR
// IMPLIED, INCLUDING BUT NOT LIMITED TO THE WARRANTIES OF MERCHANTABILITY,
// FITNESS FOR A PARTICULAR PURPOSE AND NONINFRINGEMENT. IN NO EVENT SHALL THE
// AUTHORS OR COPYRIGHT HOLDERS BE LIABLE FOR ANY CLAIM, DAMAGES OR OTHER
// LIABILITY, WHETHER IN AN ACTION OF CONTRACT, TORT OR OTHERWISE, ARISING FROM,
// OUT OF OR IN CONNECTION WITH THE SOFTWARE OR THE USE OR OTHER DEALINGS IN
// THE SOFTWARE.

import React, {Component, CSSProperties, KeyboardEvent} from 'react';
import {createPortal} from 'react-dom';
import styled from 'styled-components';
import window from 'global/window';
import classnames from 'classnames';
import get from 'lodash.get';
import {createSelector} from 'reselect';
import FeatureActionPanelFactory, {FeatureActionPanelProps} from './feature-action-panel';
import {
  EDITOR_AVAILABLE_LAYERS,
  FILTER_TYPES,
  EDITOR_MODES,
  GEOCODER_LAYER_ID,
  KeyEvent
} from '@kepler.gl/constants';
import {Layer, EditorLayerUtils} from '@kepler.gl/layers';
import {Filter, FeatureSelectionContext, Feature} from '@kepler.gl/types';
import {FeatureOf, Polygon} from '@nebula.gl/edit-modes';
import {Datasets} from '@kepler.gl/table';

const DECKGL_RENDER_LAYER = 'default-deckgl-overlay-wrapper';

const StyledWrapper = styled.div`
  position: relative;
`;

const editorLayerFilter = (layer: Layer) => EDITOR_AVAILABLE_LAYERS.includes(layer.type!);

EditorFactory.deps = [FeatureActionPanelFactory];

interface EditorProps {
  filters: Filter[];
  layers: Layer[];
  datasets: Datasets;
  editor: {selectedFeature: Feature; mode: string; selectionContext?: FeatureSelectionContext};
  index: number;
  className?: string;
  style: CSSProperties;
  onSelect: (f: Feature | null) => any;
  onSetEditorMode: (m: any) => void;
  onDeleteFeature: (f: Feature) => any;
  onTogglePolygonFilter: (l: Layer, f: Feature) => any;
}

export type PortalEditorProps = FeatureActionPanelProps & {
  visiblePanel: boolean;
  style?: React.CSSProperties;
};

export default function EditorFactory(
  FeatureActionPanel: React.FC<FeatureActionPanelProps>
): React.ComponentClass<EditorProps> {
  const PortalEditor: React.FC<PortalEditorProps> = ({
    visiblePanel,
    className,
    style,
    selectedFeature,
    datasets,
    layers,
    currentFilter,
    onClose,
    onDeleteFeature,
    onToggleLayer,
    position
  }) => {
    return createPortal(
      <StyledWrapper className={classnames('editor', className)} style={style}>
        {visiblePanel ? (
          <FeatureActionPanel
            selectedFeature={selectedFeature}
            datasets={datasets}
            layers={layers}
            currentFilter={currentFilter}
            onClose={onClose}
            onDeleteFeature={onDeleteFeature}
            onToggleLayer={onToggleLayer}
            position={position}
          />
        ) : null}
      </StyledWrapper>,
      document.body
    );
  };
  class EditorUnmemoized extends Component<EditorProps> {
    static defaultProps = {};

    static displayName = 'Editor';

    state = {};

    componentDidMount() {
      window.addEventListener('keydown', this._onKeyPressed);
    }

    componentWillUnmount() {
      window.removeEventListener('keydown', this._onKeyPressed);
    }

    layerSelector = (props: EditorProps) => props.layers;
    filterSelector = (props: EditorProps) => props.filters;
    selectedFeatureIdSelector = (props: EditorProps) =>
      get(props, ['editor', 'selectedFeature', 'id']);
    editorFeatureSelector = (props: EditorProps) => get(props, ['editor', 'features']);

    currentFilterSelector = createSelector(
      this.filterSelector,
      this.selectedFeatureIdSelector,
      (filters, selectedFeatureId) => filters.find(f => f.value && f.value.id === selectedFeatureId)
    );

    availableLayersSelector = createSelector(this.layerSelector, layers =>
      layers
        .filter(editorLayerFilter)
        .filter(layer => layer.config?.isVisible && layer.id !== GEOCODER_LAYER_ID)
    );

    allFeaturesSelector = createSelector(
      this.filterSelector,
      this.editorFeatureSelector,
      (filters, editorFeatures) =>
        filters
          .filter(f => f.type === FILTER_TYPES.polygon)
          .map(f => f.value)
          .concat(editorFeatures)
    );

    isInFocus = () => document.activeElement?.id === DECKGL_RENDER_LAYER;

    _onKeyPressed = (event: KeyboardEvent) => {
      if (this.isInFocus()) {
        switch (event.keyCode) {
          case KeyEvent.DOM_VK_DELETE:
          case KeyEvent.DOM_VK_BACK_SPACE:
            this._onDeleteSelectedFeature();
            break;
          case KeyEvent.DOM_VK_ESCAPE:
            // reset active drawing
            if (EditorLayerUtils.isDrawingActive(true, this.props.editor.mode)) {
              this.props.onSetEditorMode(EDITOR_MODES.EDIT);
            }

            this.props.onSelect(null);
            break;
          default:
            break;
        }
      }
    };

    _onDeleteSelectedFeature = () => {
      const {editor} = this.props;
      const {selectedFeature} = editor;
      if (selectedFeature) {
        this.props.onDeleteFeature(selectedFeature);
      }
    };

    _closeFeatureAction = () => {
      // reset selection context
      const {selectedFeature} = this.props.editor;
      this.props.onSelect(selectedFeature);
    };

    _togglePolygonFilter = (layer: Layer) => {
      const {selectedFeature} = this.props.editor;
      if (selectedFeature) {
        this.props.onTogglePolygonFilter(layer, selectedFeature);
      }
    };

    render() {
      const {className, datasets, editor, style, index} = this.props;
      const {selectedFeature, selectionContext} = editor;
      const currentFilter = this.currentFilterSelector(this.props);
      const availableLayers = this.availableLayersSelector(this.props);

      const {rightClick, position, mapIndex} = selectionContext || {};

      const visiblePanel = Boolean(rightClick) && selectedFeature && index === mapIndex;

      return (
<<<<<<< HEAD
        <PortalEditor
          selectedFeature={selectedFeature as FeatureOf<Polygon>}
          visiblePanel={Boolean(rightClick) && selectedFeature && index === mapIndex}
          datasets={datasets}
          layers={availableLayers}
          currentFilter={currentFilter}
          onClose={this._closeFeatureAction}
          onDeleteFeature={this._onDeleteSelectedFeature}
          onToggleLayer={this._togglePolygonFilter}
          position={position || null}
          className={className}
          style={style}
        />
=======
        <RootContext.Consumer>
          {context => (
            <>
              {createPortal(
                <StyledWrapper className={classnames('editor', className)} style={style}>
                  {visiblePanel ? (
                    <FeatureActionPanel
                      selectedFeature={selectedFeature as FeatureOf<Polygon>}
                      datasets={datasets}
                      layers={availableLayers}
                      currentFilter={currentFilter}
                      onClose={this._closeFeatureAction}
                      onDeleteFeature={this._onDeleteSelectedFeature}
                      onToggleLayer={this._togglePolygonFilter}
                      position={position || null}
                    />
                  ) : null}
                </StyledWrapper>,
                context?.current ?? document.body
              )}
            </>
          )}
        </RootContext.Consumer>
>>>>>>> 52c69c54
      );
    }
  }

  const Editor = (React.memo(EditorUnmemoized) as unknown) as typeof EditorUnmemoized;
  Editor.displayName = 'Editor';
  return Editor;
}<|MERGE_RESOLUTION|>--- conflicted
+++ resolved
@@ -38,6 +38,8 @@
 import {FeatureOf, Polygon} from '@nebula.gl/edit-modes';
 import {Datasets} from '@kepler.gl/table';
 
+import {RootContext} from '../context';
+
 const DECKGL_RENDER_LAYER = 'default-deckgl-overlay-wrapper';
 
 const StyledWrapper = styled.div`
@@ -83,22 +85,30 @@
     onToggleLayer,
     position
   }) => {
-    return createPortal(
-      <StyledWrapper className={classnames('editor', className)} style={style}>
-        {visiblePanel ? (
-          <FeatureActionPanel
-            selectedFeature={selectedFeature}
-            datasets={datasets}
-            layers={layers}
-            currentFilter={currentFilter}
-            onClose={onClose}
-            onDeleteFeature={onDeleteFeature}
-            onToggleLayer={onToggleLayer}
-            position={position}
-          />
-        ) : null}
-      </StyledWrapper>,
-      document.body
+    return (
+      <RootContext.Consumer>
+        {context => (
+          <>
+            {createPortal(
+              <StyledWrapper className={classnames('editor', className)} style={style}>
+                {visiblePanel ? (
+                  <FeatureActionPanel
+                    selectedFeature={selectedFeature as FeatureOf<Polygon>}
+                    datasets={datasets}
+                    layers={layers}
+                    currentFilter={currentFilter}
+                    onClose={onClose}
+                    onDeleteFeature={onDeleteFeature}
+                    onToggleLayer={onToggleLayer}
+                    position={position || null}
+                  />
+                ) : null}
+              </StyledWrapper>,
+              context?.current ?? document.body
+            )}
+          </>
+        )}
+      </RootContext.Consumer>
     );
   };
   class EditorUnmemoized extends Component<EditorProps> {
@@ -196,10 +206,7 @@
 
       const {rightClick, position, mapIndex} = selectionContext || {};
 
-      const visiblePanel = Boolean(rightClick) && selectedFeature && index === mapIndex;
-
       return (
-<<<<<<< HEAD
         <PortalEditor
           selectedFeature={selectedFeature as FeatureOf<Polygon>}
           visiblePanel={Boolean(rightClick) && selectedFeature && index === mapIndex}
@@ -213,31 +220,6 @@
           className={className}
           style={style}
         />
-=======
-        <RootContext.Consumer>
-          {context => (
-            <>
-              {createPortal(
-                <StyledWrapper className={classnames('editor', className)} style={style}>
-                  {visiblePanel ? (
-                    <FeatureActionPanel
-                      selectedFeature={selectedFeature as FeatureOf<Polygon>}
-                      datasets={datasets}
-                      layers={availableLayers}
-                      currentFilter={currentFilter}
-                      onClose={this._closeFeatureAction}
-                      onDeleteFeature={this._onDeleteSelectedFeature}
-                      onToggleLayer={this._togglePolygonFilter}
-                      position={position || null}
-                    />
-                  ) : null}
-                </StyledWrapper>,
-                context?.current ?? document.body
-              )}
-            </>
-          )}
-        </RootContext.Consumer>
->>>>>>> 52c69c54
       );
     }
   }

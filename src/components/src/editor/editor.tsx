--- conflicted
+++ resolved
@@ -26,7 +26,6 @@
 import {createSelector} from 'reselect';
 
 import FeatureActionPanelFactory, {FeatureActionPanelProps} from './feature-action-panel';
-<<<<<<< HEAD
 import {
   EDITOR_AVAILABLE_LAYERS,
   FILTER_TYPES,
@@ -34,9 +33,6 @@
   GEOCODER_LAYER_ID,
   KeyEvent
 } from '@kepler.gl/constants';
-=======
-import {EDITOR_AVAILABLE_LAYERS, FILTER_TYPES, EDITOR_MODES, KeyEvent} from '@kepler.gl/constants';
->>>>>>> b53a6b75
 import {Layer, EditorLayerUtils} from '@kepler.gl/layers';
 import {Filter, FeatureSelectionContext} from '@kepler.gl/types';
 import {Feature} from '@nebula.gl/edit-modes';
@@ -55,10 +51,6 @@
   layers: Layer[];
   datasets: Datasets;
   editor: {selectedFeature: Feature; mode: string; selectionContext?: FeatureSelectionContext};
-<<<<<<< HEAD
-=======
-  layersToRender: Record<string, Layer>;
->>>>>>> b53a6b75
   index: number;
   className: string;
   style: CSSProperties;

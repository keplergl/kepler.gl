// Copyright (c) 2022 Uber Technologies, Inc.
//
// Permission is hereby granted, free of charge, to any person obtaining a copy
// of this software and associated documentation files (the "Software"), to deal
// in the Software without restriction, including without limitation the rights
// to use, copy, modify, merge, publish, distribute, sublicense, and/or sell
// copies of the Software, and to permit persons to whom the Software is
// furnished to do so, subject to the following conditions:
//
// The above copyright notice and this permission notice shall be included in
// all copies or substantial portions of the Software.
//
// THE SOFTWARE IS PROVIDED "AS IS", WITHOUT WARRANTY OF ANY KIND, EXPRESS OR
// IMPLIED, INCLUDING BUT NOT LIMITED TO THE WARRANTIES OF MERCHANTABILITY,
// FITNESS FOR A PARTICULAR PURPOSE AND NONINFRINGEMENT. IN NO EVENT SHALL THE
// AUTHORS OR COPYRIGHT HOLDERS BE LIABLE FOR ANY CLAIM, DAMAGES OR OTHER
// LIABILITY, WHETHER IN AN ACTION OF CONTRACT, TORT OR OTHERWISE, ARISING FROM,
// OUT OF OR IN CONNECTION WITH THE SOFTWARE OR THE USE OR OTHER DEALINGS IN
// THE SOFTWARE.

import React, {Component} from 'react';
import {css} from 'styled-components';
import {createSelector} from 'reselect';
import get from 'lodash.get';
import document from 'global/document';

import {EXPORT_DATA_TYPE_OPTIONS, EXPORT_MAP_FORMATS} from '@kepler.gl/constants';
import ModalDialogFactory from './modals/modal-dialog';
import {exportJson, exportHtml, exportData, exportImage, exportMap} from 'utils/export-utils';
import {isValidMapInfo} from 'utils/map-info-utils';

// modals
import DeleteDatasetModalFactory from './modals/delete-data-modal';
import OverWriteMapModalFactory from './modals/overwrite-map-modal';
import DataTableModalFactory from './modals/data-table-modal';
import LoadDataModalFactory from './modals/load-data-modal';
import ExportImageModalFactory from './modals/export-image-modal';
import ExportDataModalFactory from './modals/export-data-modal';
import ExportMapModalFactory from './modals/export-map-modal/export-map-modal';
import AddMapStyleModalFactory from './modals/add-map-style-modal';
import SaveMapModalFactory from './modals/save-map-modal';
import ShareMapModalFactory from './modals/share-map-modal';

// Breakpoints
import {media} from 'styles/media-breakpoints';

// Template
import {
  KeyEvent,
  ADD_DATA_ID,
  DATA_TABLE_ID,
  DELETE_DATA_ID,
  EXPORT_DATA_ID,
  EXPORT_IMAGE_ID,
  EXPORT_MAP_ID,
  ADD_MAP_STYLE_ID,
  SAVE_MAP_ID,
  SHARE_MAP_ID,
  OVERWRITE_MAP_ID,
  KeyEvent
} from '@kepler.gl/constants';
<<<<<<< HEAD

=======
>>>>>>> 83c8fb0a
import {getFileFormatNames, getFileExtensions} from '../reducers/vis-state-selectors';
import {MapState, MapStyle, UiState, VisState} from 'reducers';
import {
  OnSuccessCallBack,
  OnErrorCallBack,
  MapStyleActions,
  VisStateActions,
  UiStateActions,
  ProviderActions
} from 'actions';
import {ProviderState} from 'reducers/provider-state-updaters';

import {ModalDialogProps} from './common/modal';
import {Provider} from 'cloud-providers';

const DataTableModalStyle = css`
  top: 80px;
  padding: 32px 0 0 0;
  width: 90vw;
  max-width: 90vw;

  ${media.portable`
    padding: 0;
  `} ${media.palm`
    padding: 0;
    margin: 0 auto;
  `};
`;
const smallModalCss = css`
  width: 40%;
  padding: 40px 40px 32px 40px;
`;

const LoadDataModalStyle = css`
  top: 60px;
`;

const DefaultStyle = css`
  max-width: 960px;
`;

export type ModalContainerProps = {
  appName: string;
  rootNode: React.ReactInstance | null | undefined;
  containerW: number;
  containerH: number;
  mapboxApiAccessToken: string;
  mapboxApiUrl?: string;
  mapState: MapState;
  mapStyle: MapStyle;
  uiState: UiState;
  visState: VisState;
  providerState: ProviderState;
  visStateActions: typeof VisStateActions;
  uiStateActions: typeof UiStateActions;
  mapStyleActions: typeof MapStyleActions;
  providerActions: typeof ProviderActions;
  onSaveToStorage?: () => void;
  cloudProviders: Provider[];
  onLoadCloudMapSuccess?: OnSuccessCallBack;
  onLoadCloudMapError?: OnErrorCallBack;
  onExportToCloudSuccess?: OnSuccessCallBack;
  onExportToCloudError?: OnErrorCallBack;
};

ModalContainerFactory.deps = [
  DeleteDatasetModalFactory,
  OverWriteMapModalFactory,
  DataTableModalFactory,
  LoadDataModalFactory,
  ExportImageModalFactory,
  ExportDataModalFactory,
  ExportMapModalFactory,
  AddMapStyleModalFactory,
  ModalDialogFactory,
  SaveMapModalFactory,
  ShareMapModalFactory
];

export default function ModalContainerFactory(
  DeleteDatasetModal: ReturnType<typeof DeleteDatasetModalFactory>,
  OverWriteMapModal: ReturnType<typeof OverWriteMapModalFactory>,
  DataTableModal: ReturnType<typeof DataTableModalFactory>,
  LoadDataModal: ReturnType<typeof LoadDataModalFactory>,
  ExportImageModal: ReturnType<typeof ExportImageModalFactory>,
  ExportDataModal: ReturnType<typeof ExportDataModalFactory>,
  ExportMapModal: ReturnType<typeof ExportMapModalFactory>,
  AddMapStyleModal: ReturnType<typeof AddMapStyleModalFactory>,
  ModalDialog: ReturnType<typeof ModalDialogFactory>,
  SaveMapModal: ReturnType<typeof SaveMapModalFactory>,
  ShareMapModal: ReturnType<typeof ShareMapModalFactory>
): React.ElementType<ModalContainerProps> {
  /** @augments React.Component<ModalContainerProps> */
  class ModalContainer extends Component<ModalContainerProps> {
    // TODO - remove when prop types are fully exported
    componentDidMount = () => {
      document.addEventListener('keyup', this._onKeyUp);
    };
    componentWillUnmount() {
      document.removeEventListener('keyup', this._onKeyUp);
    }

    cloudProviders = props => props.cloudProviders;
    providerWithStorage = createSelector(this.cloudProviders, cloudProviders =>
      cloudProviders.filter(p => p.hasPrivateStorage())
    );
    providerWithShare = createSelector(this.cloudProviders, cloudProviders =>
      cloudProviders.filter(p => p.hasSharingUrl())
    );

    _onKeyUp = event => {
      const keyCode = event.keyCode;
      if (keyCode === KeyEvent.DOM_VK_ESCAPE) {
        this._closeModal();
      }
    };

    _closeModal = () => {
      this.props.uiStateActions.toggleModal(null);
    };

    _deleteDataset = key => {
      this.props.visStateActions.removeDataset(key);
      this._closeModal();
    };

    _onAddCustomMapStyle = () => {
      this.props.mapStyleActions.addCustomMapStyle();
      this._closeModal();
    };

    _onFileUpload = fileList => {
      this.props.visStateActions.loadFiles(fileList);
    };

    _onExportImage = () => {
      if (!this.props.uiState.exportImage.processing) {
        // @ts-ignore TODO: fix exportImage method
        exportImage(this.props.uiState.exportImage, `${this.props.appName}.png`);
        this.props.uiStateActions.cleanupExportImage();
        this._closeModal();
      }
    };

    _onExportData = () => {
      exportData(this.props, this.props.uiState.exportData);
      this._closeModal();
    };

    _onExportMap = () => {
      const {uiState} = this.props;
      const {format} = uiState.exportMap;
      (format === EXPORT_MAP_FORMATS.HTML ? exportHtml : exportJson)(
        this.props,
        this.props.uiState.exportMap[format] || {}
      );
      this._closeModal();
    };

    _exportFileToCloud = ({provider, isPublic, overwrite, closeModal}) => {
      const toSave = exportMap(this.props);

      this.props.providerActions.exportFileToCloud({
        // @ts-ignore
        mapData: toSave,
        provider,
        options: {
          isPublic,
          overwrite
        },
        closeModal,
        onSuccess: this.props.onExportToCloudSuccess,
        onError: this.props.onExportToCloudError
      });
    };

    _onSaveMap = (overwrite = false) => {
      const {currentProvider} = this.props.providerState;
      // @ts-ignore
      const provider = this.props.cloudProviders.find(p => p.name === currentProvider);
      this._exportFileToCloud({
        provider,
        isPublic: false,
        overwrite,
        closeModal: true
      });
    };

    _onOverwriteMap = () => {
      this._onSaveMap(true);
    };

    _onShareMapUrl = provider => {
      this._exportFileToCloud({provider, isPublic: true, overwrite: false, closeModal: false});
    };

    _onCloseSaveMap = () => {
      this.props.providerActions.resetProviderStatus();
      this._closeModal();
    };

    _onLoadCloudMap = payload => {
      this.props.providerActions.loadCloudMap({
        ...payload,
        onSuccess: this.props.onLoadCloudMapSuccess,
        onError: this.props.onLoadCloudMapError
      });
    };

    /* eslint-disable complexity */
    render() {
      const {
        containerW,
        containerH,
        mapStyle,
        mapState,
        uiState,
        visState,
        visStateActions,
        uiStateActions,
        providerState
      } = this.props;
      const {currentModal, datasetKeyToRemove} = uiState;
      const {datasets, layers, editingDataset} = visState;

      let template: JSX.Element | null = null;
      let modalProps: Partial<ModalDialogProps> = {};

      // TODO - currentModal is a string
      // @ts-ignore
      if (currentModal && currentModal.id && currentModal.template) {
        // if currentMdoal template is already provided
        // TODO: need to check whether template is valid
        // @ts-ignore
        template = <currentModal.template />;
        // @ts-ignore
        modalProps = currentModal.modalProps;
      } else {
        switch (currentModal) {
          case DATA_TABLE_ID:
            const width = containerW * 0.9;
            template = (
              <DataTableModal
                datasets={datasets}
                dataId={editingDataset}
                showDatasetTable={visStateActions.showDatasetTable}
                sortTableColumn={visStateActions.sortTableColumn}
                pinTableColumn={visStateActions.pinTableColumn}
                copyTableColumn={visStateActions.copyTableColumn}
              />
            );

            // TODO: we need to make this width consistent with the css rule defined modal.js:32 max-width: 70vw
            // @ts-ignore // TODO fix this after add types to Theme
            modalProps.cssStyle = css`
              ${DataTableModalStyle};
              ${media.palm`
                width: ${width}px;
              `};
            `;
            break;
          case DELETE_DATA_ID:
            // validate options
            if (datasetKeyToRemove && datasets && datasets[datasetKeyToRemove]) {
              template = (
                <DeleteDatasetModal dataset={datasets[datasetKeyToRemove]} layers={layers} />
              );
              modalProps = {
                title: 'modal.title.deleteDataset',
                cssStyle: smallModalCss,
                footer: true,
                onConfirm: () => this._deleteDataset(datasetKeyToRemove),
                onCancel: this._closeModal,
                confirmButton: {
                  negative: true,
                  large: true,
                  children: 'modal.button.delete'
                }
              };
            }
            break; // in case we add a new case after this one
          case ADD_DATA_ID:
            template = (
              <LoadDataModal
                {...providerState}
                //@ts-expect-error //TODO Remove it once LoadDataModal is translated
                onClose={this._closeModal}
                onFileUpload={this._onFileUpload}
                onLoadCloudMap={this._onLoadCloudMap}
                cloudProviders={this.providerWithStorage(this.props)}
                onSetCloudProvider={this.props.providerActions.setCloudProvider}
                getSavedMaps={this.props.providerActions.getSavedMaps}
                loadFiles={uiState.loadFiles}
                fileLoading={visState.fileLoading}
                fileLoadingProgress={visState.fileLoadingProgress}
                fileFormatNames={getFileFormatNames(this.props.visState)}
                fileExtensions={getFileExtensions(this.props.visState)}
              />
            );
            modalProps = {
              title: 'modal.title.addDataToMap',
              cssStyle: LoadDataModalStyle,
              footer: false,
              onConfirm: this._closeModal
            };
            break;
          case EXPORT_IMAGE_ID:
            template = (
              <ExportImageModal
                exportImage={uiState.exportImage}
                mapW={containerW}
                mapH={containerH}
                onUpdateImageSetting={uiStateActions.setExportImageSetting}
                cleanupExportImage={uiStateActions.cleanupExportImage}
              />
            );
            modalProps = {
              title: 'modal.title.exportImage',
              cssStyle: '',
              footer: true,
              onCancel: this._closeModal,
              onConfirm: this._onExportImage,
              confirmButton: {
                large: true,
                disabled: uiState.exportImage.processing,
                children: 'modal.button.download'
              }
            };
            break;
          case EXPORT_DATA_ID:
            template = (
              <ExportDataModal
                {...uiState.exportData}
                supportedDataTypes={EXPORT_DATA_TYPE_OPTIONS}
                datasets={datasets}
                applyCPUFilter={this.props.visStateActions.applyCPUFilter}
                onChangeExportDataType={uiStateActions.setExportDataType}
                onChangeExportSelectedDataset={uiStateActions.setExportSelectedDataset}
                onChangeExportFiltered={uiStateActions.setExportFiltered}
              />
            );
            modalProps = {
              title: 'modal.title.exportData',
              cssStyle: '',
              footer: true,
              onCancel: this._closeModal,
              onConfirm: this._onExportData,
              confirmButton: {
                large: true,
                children: 'modal.button.export'
              }
            };
            break;
          case EXPORT_MAP_ID:
            const keplerGlConfig = visState.schema.getConfigToSave({
              mapStyle,
              visState,
              mapState,
              uiState
            });
            template = (
              <ExportMapModal
                config={keplerGlConfig}
                options={uiState.exportMap}
                onChangeExportMapFormat={uiStateActions.setExportMapFormat}
                onEditUserMapboxAccessToken={uiStateActions.setUserMapboxAccessToken}
                onChangeExportMapHTMLMode={uiStateActions.setExportHTMLMapMode}
              />
            );
            modalProps = {
              title: 'modal.title.exportMap',
              cssStyle: '',
              footer: true,
              onCancel: this._closeModal,
              onConfirm: this._onExportMap,
              confirmButton: {
                large: true,
                children: 'modal.button.export'
              }
            };
            break;
          case ADD_MAP_STYLE_ID:
            template = (
              <AddMapStyleModal
                mapboxApiAccessToken={this.props.mapboxApiAccessToken}
                mapboxApiUrl={this.props.mapboxApiUrl}
                mapState={this.props.mapState}
                inputStyle={mapStyle.inputStyle}
                inputMapStyle={this.props.mapStyleActions.inputMapStyle}
                loadCustomMapStyle={this.props.mapStyleActions.loadCustomMapStyle}
              />
            );
            modalProps = {
              title: 'modal.title.addCustomMapboxStyle',
              cssStyle: '',
              footer: true,
              onCancel: this._closeModal,
              onConfirm: this._onAddCustomMapStyle,
              confirmButton: {
                large: true,
                disabled: !mapStyle.inputStyle.style,
                children: 'modal.button.addStyle'
              }
            };
            break;
          case SAVE_MAP_ID:
            template = (
              //@ts-expect-error //TODO Remove it once SaveMapModal is translated
              <SaveMapModal
                {...providerState}
                exportImage={uiState.exportImage}
                mapInfo={visState.mapInfo}
                onSetMapInfo={visStateActions.setMapInfo}
                cloudProviders={this.providerWithStorage(this.props)}
                onSetCloudProvider={this.props.providerActions.setCloudProvider}
                cleanupExportImage={uiStateActions.cleanupExportImage}
                onUpdateImageSetting={uiStateActions.setExportImageSetting}
              />
            );
            modalProps = {
              title: 'modal.title.saveMap',
              cssStyle: '',
              footer: true,
              onCancel: this._closeModal,
              onConfirm: () => this._onSaveMap(false),
              confirmButton: {
                large: true,
                disabled:
                  uiState.exportImage.processing ||
                  !isValidMapInfo(visState.mapInfo) ||
                  !providerState.currentProvider,
                children: 'modal.button.save'
              }
            };
            break;
          case OVERWRITE_MAP_ID:
            template = (
              <OverWriteMapModal
                {...providerState}
                cloudProviders={this.props.cloudProviders}
                title={get(visState, ['mapInfo', 'title'])}
                onUpdateImageSetting={uiStateActions.setExportImageSetting}
                cleanupExportImage={uiStateActions.cleanupExportImage}
              />
            );
            modalProps = {
              title: 'Overwrite Existing File?',
              cssStyle: smallModalCss,
              footer: true,
              onConfirm: this._onOverwriteMap,
              onCancel: this._closeModal,
              confirmButton: {
                large: true,
                children: 'Yes',
                disabled:
                  uiState.exportImage.processing ||
                  !isValidMapInfo(visState.mapInfo) ||
                  !providerState.currentProvider
              }
            };
            break;
          case SHARE_MAP_ID:
            template = (
              <ShareMapModal
                {...providerState}
                isReady={!uiState.exportImage.processing}
                cloudProviders={this.providerWithShare(this.props)}
                onExport={this._onShareMapUrl}
                onSetCloudProvider={this.props.providerActions.setCloudProvider}
                cleanupExportImage={uiStateActions.cleanupExportImage}
                onUpdateImageSetting={uiStateActions.setExportImageSetting}
              />
            );
            modalProps = {
              title: 'modal.title.shareURL',
              cssStyle: '',
              onCancel: this._onCloseSaveMap
            };
            break;
          default:
            break;
        }
      }

      return this.props.rootNode ? (
        <ModalDialog
          isOpen={Boolean(currentModal)}
          onCancel={this._closeModal}
          {...modalProps}
          cssStyle={DefaultStyle.concat(modalProps.cssStyle)}
        >
          {template}
        </ModalDialog>
      ) : null;
    }
    /* eslint-enable complexity */
  }

  return ModalContainer;
}<|MERGE_RESOLUTION|>--- conflicted
+++ resolved
@@ -56,13 +56,8 @@
   ADD_MAP_STYLE_ID,
   SAVE_MAP_ID,
   SHARE_MAP_ID,
-  OVERWRITE_MAP_ID,
-  KeyEvent
+  OVERWRITE_MAP_ID
 } from '@kepler.gl/constants';
-<<<<<<< HEAD
-
-=======
->>>>>>> 83c8fb0a
 import {getFileFormatNames, getFileExtensions} from '../reducers/vis-state-selectors';
 import {MapState, MapStyle, UiState, VisState} from 'reducers';
 import {

--- conflicted
+++ resolved
@@ -164,18 +164,6 @@
         deckGlProps
       };
 
-<<<<<<< HEAD
-      const mapContainers = !isSplit
-        ? <MapContainer index={0} {...mapProps} />
-        : splitMaps.map((settings, index) => (
-            <MapContainer
-              key={index}
-              index={index}
-              {...mapProps}
-              mapLayers={splitMaps[index].layers}
-            />
-          ));
-=======
       const mapContainers = !isSplit ? (
         <MapContainer index={0} {...mapProps} />
       ) : (
@@ -188,7 +176,6 @@
           />
         ))
       );
->>>>>>> 10e9238b
 
       return (
         <StyledPlotContainer

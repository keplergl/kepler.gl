// Copyright (c) 2020 Uber Technologies, Inc.
//
// Permission is hereby granted, free of charge, to any person obtaining a copy
// of this software and associated documentation files (the "Software"), to deal
// in the Software without restriction, including without limitation the rights
// to use, copy, modify, merge, publish, distribute, sublicense, and/or sell
// copies of the Software, and to permit persons to whom the Software is
// furnished to do so, subject to the following conditions:
//
// The above copyright notice and this permission notice shall be included in
// all copies or substantial portions of the Software.
//
// THE SOFTWARE IS PROVIDED "AS IS", WITHOUT WARRANTY OF ANY KIND, EXPRESS OR
// IMPLIED, INCLUDING BUT NOT LIMITED TO THE WARRANTIES OF MERCHANTABILITY,
// FITNESS FOR A PARTICULAR PURPOSE AND NONINFRINGEMENT. IN NO EVENT SHALL THE
// AUTHORS OR COPYRIGHT HOLDERS BE LIABLE FOR ANY CLAIM, DAMAGES OR OTHER
// LIABILITY, WHETHER IN AN ACTION OF CONTRACT, TORT OR OTHERWISE, ARISING FROM,
// OUT OF OR IN CONNECTION WITH THE SOFTWARE OR THE USE OR OTHER DEALINGS IN
// THE SOFTWARE.

// libraries
import React, {Component} from 'react';
import PropTypes from 'prop-types';
import MapboxGLMap from 'react-map-gl';
import DeckGL from '@deck.gl/react';
import {createSelector} from 'reselect';
import WebMercatorViewport from 'viewport-mercator-project';

// components
import MapPopoverFactory from 'components/map/map-popover';
import MapControlFactory from 'components/map/map-control';
import {StyledMapContainer, StyledAttrbution} from 'components/common/styled-components';

import EditorFactory from './editor/editor';

// utils
import {generateMapboxLayers, updateMapboxLayers} from 'layers/mapbox-utils';
import {OVERLAY_TYPE} from 'layers/base-layer';
import {setLayerBlending} from 'utils/gl-utils';
import {transformRequest} from 'utils/map-style-utils/mapbox-utils';
import {getLayerHoverProp} from 'utils/layer-utils';

// default-settings
import ThreeDBuildingLayer from 'deckgl-layers/3d-building-layer/3d-building-layer';
import {FILTER_TYPES, GEOCODER_LAYER_ID} from 'constants/default-settings';

const MAP_STYLE = {
  container: {
    display: 'inline-block',
    position: 'relative'
  },
  top: {
    position: 'absolute',
    top: '0px',
    pointerEvents: 'none'
  }
};

const MAPBOXGL_STYLE_UPDATE = 'style.load';
const MAPBOXGL_RENDER = 'render';
const TRANSITION_DURATION = 0;

const Attribution = () => (
  <StyledAttrbution>
    <div className="attrition-logo">
      Basemap by:
      <a
        className="mapboxgl-ctrl-logo"
        target="_blank"
        rel="noopener noreferrer"
        href="https://www.mapbox.com/"
        aria-label="Mapbox logo"
      />
    </div>
    <div>
      <a href="https://kepler.gl/policy/" target="_blank" rel="noopener noreferrer">
        © kepler.gl |{' '}
      </a>
      <a href="https://www.mapbox.com/about/maps/" target="_blank" rel="noopener noreferrer">
        © Mapbox |{' '}
      </a>
      <a href="http://www.openstreetmap.org/copyright" target="_blank" rel="noopener noreferrer">
        © OpenStreetMap |{' '}
      </a>
      <a href="https://www.mapbox.com/map-feedback/" target="_blank" rel="noopener noreferrer">
        <strong>Improve this map</strong>
      </a>
    </div>
  </StyledAttrbution>
);

MapContainerFactory.deps = [MapPopoverFactory, MapControlFactory, EditorFactory];

export default function MapContainerFactory(MapPopover, MapControl, Editor) {
  class MapContainer extends Component {
    static propTypes = {
      // required
      datasets: PropTypes.object,
      interactionConfig: PropTypes.object.isRequired,
      layerBlending: PropTypes.string.isRequired,
      layerOrder: PropTypes.arrayOf(PropTypes.any).isRequired,
      layerData: PropTypes.arrayOf(PropTypes.any).isRequired,
      layers: PropTypes.arrayOf(PropTypes.any).isRequired,
      filters: PropTypes.arrayOf(PropTypes.any).isRequired,
      mapState: PropTypes.object.isRequired,
      mapControls: PropTypes.object.isRequired,
      uiState: PropTypes.object.isRequired,
      mapStyle: PropTypes.object.isRequired,
      mousePos: PropTypes.object.isRequired,
      mapboxApiAccessToken: PropTypes.string.isRequired,
      mapboxApiUrl: PropTypes.string,
      visStateActions: PropTypes.object.isRequired,
      mapStateActions: PropTypes.object.isRequired,
      uiStateActions: PropTypes.object.isRequired,

      // optional
      readOnly: PropTypes.bool,
      isExport: PropTypes.bool,
      clicked: PropTypes.object,
      hoverInfo: PropTypes.object,
      mapLayers: PropTypes.object,
      onMapToggleLayer: PropTypes.func,
      onMapStyleLoaded: PropTypes.func,
      onMapRender: PropTypes.func,
      getMapboxRef: PropTypes.func,
      index: PropTypes.number
    };

    static defaultProps = {
      MapComponent: MapboxGLMap,
      deckGlProps: {},
      index: 0
    };

    constructor(props) {
      super(props);

      this.previousLayers = {
        // [layers.id]: mapboxLayerConfig
      };

      this._deck = null;
    }

    componentWillUnmount() {
      // unbind mapboxgl event listener
      if (this._map) {
        this._map.off(MAPBOXGL_STYLE_UPDATE);
        this._map.off(MAPBOXGL_RENDER);
      }
    }

    layersSelector = props => props.layers;
    layerDataSelector = props => props.layerData;
    mapLayersSelector = props => props.mapLayers;
    layerOrderSelector = props => props.layerOrder;
    layersToRenderSelector = createSelector(
      this.layersSelector,
      this.layerDataSelector,
      this.mapLayersSelector,
      // {[id]: true \ false}
      (layers, layerData, mapLayers) =>
        layers.reduce(
          (accu, layer, idx) => ({
            ...accu,
            [layer.id]:
              layer.id !== GEOCODER_LAYER_ID &&
              layer.shouldRenderLayer(layerData[idx]) &&
              this._isVisibleMapLayer(layer, mapLayers)
          }),
          {}
        )
    );

    filtersSelector = props => props.filters;
    polygonFilters = createSelector(this.filtersSelector, filters =>
      filters.filter(f => f.type === FILTER_TYPES.polygon)
    );

    mapboxLayersSelector = createSelector(
      this.layersSelector,
      this.layerDataSelector,
      this.layerOrderSelector,
      this.layersToRenderSelector,
      generateMapboxLayers
    );

    /* component private functions */
    _isVisibleMapLayer(layer, mapLayers) {
      // if layer.id is not in mapLayers, don't render it
      return !mapLayers || (mapLayers && mapLayers[layer.id]);
    }

    _onCloseMapPopover = () => {
      this.props.visStateActions.onLayerClick(null);
    };

    _onLayerSetDomain = (idx, colorDomain) => {
      this.props.visStateActions.layerConfigChange(this.props.layers[idx], {
        colorDomain
      });
    };

    _handleMapToggleLayer = layerId => {
      const {index: mapIndex = 0, visStateActions} = this.props;
      visStateActions.toggleLayerForMap(mapIndex, layerId);
    };

    _onMapboxStyleUpdate = () => {
      // force refresh mapboxgl layers
      this.previousLayers = {};
      this._updateMapboxLayers();

      if (typeof this.props.onMapStyleLoaded === 'function') {
        this.props.onMapStyleLoaded(this._map);
      }
    };

    _setMapboxMap = mapbox => {
      if (!this._map && mapbox) {
        this._map = mapbox.getMap();
        // i noticed in certain context we don't access the actual map element
        if (!this._map) {
          return;
        }
        // bind mapboxgl event listener
        this._map.on(MAPBOXGL_STYLE_UPDATE, this._onMapboxStyleUpdate);

        this._map.on(MAPBOXGL_RENDER, () => {
          if (typeof this.props.onMapRender === 'function') {
            this.props.onMapRender(this._map);
          }
        });
      }

      if (this.props.getMapboxRef) {
        // The parent component can gain access to our MapboxGlMap by
        // providing this callback. Note that 'mapbox' will be null when the
        // ref is unset (e.g. when a split map is closed).
        this.props.getMapboxRef(mapbox, this.props.index);
      }
    };

    _onDeckInitialized(gl) {
      if (this.props.onDeckInitialized) {
        this.props.onDeckInitialized(this._deck, gl);
      }
    }

    _onBeforeRender = ({gl}) => {
      setLayerBlending(gl, this.props.layerBlending);
    };

    /* component render functions */

    /* eslint-disable complexity */
    _renderMapPopover(layersToRender) {
      // TODO: move this into reducer so it can be tested
      const {
        mapState,
        hoverInfo,
        clicked,
        datasets,
        interactionConfig,
        layers,
        mousePos: {mousePosition, coordinate, pinned}
      } = this.props;

      if (!mousePosition) {
        return null;
      }
      // if clicked something, ignore hover behavior
      let layerHoverProp = null;
      let layerPinnedProp = null;
      const position = {x: mousePosition[0], y: mousePosition[1]};
      let pinnedPosition = {};

      layerHoverProp = getLayerHoverProp({
        interactionConfig,
        hoverInfo,
        layers,
        layersToRender,
        datasets
      });

      const compareMode = interactionConfig.tooltip.config
        ? interactionConfig.tooltip.config.compareMode
        : false;

      const hasTooltip = pinned || clicked;
      const hasComparisonTooltip = compareMode || (!clicked && !pinned);

      if (hasTooltip) {
        // project lnglat to screen so that tooltip follows the object on zoom
        const viewport = new WebMercatorViewport(mapState);
        const lngLat = clicked ? clicked.lngLat : pinned.coordinate;
        pinnedPosition = this._getHoverXY(viewport, lngLat);
        layerPinnedProp = getLayerHoverProp({
          interactionConfig,
          hoverInfo: clicked,
          layers,
          layersToRender,
          datasets
        });
        if (layerHoverProp) {
          layerHoverProp.primaryData = layerPinnedProp.data;
          layerHoverProp.compareType = interactionConfig.tooltip.config.compareType;
        }
      }

      const commonProp = {	
        onClose: this._onCloseMapPopover,	
        mapW: mapState.width,	
        mapH: mapState.height,	
        zoom: mapState.zoom	
      };	

      return (
        <div>
          {hasTooltip && (
            <MapPopover
              {...pinnedPosition}
              {...commonProp}
              layerHoverProp={layerPinnedProp}
              coordinate={interactionConfig.coordinate.enabled && (pinned || {}).coordinate}
              frozen={Boolean(hasTooltip)}
              isBase={compareMode}
            />
          )}
          {hasComparisonTooltip && (
            <MapPopover
              {...position}
              {...commonProp}
              layerHoverProp={layerHoverProp}
              coordinate={interactionConfig.coordinate.enabled && coordinate}
            />
          )}
        </div>
      );
    }

    /* eslint-enable complexity */

    _getHoverXY(viewport, lngLat) {
      const screenCoord = !viewport || !lngLat ? null : viewport.project(lngLat);
      return screenCoord && {x: screenCoord[0], y: screenCoord[1]};
    }

    _renderLayer = (overlays, idx) => {
      const {
        datasets,
        layers,
        layerData,
        hoverInfo,
        clicked,
        mapState,
        interactionConfig,
        animationConfig
      } = this.props;
      const layer = layers[idx];
      const data = layerData[idx];
      const {gpuFilter} = datasets[layer.config.dataId] || {};

      const objectHovered = clicked || hoverInfo;
      const layerCallbacks = {
        onSetLayerDomain: val => this._onLayerSetDomain(idx, val)
      };

      // Layer is Layer class
      const layerOverlay = layer.renderLayer({
        data,
        gpuFilter,
        idx,
        interactionConfig,
        layerCallbacks,
        mapState,
        animationConfig,
        objectHovered
      });

      return overlays.concat(layerOverlay || []);
    };

    _renderDeckOverlay(layersToRender) {
      const {
        mapState,
        mapStyle,
        layerData,
        layerOrder,
        layers,
        visStateActions,
        mapboxApiAccessToken,
        mapboxApiUrl
      } = this.props;

      let deckGlLayers = [];
      // wait until data is ready before render data layers
      if (layerData && layerData.length) {
        // last layer render first
        deckGlLayers = layerOrder
          .slice()
          .reverse()
          .filter(
            idx => layers[idx].overlayType === OVERLAY_TYPE.deckgl && layersToRender[layers[idx].id]
          )
          .reduce(this._renderLayer, []);
      }

      if (mapStyle.visibleLayerGroups['3d building']) {
        deckGlLayers.push(
          new ThreeDBuildingLayer({
            id: '_keplergl_3d-building',
            mapboxApiAccessToken,
            mapboxApiUrl,
            threeDBuildingColor: mapStyle.threeDBuildingColor,
            updateTriggers: {
              getFillColor: mapStyle.threeDBuildingColor
            }
          })
        );
      }

      return (
        <DeckGL
          {...this.props.deckGlProps}
          viewState={mapState}
          id="default-deckgl-overlay"
          layers={deckGlLayers}
          onBeforeRender={this._onBeforeRender}
          onHover={visStateActions.onLayerHover}
          onClick={visStateActions.onLayerClick}
          ref={comp => {
            if (comp && comp.deck && !this._deck) {
              this._deck = comp.deck;
            }
          }}
          onWebGLInitialized={gl => this._onDeckInitialized(gl)}
        />
      );
    }

    _updateMapboxLayers() {
      const mapboxLayers = this.mapboxLayersSelector(this.props);
      if (!Object.keys(mapboxLayers).length && !Object.keys(this.previousLayers).length) {
        return;
      }

      updateMapboxLayers(this._map, mapboxLayers, this.previousLayers);

      this.previousLayers = mapboxLayers;
    }

    _renderMapboxOverlays() {
      if (this._map && this._map.isStyleLoaded()) {
        this._updateMapboxLayers();
      }
    }

    _onViewportChange = viewState => {
      if (typeof this.props.onViewStateChange === 'function') {
        this.props.onViewStateChange(viewState);
      }
      this.props.mapStateActions.updateMap(viewState);
    };

    _toggleMapControl = panelId => {
      const {index, uiStateActions} = this.props;

      uiStateActions.toggleMapControl(panelId, index);
    };

    render() {
      const {
        mapState,
        mapStyle,
        mapStateActions,
        mapLayers,
        layers,
        MapComponent,
        datasets,
        mapboxApiAccessToken,
        mapboxApiUrl,
        mapControls,
        uiState,
        uiStateActions,
        visStateActions,
        interactionConfig,
        editor,
        index
      } = this.props;

      const layersToRender = this.layersToRenderSelector(this.props);

      if (!mapStyle.bottomMapStyle) {
        // style not yet loaded
        return <div />;
      }

      const mapProps = {
        ...mapState,
        preserveDrawingBuffer: true,
        mapboxApiAccessToken,
        mapboxApiUrl,
        onViewportChange: this._onViewportChange,
        transformRequest
      };

      const isEdit = uiState.mapControls.mapDraw.active;
<<<<<<< HEAD
=======
      const hasGeocoderLayer = layers.find(l => l.id === GEOCODER_LAYER_ID);

>>>>>>> 3d72066f
      return (
      
        <StyledMapContainer style={MAP_STYLE.container}>
          <MapControl
            datasets={datasets}
            dragRotate={mapState.dragRotate}
            isSplit={Boolean(mapLayers)}
            isExport={this.props.isExport}
            layers={layers}
            layersToRender={layersToRender}
            mapIndex={index}
            mapControls={mapControls}
            readOnly={this.props.readOnly}
            scale={mapState.scale || 1}
            top={interactionConfig.geocoder && interactionConfig.geocoder.enabled ? 52 : 0}
            editor={editor}
            locale={uiState.locale}
            onTogglePerspective={mapStateActions.togglePerspective}
            onToggleSplitMap={mapStateActions.toggleSplitMap}
            onMapToggleLayer={this._handleMapToggleLayer}
            onToggleMapControl={this._toggleMapControl}
            onSetEditorMode={visStateActions.setEditorMode}
            onSetLocale={uiStateActions.setLocale}
            onToggleEditorVisibility={visStateActions.toggleEditorVisibility}
          />


          <MapComponent
           {...mapProps}            
            key="bottom"
            ref={this._setMapboxMap}
            mapStyle={mapStyle.bottomMapStyle}
            getCursor={this.props.hoverInfo ? () => 'pointer' : undefined}
            transitionDuration={TRANSITION_DURATION}
            onMouseMove={this.props.visStateActions.onMouseMove}
          >
         


           {this._renderDeckOverlay(layersToRender)}
            {this._renderMapboxOverlays(layersToRender)}


            <Editor
              index={index}
              datasets={datasets}
              editor={editor}
              filters={this.polygonFilters(this.props)}
              isEnabled={isEdit}
              layers={layers}
              layersToRender={layersToRender}
              onDeleteFeature={visStateActions.deleteFeature}
              onSelect={visStateActions.setSelectedFeature}
              onUpdate={visStateActions.setFeatures}
              onTogglePolygonFilter={visStateActions.setPolygonFilterLayer}
              style={{
                pointerEvents: isEdit ? 'all' : 'none',
                position: 'absolute',
                display: editor.visible ? 'block' : 'none'
              }}
            />
          </MapComponent>
          {mapStyle.topMapStyle || hasGeocoderLayer ? (
            <div style={MAP_STYLE.top}>
              <MapComponent {...mapProps} key="top" mapStyle={mapStyle.topMapStyle}>
                {this._renderDeckOverlay({[GEOCODER_LAYER_ID]: true})}
              </MapComponent>
            </div>
          ) : null}
          {this._renderMapPopover(layersToRender)}
          <Attribution />
        </StyledMapContainer>
      );
    }
  }

  MapContainer.displayName = 'MapContainer';

  return MapContainer;
}<|MERGE_RESOLUTION|>--- conflicted
+++ resolved
@@ -506,11 +506,8 @@
       };
 
       const isEdit = uiState.mapControls.mapDraw.active;
-<<<<<<< HEAD
-=======
       const hasGeocoderLayer = layers.find(l => l.id === GEOCODER_LAYER_ID);
 
->>>>>>> 3d72066f
       return (
       
         <StyledMapContainer style={MAP_STYLE.container}>

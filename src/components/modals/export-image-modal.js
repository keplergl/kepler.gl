--- conflicted
+++ resolved
@@ -94,11 +94,7 @@
               <div className="image-option-section-title">Ratio</div>
               Choose the ratio for various usages.
               <div className="button-list">
-<<<<<<< HEAD
-                {EXPORT_IMG_RATIO_OPTIONS.map(op => (
-=======
                 {EXPORT_IMG_RATIO_OPTIONS.filter(op => !op.hidden).map(op => (
->>>>>>> 984b7e54
                   <SelectionButton
                     key={op.id}
                     selected={ratio === op.id}

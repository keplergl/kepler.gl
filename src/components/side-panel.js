--- conflicted
+++ resolved
@@ -209,10 +209,7 @@
               onExportData={this._onClickExportData}
               onExportMap={this._onClickExportMap}
               onSaveToStorage={this.props.onSaveToStorage ? this._onClickSaveToStorage : null}
-<<<<<<< HEAD
               onSaveToStorageSettings={this.props.onSaveToStorageSettings ? this.props.onSaveToStorageSettings : null}
-=======
->>>>>>> 28394405
               onSaveMap={this.props.onSaveMap}
             />
             <PanelToggle

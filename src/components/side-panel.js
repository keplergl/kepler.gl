--- conflicted
+++ resolved
@@ -41,11 +41,7 @@
   EXPORT_MAP_ID,
   SAVE_MAP_ID,
   SHARE_MAP_ID,
-<<<<<<< HEAD
-  PANELS,
-=======
   SIDEBAR_PANELS,
->>>>>>> 10e9238b
   OVERWRITE_MAP_ID
 } from 'constants/default-settings';
 
@@ -108,9 +104,6 @@
       visStateActions: PropTypes.object.isRequired,
       mapStyleActions: PropTypes.object.isRequired,
       availableProviders: PropTypes.object,
-<<<<<<< HEAD
-      mapSaved: PropTypes.string
-=======
       mapSaved: PropTypes.string,
       panels: PropTypes.arrayOf(PropTypes.object)
     };
@@ -122,16 +115,6 @@
       mapStyleActions: {},
       uiStateActions: {},
       availableProviders: {}
->>>>>>> 10e9238b
-    };
-
-    static defaultProps = {
-      panels: SIDEBAR_PANELS,
-      uiState: {},
-      visStateActions: {},
-      mapStyleActions: {},
-      uiStateActions: {},
-      availableProviders: {}
     };
 
     /* component private functions */
@@ -170,15 +153,6 @@
       this.props.uiStateActions.toggleModal(EXPORT_MAP_ID);
 
     _onClickSaveToStorage = () => {
-<<<<<<< HEAD
-      this.props.uiStateActions.toggleModal(
-        this.props.mapSaved ? OVERWRITE_MAP_ID : SAVE_MAP_ID
-      );
-    };
-
-    _onClickSaveAsToStorage = () =>
-      this.props.uiStateActions.toggleModal(SAVE_MAP_ID);
-=======
       this.props.uiStateActions.toggleModal(this.props.mapSaved ? OVERWRITE_MAP_ID : SAVE_MAP_ID);
     };
 
@@ -189,7 +163,6 @@
       });
       this.props.uiStateActions.toggleModal(SAVE_MAP_ID);
     };
->>>>>>> 10e9238b
 
     _onClickShareMap = () =>
       this.props.uiStateActions.toggleModal(SHARE_MAP_ID);
@@ -278,27 +251,13 @@
               onExportData={this._onClickExportData}
               onExportMap={this._onClickExportMap}
               onSaveMap={this.props.onSaveMap}
-<<<<<<< HEAD
-              onSaveToStorage={
-                availableProviders.hasStorage
-                  ? this._onClickSaveToStorage
-                  : null
-              }
-=======
               onSaveToStorage={availableProviders.hasStorage ? this._onClickSaveToStorage : null}
->>>>>>> 10e9238b
               onSaveAsToStorage={
                 availableProviders.hasStorage && this.props.mapSaved
                   ? this._onClickSaveAsToStorage
                   : null
               }
-<<<<<<< HEAD
-              onShareMap={
-                availableProviders.hasShare ? this._onClickShareMap : null
-              }
-=======
               onShareMap={availableProviders.hasShare ? this._onClickShareMap : null}
->>>>>>> 10e9238b
             />
             <PanelToggle
               panels={panels}

// Copyright (c) 2020 Uber Technologies, Inc.
//
// Permission is hereby granted, free of charge, to any person obtaining a copy
// of this software and associated documentation files (the "Software"), to deal
// in the Software without restriction, including without limitation the rights
// to use, copy, modify, merge, publish, distribute, sublicense, and/or sell
// copies of the Software, and to permit persons to whom the Software is
// furnished to do so, subject to the following conditions:
//
// The above copyright notice and this permission notice shall be included in
// all copies or substantial portions of the Software.
//
// THE SOFTWARE IS PROVIDED "AS IS", WITHOUT WARRANTY OF ANY KIND, EXPRESS OR
// IMPLIED, INCLUDING BUT NOT LIMITED TO THE WARRANTIES OF MERCHANTABILITY,
// FITNESS FOR A PARTICULAR PURPOSE AND NONINFRINGEMENT. IN NO EVENT SHALL THE
// AUTHORS OR COPYRIGHT HOLDERS BE LIABLE FOR ANY CLAIM, DAMAGES OR OTHER
// LIABILITY, WHETHER IN AN ACTION OF CONTRACT, TORT OR OTHERWISE, ARISING FROM,
// OUT OF OR IN CONNECTION WITH THE SOFTWARE OR THE USE OR OTHER DEALINGS IN
// THE SOFTWARE.

import React, {Component, createRef} from 'react';
import {console as Console} from 'global/window';
import {bindActionCreators} from 'redux';
import styled, {ThemeProvider, withTheme} from 'styled-components';
import {createSelector} from 'reselect';
import {connect as keplerGlConnect} from 'connect/keplergl-connect';

import * as VisStateActions from 'actions/vis-state-actions';
import * as MapStateActions from 'actions/map-state-actions';
import * as MapStyleActions from 'actions/map-style-actions';
import * as UIStateActions from 'actions/ui-state-actions';

import {
  EXPORT_IMAGE_ID,
  DIMENSIONS,
  KEPLER_GL_NAME,
  KEPLER_GL_VERSION,
  THEME,
  DEFAULT_MAPBOX_API_URL,
  SAVE_MAP_ID
} from 'constants/default-settings';
import {MISSING_MAPBOX_TOKEN} from 'constants/user-feedbacks';

import SidePanelFactory from './side-panel';
import MapContainerFactory from './map-container';
import BottomWidgetFactory from './bottom-widget';
import ModalContainerFactory from './modal-container';
import PlotContainerFactory from './plot-container';
import NotificationPanelFactory from './notification-panel';

import {generateHashId} from 'utils/utils';
import {validateToken} from 'utils/mapbox-utils';

import {theme as basicTheme, themeLT} from 'styles/base';

// Maybe we should think about exporting this or creating a variable
// as part of the base.js theme
const GlobalStyle = styled.div`
  font-family: ${props => props.theme.fontFamily};
  font-weight: ${props => props.theme.fontWeight};
  font-size: ${props => props.theme.fontSize};
  line-height: ${props => props.theme.lineHeight};

  *,
  *:before,
  *:after {
    -webkit-box-sizing: border-box;
    -moz-box-sizing: border-box;
    box-sizing: border-box;
  }

  ul {
    margin: 0;
    padding: 0;
  }

  li {
    margin: 0;
  }

  a {
    text-decoration: none;
    color: ${props => props.theme.labelColor};
  }
`;

KeplerGlFactory.deps = [
  BottomWidgetFactory,
  MapContainerFactory,
  ModalContainerFactory,
  SidePanelFactory,
  PlotContainerFactory,
  NotificationPanelFactory
];

function KeplerGlFactory(
  BottomWidget,
  MapContainer,
  ModalWrapper,
  SidePanel,
  PlotContainer,
  NotificationPanel
) {
  class KeplerGL extends Component {
    static defaultProps = {
      mapStyles: [],
      mapStylesReplaceDefault: false,
      mapboxApiUrl: DEFAULT_MAPBOX_API_URL,
      width: 800,
      height: 800,
      appName: KEPLER_GL_NAME,
      version: KEPLER_GL_VERSION,
      sidePanelWidth: DIMENSIONS.sidePanel.width,
      theme: {}
    };

    componentDidMount() {
      this._validateMapboxToken();
      this._loadMapStyle(this.props.mapStyles);
      this._handleResize(this.props);
    }

    componentDidUpdate(prevProps) {
      if (
        // if dimension props has changed
        this.props.height !== prevProps.height ||
        this.props.width !== prevProps.width ||
        // react-map-gl will dispatch updateViewport after this._handleResize is called
        // here we check if this.props.mapState.height is sync with props.height
        this.props.height !== this.props.mapState.height
      ) {
        this._handleResize(this.props);
      }
    }

    root = createRef();

    /* selector */
    themeSelector = props => props.theme;
    availableThemeSelector = createSelector(
      this.themeSelector,
      theme =>
        typeof theme === 'object'
          ? {
              ...basicTheme,
              ...theme
            }
          : theme === THEME.light
          ? themeLT
          : theme
    );

    _validateMapboxToken() {
      const {mapboxApiAccessToken} = this.props;
      if (!validateToken(mapboxApiAccessToken)) {
        Console.warn(MISSING_MAPBOX_TOKEN);
      }
    }

    _handleResize({width, height}) {
      if (!Number.isFinite(width) || !Number.isFinite(height)) {
        Console.warn('width and height is required');
        return;
      }
      this.props.mapStateActions.updateMap({
        width: width / (1 + Number(this.props.mapState.isSplit)),
        height
      });
    }

    _loadMapStyle = () => {
      const defaultStyles = Object.values(this.props.mapStyle.mapStyles);
      // add id to custom map styles if not given
      const customStyles = (this.props.mapStyles || []).map(ms => ({
        ...ms,
        id: ms.id || generateHashId()
      }));

      const allStyles = [...customStyles, ...defaultStyles].reduce(
        (accu, style) => {
          const hasStyleObject = style.style && typeof style.style === 'object';
          accu[hasStyleObject ? 'toLoad' : 'toRequest'][style.id] = style;

          return accu;
        },
        {toLoad: {}, toRequest: {}}
      );

      this.props.mapStyleActions.loadMapStyles(allStyles.toLoad);
      this.props.mapStyleActions.requestMapStyles(allStyles.toRequest);
    };

    render() {
      const {
        // props
        id,
        appName,
        version,
        onSaveMap,
        onSaveToStorage,
<<<<<<< HEAD
        onSaveToStorageSettings,
=======
>>>>>>> 28394405
        onViewStateChange,
        width,
        height,
        mapboxApiAccessToken,
        mapboxApiUrl,
        getMapboxRef,

        // redux state
        mapStyle,
        mapState,
        uiState,
        visState,

        // actions,
        visStateActions,
        mapStateActions,
        mapStyleActions,
        uiStateActions
      } = this.props;

      const {
        filters,
        layers,
        splitMaps, // this will store support for split map view is necessary
        layerOrder,
        layerBlending,
        layerClasses,
        interactionConfig,
        datasets,
        layerData,
        hoverInfo,
        clicked,
        mousePos,
        animationConfig
      } = visState;

      const notificationPanelFields = {
        removeNotification: uiStateActions.removeNotification,
        notifications: uiState.notifications
      };

      const sideFields = {
        appName,
        version,
        datasets,
        filters,
        layers,
        layerOrder,
        layerClasses,
        interactionConfig,
        mapStyle,
        layerBlending,
        onSaveMap,
        onSaveToStorage,
<<<<<<< HEAD
        onSaveToStorageSettings,
=======
>>>>>>> 28394405
        uiState,
        mapStyleActions,
        visStateActions,
        uiStateActions,
        width: this.props.sidePanelWidth
      };

      const mapFields = {
        datasets,
        getMapboxRef,
        mapboxApiAccessToken,
        mapboxApiUrl,
        mapState,
        uiState,
        editor: visState.editor,
        mapStyle,
        mapControls: uiState.mapControls,
        layers,
        layerOrder,
        layerData,
        layerBlending,
        filters,
        interactionConfig,
        hoverInfo,
        clicked,
        mousePos,
        readOnly: uiState.readOnly,
        onViewStateChange,
        uiStateActions,
        visStateActions,
        mapStateActions,
        animationConfig
      };

      const isSplit = splitMaps && splitMaps.length > 1;
      const containerW = mapState.width * (Number(isSplit) + 1);

      const mapContainers = !isSplit
        ? [
            <MapContainer
              key={0}
              index={0}
              {...mapFields}
              mapLayers={null}
            />
          ]
        : splitMaps.map((settings, index) => (
            <MapContainer
              key={index}
              index={index}
              {...mapFields}
              mapLayers={splitMaps[index].layers}
            />
          ));

      const isExporting =
        uiState.currentModal === EXPORT_IMAGE_ID || uiState.currentModal === SAVE_MAP_ID;
      const theme = this.availableThemeSelector(this.props);

      return (
        <ThemeProvider theme={theme}>
          <GlobalStyle
            width={width}
            height={height}
            className="kepler-gl"
            id={`kepler-gl__${id}`}
            ref={this.root}
          >
            <NotificationPanel {...notificationPanelFields} />
            {!uiState.readOnly && <SidePanel {...sideFields} />}
            <div className="maps" style={{display: 'flex'}}>
              {mapContainers}
            </div>
            {isExporting && (
              <PlotContainer
                width={width}
                height={height}
                exportImageSetting={uiState.exportImage}
                mapFields={mapFields}
                addNotification={uiStateActions.addNotification}
                startExportingImage={uiStateActions.startExportingImage}
                setExportImageDataUri={uiStateActions.setExportImageDataUri}
                setExportImageError={uiStateActions.setExportImageError}
              />
            )}
            <BottomWidget
              filters={filters}
              datasets={datasets}
              uiState={uiState}
              layers={layers}
              animationConfig={animationConfig}
              visStateActions={visStateActions}
              sidePanelWidth={
                uiState.readOnly
                  ? 0
                  : this.props.sidePanelWidth + DIMENSIONS.sidePanel.margin.left
              }
              containerW={containerW}
            />
            <ModalWrapper
              mapStyle={mapStyle}
              visState={visState}
              mapState={mapState}
              uiState={uiState}
              mapboxApiAccessToken={mapboxApiAccessToken}
              mapboxApiUrl={mapboxApiUrl}
              visStateActions={visStateActions}
              uiStateActions={uiStateActions}
              mapStyleActions={mapStyleActions}
              rootNode={this.root.current}
              containerW={containerW}
              containerH={mapState.height}
              onSaveToStorage={onSaveToStorage}
            />
          </GlobalStyle>
        </ThemeProvider>
      );
    }
  }

  return keplerGlConnect(mapStateToProps, makeMapDispatchToProps)(
    withTheme(KeplerGL)
  );
}

function mapStateToProps(state = {}, props) {
  return {
    ...props,
    visState: state.visState,
    mapStyle: state.mapStyle,
    mapState: state.mapState,
    uiState: state.uiState
  };
}

const defaultUserActions = {};
const getDispatch = dispatch => dispatch;
const getUserActions = (dispatch, props) => props.actions || defaultUserActions;

function makeGetActionCreators() {
  return createSelector(
    [getDispatch, getUserActions],
    (dispatch, userActions) => {
      const [visStateActions, mapStateActions, mapStyleActions, uiStateActions] = [
        VisStateActions,
        MapStateActions,
        MapStyleActions,
        UIStateActions
      ].map(actions =>
        bindActionCreators(mergeActions(actions, userActions), dispatch)
      );

      return {
        visStateActions,
        mapStateActions,
        mapStyleActions,
        uiStateActions,
        dispatch
      };
    }
  );
}

function makeMapDispatchToProps() {
  const getActionCreators = makeGetActionCreators();
  const mapDispatchToProps = (dispatch, ownProps) => {
    const groupedActionCreators = getActionCreators(dispatch, ownProps);

    return {
      ...groupedActionCreators,
      dispatch
    };
  };

  return mapDispatchToProps;
}

/**
 * Override default kepler.gl actions with user defined actions using the same key
 */
function mergeActions(actions, userActions) {
  const overrides = {};
  for (const key in userActions) {
    if (userActions.hasOwnProperty(key) && actions.hasOwnProperty(key)) {
      overrides[key] = userActions[key];
    }
  }

  return {...actions, ...overrides};
}

export default KeplerGlFactory;<|MERGE_RESOLUTION|>--- conflicted
+++ resolved
@@ -198,10 +198,7 @@
         version,
         onSaveMap,
         onSaveToStorage,
-<<<<<<< HEAD
         onSaveToStorageSettings,
-=======
->>>>>>> 28394405
         onViewStateChange,
         width,
         height,
@@ -256,10 +253,7 @@
         layerBlending,
         onSaveMap,
         onSaveToStorage,
-<<<<<<< HEAD
         onSaveToStorageSettings,
-=======
->>>>>>> 28394405
         uiState,
         mapStyleActions,
         visStateActions,

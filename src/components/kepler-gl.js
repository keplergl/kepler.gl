--- conflicted
+++ resolved
@@ -39,13 +39,8 @@
   THEME,
   DEFAULT_MAPBOX_API_URL,
   SAVE_MAP_ID,
-<<<<<<< HEAD
-  OVERWRITE_MAP_ID,
-  SHARE_MAP_ID
-=======
   SHARE_MAP_ID,
   OVERWRITE_MAP_ID
->>>>>>> 10e9238b
 } from 'constants/default-settings';
 import {MISSING_MAPBOX_TOKEN} from 'constants/user-feedbacks';
 
@@ -330,14 +325,9 @@
       const isExporting =
         uiState.currentModal === EXPORT_IMAGE_ID ||
         uiState.currentModal === SAVE_MAP_ID ||
-<<<<<<< HEAD
-        uiState.currentModal === OVERWRITE_MAP_ID ||
-        uiState.currentModal === SHARE_MAP_ID;
-=======
         uiState.currentModal === SHARE_MAP_ID ||
         uiState.currentModal === OVERWRITE_MAP_ID;
 
->>>>>>> 10e9238b
       const theme = this.availableThemeSelector(this.props);
 
       return (

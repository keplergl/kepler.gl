--- conflicted
+++ resolved
@@ -336,10 +336,6 @@
                 DIMENSIONS.sidePanel.width + DIMENSIONS.sidePanel.margin.left
               }
               containerW={containerW}
-<<<<<<< HEAD
-              containerW={containerW}
-=======
->>>>>>> 6707fbfd
               layers={mapFields.layers}
               mapLayers={isSplit ? splitMaps[0].layers : null}
             />

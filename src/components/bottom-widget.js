// Copyright (c) 2019 Uber Technologies, Inc.
//
// Permission is hereby granted, free of charge, to any person obtaining a copy
// of this software and associated documentation files (the "Software"), to deal
// in the Software without restriction, including without limitation the rights
// to use, copy, modify, merge, publish, distribute, sublicense, and/or sell
// copies of the Software, and to permit persons to whom the Software is
// furnished to do so, subject to the following conditions:
//
// The above copyright notice and this permission notice shall be included in
// all copies or substantial portions of the Software.
//
// THE SOFTWARE IS PROVIDED "AS IS", WITHOUT WARRANTY OF ANY KIND, EXPRESS OR
// IMPLIED, INCLUDING BUT NOT LIMITED TO THE WARRANTIES OF MERCHANTABILITY,
// FITNESS FOR A PARTICULAR PURPOSE AND NONINFRINGEMENT. IN NO EVENT SHALL THE
// AUTHORS OR COPYRIGHT HOLDERS BE LIABLE FOR ANY CLAIM, DAMAGES OR OTHER
// LIABILITY, WHETHER IN AN ACTION OF CONTRACT, TORT OR OTHERWISE, ARISING FROM,
// OUT OF OR IN CONNECTION WITH THE SOFTWARE OR THE USE OR OTHER DEALINGS IN
// THE SOFTWARE.

import React from 'react';
import styled from 'styled-components';

import {SelectTextBold, IconRoundSmall, CenterFlexbox} from 'components/common/styled-components';
import {Close, Clock, LineChart} from 'components/common/icons';

import PropTypes from 'prop-types';
import TimeWidgetFactory from './filters/time-widget';
import { INDICATORS, ANALYSIS_TABS_DEF, ANALYSIS_TABS_BGY } from 'utils/filter-utils';

import {scaleLinear} from 'd3-scale';

import BarChartFactory from './plexus-analysis/bar-chart';
import ParallelCoordinatesKFactory from './plexus-analysis/parallel-coordinates';


const innerPdSide = 32;

const propTypes = {
  filters: PropTypes.arrayOf(PropTypes.object),
  datasets: PropTypes.object,
  uiState: PropTypes.object,
  visState: PropTypes.object,
  visStateActions: PropTypes.object,
  uiStateActions: PropTypes.object,
  sidePanelWidth: PropTypes.number,
  containerW: PropTypes.number
};

const maxWidth = 1080;
const modMaxWidth = 1540;

BottomWidgetFactory.deps = [TimeWidgetFactory, BarChartFactory, ParallelCoordinatesKFactory];

const AnalysisSectionToggle = ({activeTab, update, barangay}) => (
  <Tabs>
    {barangay ? 
      (Object.keys(ANALYSIS_TABS_BGY).map((e) => (
        <Tab key={ANALYSIS_TABS_DEF[e].value} active={ANALYSIS_TABS_DEF[e].value === activeTab}
          onClick={() => { update(ANALYSIS_TABS_BGY[e].value); console.log(ANALYSIS_TABS_BGY[e].label + " " + ANALYSIS_TABS_BGY[e].value); }}>{ANALYSIS_TABS_BGY[e].label}</Tab>
      ))) : 
      (Object.keys(ANALYSIS_TABS_DEF).map((e) => (
        <Tab key={ANALYSIS_TABS_DEF[e].value} active={ANALYSIS_TABS_DEF[e].value === activeTab}
          onClick={() => { update(ANALYSIS_TABS_DEF[e].value); console.log(ANALYSIS_TABS_DEF[e].label + " " + ANALYSIS_TABS_DEF[e].value); }}>{ANALYSIS_TABS_DEF[e].label}</Tab>
      )))
    }
     
  </Tabs>
);

const AnalysisSectionWrapper = styled.div`
  display: flex;
  justify-content: flex-start;
  align-items: flex-start;
  margin-top: 32px;
`;

const RankingAnalysis = styled.div`
  flex-grow: 3;
  margin-top: 20px;  
  height: 100%;

  .ranking-analysis__section {
    display: flex;
    justify-content: center;
    padding-top: 10px;
    // flex-direction: row;
  }
  .ranking-analysis__section:nth-child(1) {
    padding-top: 0;
  }

  .ranking-analysis__section > * {
    padding-left: 30px;
  }
  .ranking-analysis__section > * :nth-child(1) {
    padding-left: 0;
  }
`;

const BreakdownAnalysis = styled.div`
  flex-grow: 7;
  display: flex;

  justify-content: flex-start;
  align-items: center;
  
  .breakdown-analysis__section {
    // flex-grow: 1;
    display: flex;
    // justify-content: center;
    margin: 0;
    margin-right: 50px;
  }
`;

const BarangayInfo = styled.div`
  flex-grow: 3;
  max-width: 300px;
  margin-top: 15px;

  .barangay-info__section {
    display: flex;
    justify-content: flex-start;
    padding-top: 5px;
  }
  .barangay-info__section:nth-child(1) {
    padding-top: 0;
    padding-bottom: 5px;
  }
  .barangay-info__section > div {
    padding-top: 0;
    padding-left: 30px;
  }
  .barangay-info__section > div:nth-child(1) {
    padding-left: 0;
  }
`;

const BarangayInfoWrapper = styled.div`
  display: flex;
  flex-direction: column;
  justify-content: center;
  align-items: flex-start;
  color: ${props => props.theme.labelColor};

  .barangay-info__wrapper__main {
    font-weight: 900;
    font-size: 2em;
    line-height: 1;
    color: ${props => props.theme.textColorHl};
  }

  .barangay-info__wrapper__value {
    font-weight: 900;
    font-size: 1.7em;
    line-height: 1;
  }

  .barangay-info__wrapper__label {
    font-size: 1.2em;
    font-weight: 100;
  }
`;

const RankingWrapper = styled.div`
  display: flex;
  flex-direction: column;
  justify-content: center;
  align-items: center;
  color: ${props => props.theme.labelColor};

  .ranking-wrapper__score {
    font-weight: 900;
    font-size: 2em;
    line-height: 1;
  }

  // TODO: transfer colors to styles.js
  .ranking-wrapper__score--good {
    color: green;
  }
  .ranking-wrapper__score--okay {
    color: yellow;
  }
  .ranking-wrapper__score--bad {
    // color: red; 
    color: #dd5239;
  }
  .ranking-wrapper__label {
    font-size: 1.4em;
  }
`;

const WidgetContainer = styled.div`
  position: absolute;
  padding-top: ${props => props.theme.sidePanel.margin.top}px;
  padding-right: ${props => props.theme.sidePanel.margin.right}px;
  padding-bottom: ${props => props.theme.sidePanel.margin.bottom}px;
  padding-left: ${props => props.theme.sidePanel.margin.left}px;  
  bottom: 0;
  right: 0;
  z-index: 5;
  maxWidth: ${props => props.width}px;
  width: 100vw;

  .bottom-widget--inner {
    background-color: ${props => props.theme.sidePanelBg};
    padding: 10px ${innerPdSide}px;
    position: relative;
  }
`;

const TopSectionWrapper = styled.div`
  position: absolute;
  display: flex;
  justify-content: space-between;
  width: 100%;
  padding-right: ${innerPdSide * 2}px;
  color: ${props => props.theme.labelColor};
  
  .bottom-widget__y-axis {
    flex-grow: 1;
    margin-left: 20px;
  }
  
  .bottom-widget__field-select {
    width: 160px;
    display: inline-block;
  }
`;

/* eslint-disable no-unused-vars */
const Tabs = styled.div`
  padding-right: 76px;
`;

const Tab = styled.div`
  border-bottom: 1px solid
    ${props => (props.active ? props.theme.textColorHl : 'transparent')};
  color: ${props =>
  props.active ? props.theme.textColorHl : props.theme.labelColor};
  display: inline-block;
  font-size: 12px;
  height: 24px;
  margin-right: 4px;
  text-align: center;
  // width: 24px;
  line-height: 24px;
  padding: 0px 12px;

  :hover {
    cursor: pointer;
  }
`;
/* eslint-enable no-unused-vars */

const StyledTitle = CenterFlexbox.extend`
  flex-grow: 0;
  color: ${props => props.theme.textColor};

  .bottom-widget__icon {
    margin-right: 6px;
  }
`;

export default function BottomWidgetFactory(TimeWidget, BarChart, ParallelCoordinatesK) {

  const BottomWidget = (props) => {
    const {
      datasets,
      filters,
      visStateActions,
      uiStateActions,
      containerW,
      uiState,
      sidePanelWidth,
      selected,
      visState
    } = props;
    const {activeSidePanel} = uiState;
    const isOpen = Boolean(activeSidePanel);
    const width = modMaxWidth;

    const DEFAULT_LIST = 10;
    const SCALE = 1;

    const tdIndex = 6;
    const bgyNameIndex = 1;
    const currView = selected;
    
    let cityMeans = [];
    var indicatorValues = [];
    INDICATORS.forEach(i => indicatorValues.push(i.value));

    let maxListSize = DEFAULT_LIST;
    let bgyIncl;
    let bgy;    
    let ranking;

    console.log("bottom-widget.js: props: dataset");
    console.log(visState.activeBarangay);
    if(datasets.barangays) {
      if(datasets.barangays.data) {
        console.log(datasets);
        maxListSize = Math.min(DEFAULT_LIST, datasets.barangays.data.length);

        bgyIncl = datasets.barangays.data.map((d, idx) => ({
          [datasets.barangays.fields[1].name]: d[datasets.barangays.fields[1].tableFieldIndex - 1],
          [datasets.barangays.fields[2].name]: d[datasets.barangays.fields[2].tableFieldIndex - 1],
          [datasets.barangays.fields[3].name]: d[datasets.barangays.fields[3].tableFieldIndex - 1],
          // LATITUDE [datasets.barangays.fields[4].name]: d[datasets.barangays.fields[4].tableFieldIndex - 1],
          // LONGITUDE [datasets.barangays.fields[5].name]: d[datasets.barangays.fields[5].tableFieldIndex - 1],
          [datasets.barangays.fields[6].name]: d[datasets.barangays.fields[6].tableFieldIndex - 1],
          [datasets.barangays.fields[7].name]: d[datasets.barangays.fields[7].tableFieldIndex - 1],
          [datasets.barangays.fields[8].name]: d[datasets.barangays.fields[8].tableFieldIndex - 1],
          [datasets.barangays.fields[9].name]: d[datasets.barangays.fields[9].tableFieldIndex - 1],
          [datasets.barangays.fields[10].name]: d[datasets.barangays.fields[10].tableFieldIndex - 1],
          [datasets.barangays.fields[11].name]: d[datasets.barangays.fields[11].tableFieldIndex - 1],
          [datasets.barangays.fields[12].name]: d[datasets.barangays.fields[12].tableFieldIndex - 1],
          [datasets.barangays.fields[13].name]: d[datasets.barangays.fields[13].tableFieldIndex - 1],
          [datasets.barangays.fields[14].name]: d[datasets.barangays.fields[14].tableFieldIndex - 1],
          [datasets.barangays.fields[15].name]: d[datasets.barangays.fields[15].tableFieldIndex - 1],
        }));
        bgyIncl = bgyIncl.sort((a, b) => b[currView] - a[currView]);
        

        datasets.barangays.fields.forEach((e) => {
          if(indicatorValues.includes(e.name)) {
            cityMeans.push({
              value: e.name,
              y: INDICATORS[INDICATORS.findIndex(i => i.value == e.name)].label,
              x: (bgyIncl.reduce((total, next)=> total + next[e.name], 0)) / bgyIncl.length,
            });
          }
        });
      }
      if(visState.activeBarangay) {
        bgy = visState.activeBarangay.map((d, idx) => ({
          x: d,
          label: datasets.barangays.fields[idx].name,
        }));
        bgy = bgy.filter(e => e.label != '_geojson' && e.label != 'latitude' && e.label != 'longitude');

        bgy = bgy.map((d, idx) => ({
          ...d,
          y: INDICATORS.findIndex(i => i.value == d.label) >= 0 ? INDICATORS[INDICATORS.findIndex(i => i.value == d.label)].label : '',                    
        }));
        console.log(bgyIncl);
        console.log(bgy);
        console.log(bgy.findIndex(b => b.label == 'name'));
        // console.log(bgy);
        ranking = bgyIncl.findIndex(i=>i.name == bgy[bgy.findIndex(b => b.label == 'name')].x) + 1;
        console.log("ranking: " + ranking);
      }
    }

    const ACTIVE_INDICATOR_LABEL = INDICATORS[INDICATORS.findIndex(d => d.value == currView)].label;

    return (
      <WidgetContainer width={width}>
        <div className="bottom-widget--inner">
          <TopSectionWrapper>
            <AnalysisSectionToggle
              update={(activeAnalysisTab) => { visStateActions.toggleActiveAnalysis(activeAnalysisTab); } } 
              activeTab={visState.activeAnalysisTab} 
              barangay={visState.activeBarangay} />
            <IconRoundSmall>
              <Close height="12px" onClick={() => {console.log("close button click!")}} />
            </IconRoundSmall>
          </TopSectionWrapper>
          <AnalysisSectionWrapper> {/* TODO: currently in TD mode, make dynamic according to tabs */}
            {!visState.activeBarangay && visState.activeAnalysisTab == ANALYSIS_TABS_DEF.transportDesirability.value ?
              (
                <RankingAnalysis>
                  <div className="ranking-analysis__section">
                    <RankingWrapper>
                      <div className="ranking-wrapper__score ranking-wrapper__score--bad">
<<<<<<< HEAD
                        {/* {(cityMeans[cityMeans.findIndex(d => d.value == currView)].x * 100).toFixed(2)}% */}
                        {(cityMeans[cityMeans.findIndex(d => d.value == currView)].x).toFixed(2)}%
=======
                        {(cityMeans[cityMeans.findIndex(d => d.value == currView)].x * SCALE).toFixed(2)}%
>>>>>>> 0c67685f
                      </div>
                      <div className="ranking-wrapper__label">
                        {INDICATORS[INDICATORS.findIndex(d => d.value == currView)].label} {currView != 'desirability' ? 'Indicator' : ''} Score
                      </div>
                    </RankingWrapper>
                  </div>
                </RankingAnalysis>
              ) : null}
            {visState.activeBarangay && visState.activeAnalysisTab == ANALYSIS_TABS_DEF.profile.value ?
              (
                <BarangayInfo>
                  <div className="barangay-info__section">
                    <BarangayInfoWrapper>
                      <div className="barangay-info__wrapper__main">
                        {bgy.filter(e=>e.label=='name')[0].x}
                      </div>
                    </BarangayInfoWrapper>
                  </div>
                  <div className="barangay-info__section">
                    <BarangayInfoWrapper>
                      <div className="barangay-info__wrapper__label">
                        Population:
                      </div>
                      <div className="barangay-info__wrapper__value">
                        {bgy.filter(e=>e.label=='population')[0].x.toLocaleString()}
                      </div>
                    </BarangayInfoWrapper>
                    <BarangayInfoWrapper>
                      <div className="barangay-info__wrapper__label">
                        Average Income:
                      </div>
                      <div className="barangay-info__wrapper__value">
                        {bgy.filter(e=>e.label=='income')[0].x.toLocaleString()}
                      </div>
                    </BarangayInfoWrapper>
                  
                  </div>
                  <div className="barangay-info__section">
                    <BarangayInfoWrapper>
                      <div className="barangay-info__wrapper__label">
                        {ACTIVE_INDICATOR_LABEL} Ranking:
                      </div>
                      <div className="barangay-info__wrapper__value">
                        {ranking}/{bgyIncl.length}
                      </div>
                    </BarangayInfoWrapper>
                  </div>
                </BarangayInfo>
              ) : null}
            <BreakdownAnalysis>
              {visState.activeBarangay && visState.activeAnalysisTab == ANALYSIS_TABS_BGY.profile.value ?
                (<div className="breakdown-analysis__section">
                  <BarChart 
                    data={bgy.filter(e => typeof e.x == 'number' && e.label != 'population' && e.label !='income')}/>
                </div>
              ) : null }
              {!visState.activeBarangay && visState.activeAnalysisTab == ANALYSIS_TABS_DEF.transportDesirability.value ?
                (<div className="breakdown-analysis__section">
                  <BarChart 
                    data={cityMeans.filter(e => e.value != 'desirability')}
                    title={ACTIVE_INDICATOR_LABEL  + ' Breakdown'}/>
                </div>
              ) : null }
              {!visState.activeBarangay && visState.activeAnalysisTab == ANALYSIS_TABS_DEF.transportDesirability.value ?
                (<div className="breakdown-analysis__section">
                  <ParallelCoordinatesK 
                    data={bgyIncl}/>
                </div> ) : null}
              {!visState.activeBarangay && visState.activeAnalysisTab == ANALYSIS_TABS_DEF.profile.value && bgyIncl ? (
                <div className="breakdown-analysis__section">
                  <BarChart 
                    data={bgyIncl.slice(0,maxListSize).reverse()}       
                    xKey={currView}
                    yKey={'name'}
                    title={'Top ' + maxListSize + ' ' + ACTIVE_INDICATOR_LABEL + ' Scores'}/>
                </div>
              ) : null}
              {!visState.activeBarangay && visState.activeAnalysisTab == ANALYSIS_TABS_DEF.profile.value && datasets.barangays && bgyIncl ? (
                <div className="breakdown-analysis__section">
                  <BarChart 
                    data={bgyIncl.slice(bgyIncl.length - maxListSize, bgyIncl.length).reverse()}
                    xKey={currView}
                    yKey={'name'}
                    title={'Bottom ' + maxListSize + ' ' + ACTIVE_INDICATOR_LABEL  + ' Scores'}/>
                </div>
              ) : null}
            </BreakdownAnalysis>
          </AnalysisSectionWrapper>
           
        </div>
      </WidgetContainer>

      // <TimeWidget
      //   fields={datasets[filters[enlargedFilterIdx].dataId].fields}
      //   setFilterPlot={visStateActions.setFilterPlot}
      //   setFilter={visStateActions.setFilter}
      //   toggleAnimation={visStateActions.toggleAnimation}
      //   updateAnimationSpeed={visStateActions.updateAnimationSpeed}
      //   enlargeFilter={visStateActions.enlargeFilter}
      //   width={Math.min(maxWidth, enlargedFilterWidth)}
      //   isAnyFilterAnimating={isAnyFilterAnimating}
      //   enlargedIdx={enlargedFilterIdx}
      //   filter={filters[enlargedFilterIdx]}
      // />
    );
  }

  BottomWidget.propTypes = propTypes;

  return BottomWidget;
}<|MERGE_RESOLUTION|>--- conflicted
+++ resolved
@@ -376,12 +376,7 @@
                   <div className="ranking-analysis__section">
                     <RankingWrapper>
                       <div className="ranking-wrapper__score ranking-wrapper__score--bad">
-<<<<<<< HEAD
-                        {/* {(cityMeans[cityMeans.findIndex(d => d.value == currView)].x * 100).toFixed(2)}% */}
-                        {(cityMeans[cityMeans.findIndex(d => d.value == currView)].x).toFixed(2)}%
-=======
                         {(cityMeans[cityMeans.findIndex(d => d.value == currView)].x * SCALE).toFixed(2)}%
->>>>>>> 0c67685f
                       </div>
                       <div className="ranking-wrapper__label">
                         {INDICATORS[INDICATORS.findIndex(d => d.value == currView)].label} {currView != 'desirability' ? 'Indicator' : ''} Score

--- conflicted
+++ resolved
@@ -48,17 +48,10 @@
 const MESSAGE = ' Drag & Drop Your File(s) Here';
 const CHROME_MSG =
   '*Chrome user: Limit file size to 250mb, if need to upload larger file, try Safari';
-<<<<<<< HEAD
-const DISCLAIMER =
-  '*Kepler.gl is a client-side application with no server backend. Data lives only on your machine/browser. ' +
-  'No information or map data is sent to any server.';
-const CONFIG_UPLOAD_MESSAGE =
-  'Upload data files or upload a saved map via previously exported single Json of both config and data';
-=======
 const DISCLAIMER = '*kepler.gl is a client-side application with no server backend. Data lives only on your machine/browser. ' +
   'No information or map data is sent to any server.';
 const CONFIG_UPLOAD_MESSAGE = `Upload **CSV**, **GeoJson** or saved map **Json**. Read more about [**supported file formats**](${GUIDES_FILE_FORMAT}).`;
->>>>>>> ce943f07
+
 
 const fileIconColor = '#D3D8E0';
 
@@ -296,14 +289,10 @@
             onDrop={this._handleFileInput}
           >
             <StyledUploadMessage className="file-upload__message">
-<<<<<<< HEAD
-              {CONFIG_UPLOAD_MESSAGE}
-=======
               <ReactMarkdown
                 source={CONFIG_UPLOAD_MESSAGE}
                 renderers={{link: LinkRenderer}}
               />
->>>>>>> ce943f07
             </StyledUploadMessage>
             <StyledFileDrop dragOver={dragOver}>
               <div style={{opacity: dragOver ? 0.5 : 1}}>

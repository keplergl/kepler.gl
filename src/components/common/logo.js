--- conflicted
+++ resolved
@@ -73,11 +73,7 @@
     </LogoSvgWrapper>
     <LogoTitle className="logo__title">
       <LogoName className="logo__name">
-<<<<<<< HEAD
-        <a className="logo__link" target="_blank" href={KEPLER_GL_WEBSITE} rel={KEPLER_GL_WEBSITE}>{appName}</a>
-=======
         <a className="logo__link" target="_blank" rel="noopener noreferrer" href={KEPLER_GL_WEBSITE}>{appName}</a>
->>>>>>> e1952ebb
       </LogoName>
       {version ? <LogoVersion className="logo__version">{version}</LogoVersion> : null}
     </LogoTitle>

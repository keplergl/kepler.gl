// Copyright (c) 2019 Uber Technologies, Inc.
//
// Permission is hereby granted, free of charge, to any person obtaining a copy
// of this software and associated documentation files (the "Software"), to deal
// in the Software without restriction, including without limitation the rights
// to use, copy, modify, merge, publish, distribute, sublicense, and/or sell
// copies of the Software, and to permit persons to whom the Software is
// furnished to do so, subject to the following conditions:
//
// The above copyright notice and this permission notice shall be included in
// all copies or substantial portions of the Software.
//
// THE SOFTWARE IS PROVIDED "AS IS", WITHOUT WARRANTY OF ANY KIND, EXPRESS OR
// IMPLIED, INCLUDING BUT NOT LIMITED TO THE WARRANTIES OF MERCHANTABILITY,
// FITNESS FOR A PARTICULAR PURPOSE AND NONINFRINGEMENT. IN NO EVENT SHALL THE
// AUTHORS OR COPYRIGHT HOLDERS BE LIABLE FOR ANY CLAIM, DAMAGES OR OTHER
// LIABILITY, WHETHER IN AN ACTION OF CONTRACT, TORT OR OTHERWISE, ARISING FROM,
// OUT OF OR IN CONNECTION WITH THE SOFTWARE OR THE USE OR OTHER DEALINGS IN
// THE SOFTWARE.

import React, {Component} from 'react';
import styled from 'styled-components';
import PropTypes from 'prop-types';

import {scaleLinear} from 'd3-scale';

import {
  XYPlot,
  XAxis,
  YAxis,
  VerticalGridLines,
  HorizontalGridLines,
  HorizontalBarSeries,
  makeWidthFlexible,
  LabelSeries,
  ChartLabel
} from 'react-vis';

import './../bottom-widget.scss';

const propTypes = {
  filters: PropTypes.arrayOf(PropTypes.object),
  datasets: PropTypes.object,
  uiState: PropTypes.object,
  visStateActions: PropTypes.object,
  uiStateActions: PropTypes.object,
  sidePanelWidth: PropTypes.number,
  containerW: PropTypes.number
};

export class BarChart extends Component {
  render() {

    const {
      data,
      title,
      xKey,
      yKey,
    } = this.props;

    let scaledData;
    {xKey && yKey ? (
      scaledData = data.map((d, idx) => ({
        ...d,
        x: (d[xKey]),
<<<<<<< HEAD
        // x: (d[xKey] * 100),
=======
>>>>>>> 0c67685f
        y: d[yKey]
      })) 
    ) : (
      scaledData = data.map((d, idx) => ({
        ...d,
        x: (d.x)
<<<<<<< HEAD
        // x: (d.x * 100)
=======
>>>>>>> 0c67685f
      })) 
    )};

    const MAX_LENGTH = 13;

    scaledData = scaledData.map((d) => ({
      ...d,
      y: d.y.length > MAX_LENGTH ? (d.y.slice(0,MAX_LENGTH) + '...') : d.y,
    }));

    const dataLabels = scaledData.map((d, idx) => ({
      x: d.x,
      y: d.y,
      label: d.x.toFixed(2),
      xOffset: 20,
      yOffset: 7,
      style: { fill: '#6A7485' }
    })); 

    const FlexibleXYPlot = makeWidthFlexible(XYPlot);
    // const width = 400;
    // TODO: transfer constant 
    const width = 350;

    if(data.length > 0) {
      console.log("BAR CHART: ");
      console.log(data)
    }
    console.log("BAR CHART 2: ");
    // console.log(Object.prototype.toString.call( data[0] ) === '[object Array]');
    if(xKey && yKey) {
      console.log(xKey + " " + yKey);
      console.log(data[0][yKey] + " " + data[0][xKey]);
    }

    return (
      <XYPlot
<<<<<<< HEAD
        xDomain={[0.0, 100]}
        // xDomain={[0.0, 1.0].map((x) => x * 100)}
        margin={{left: 100, right: 10, top: 25, bottom: 25}}
=======
        xDomain={[0.0, 1.0].map((x) => x * 100)}
        margin={{left: 100, right: 30, top: 25, bottom: 25}}
>>>>>>> 0c67685f
        height={160}
        width={width}
        yType="ordinal"
      >
        <XAxis
          orientation={'top'}
          // tickValues={[0, 50, 100].map((x) => x * 100)}
          tickValues={[0, 50, 100]}
          style={{
            ticks: {stroke: '#6A7485'},
            text: {fill: '#6A7485'},
            fontWeight: 100,
          }}
        />
        {/* TODO: use props */}
        <YAxis
          // getY={d=>(d.y.length > 12 ? (d.y.slice(0,12) + '...') : d.y )}
          style={{
            ticks: {stroke: '#6A7485'},
            color: '#6A7485',
            fontWeight: 100
          }}
        />
        {/* { data.length > 0 ? (
          <HorizontalBarSeries 
             data={data} 
        barWidth={0.5} />
        ): null
        } */}
        
        <HorizontalBarSeries 
            data={scaledData}
            barWidth={0.5} />
        <LabelSeries
          data={dataLabels}
          labelAnchorX="middle"
          labelAnchorY="text-after-edge"
        />
        {/* TODO: fix off-center bug */}
        {title ? (<ChartLabel includeMargin={false} text={title} xPercent={0.5} yPercent={1.4} style={{
          // transform: 'rotate(-90)',
          textAnchor: 'middle'
        }}/>) : null }
        
      </XYPlot>
    );
  }
}

const BarChartFactory = () => BarChart;
export default BarChartFactory;<|MERGE_RESOLUTION|>--- conflicted
+++ resolved
@@ -63,20 +63,13 @@
       scaledData = data.map((d, idx) => ({
         ...d,
         x: (d[xKey]),
-<<<<<<< HEAD
-        // x: (d[xKey] * 100),
-=======
->>>>>>> 0c67685f
         y: d[yKey]
       })) 
     ) : (
       scaledData = data.map((d, idx) => ({
         ...d,
         x: (d.x)
-<<<<<<< HEAD
-        // x: (d.x * 100)
-=======
->>>>>>> 0c67685f
+
       })) 
     )};
 
@@ -114,14 +107,8 @@
 
     return (
       <XYPlot
-<<<<<<< HEAD
-        xDomain={[0.0, 100]}
-        // xDomain={[0.0, 1.0].map((x) => x * 100)}
-        margin={{left: 100, right: 10, top: 25, bottom: 25}}
-=======
         xDomain={[0.0, 1.0].map((x) => x * 100)}
         margin={{left: 100, right: 30, top: 25, bottom: 25}}
->>>>>>> 0c67685f
         height={160}
         width={width}
         yType="ordinal"

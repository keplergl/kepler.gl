// Copyright (c) 2019 Uber Technologies, Inc.
//
// Permission is hereby granted, free of charge, to any person obtaining a copy
// of this software and associated documentation files (the "Software"), to deal
// in the Software without restriction, including without limitation the rights
// to use, copy, modify, merge, publish, distribute, sublicense, and/or sell
// copies of the Software, and to permit persons to whom the Software is
// furnished to do so, subject to the following conditions:
//
// The above copyright notice and this permission notice shall be included in
// all copies or substantial portions of the Software.
//
// THE SOFTWARE IS PROVIDED "AS IS", WITHOUT WARRANTY OF ANY KIND, EXPRESS OR
// IMPLIED, INCLUDING BUT NOT LIMITED TO THE WARRANTIES OF MERCHANTABILITY,
// FITNESS FOR A PARTICULAR PURPOSE AND NONINFRINGEMENT. IN NO EVENT SHALL THE
// AUTHORS OR COPYRIGHT HOLDERS BE LIABLE FOR ANY CLAIM, DAMAGES OR OTHER
// LIABILITY, WHETHER IN AN ACTION OF CONTRACT, TORT OR OTHERWISE, ARISING FROM,
// OUT OF OR IN CONNECTION WITH THE SOFTWARE OR THE USE OR OTHER DEALINGS IN
// THE SOFTWARE.

import {console as Console} from 'global/window';
import Task, {disableStackCapturing, withTask} from 'react-palm/tasks';

// Tasks
import {LOAD_FILE_TASK} from 'tasks/tasks';

// Actions
import {loadFilesErr} from 'actions/vis-state-actions';
import {addDataToMap} from 'actions';

// Utils
import {getDefaultInteraction, findFieldsToShow} from 'utils/interaction-utils';
import {
  getDefaultFilter,
  getFilterProps,
  getFilterPlot,
  getDefaultFilterPlotType,
  filterData
} from 'utils/filter-utils';
import {createNewDataEntry} from 'utils/dataset-utils';

import {
  findDefaultLayer,
  calculateLayerData
} from 'utils/layer-utils/layer-utils';

import {
  mergeFilters,
  mergeLayers,
  mergeInteractions,
  mergeLayerBlending
} from './vis-state-merger';

// LayerClasses contain ES6 Class, do not instatiate in iso rendering
// const {LayerClasses} = isBrowser || isTesting ?
//   require('layers') : {
//     LayerClasses: {}
//   };

import {Layer, LayerClasses} from 'layers';
import {processFileToLoad} from '/utils/file-utils';

import {INDICATORS} from 'constants/default-settings';

// react-palm
// disable capture exception for react-palm call to withTask
disableStackCapturing();

const DEFAULT_ACTIVE_ANALYSIS = 'profile';
const DEFAULT_ANALYSIS_RANKING_PAGE = 1;

export const INITIAL_VIS_STATE = {
  // layers
  layers: [],
  layerData: [],
  layerToBeMerged: [],
  layerOrder: [],

  // filters
  filters: [],
  filterToBeMerged: [],

  // a collection of multiple dataset
  datasets: {},
  editingDataset: undefined,

  interactionConfig: getDefaultInteraction(),
  interactionToBeMerged: undefined,

  layerBlending: 'normal',
  hoverInfo: undefined,
  clicked: undefined,

  fileLoading: false,
  fileLoadingErr: null,

  // this is used when user split maps
  splitMaps: [
    // this will contain a list of objects to
    // describe the state of layer availability and visibility for each map
    // [
    //   {
    //     layers: {
    //       layer_id: {
    //         isAvailable: true|false # this is driven by the left hand panel
    //         isVisible: true|false
    //       }
    //     }
    //   }
    // ]
  ],

  // defaults layer classes
  layerClasses: LayerClasses,

  // PLEXUS
  plexus: {
    scores: undefined,
    indicatorData: undefined,
    selectedIndicator: 'desirability'
  },
  activeBarangay: null,
  activeAnalysisTab: DEFAULT_ACTIVE_ANALYSIS,
  analysisRankingPage: DEFAULT_ANALYSIS_RANKING_PAGE,
  analysisRankingReverse: false,
};

function updateStateWithLayerAndData(state, {layerData, layer, idx}) {
  return {
    ...state,
    layers: state.layers.map((lyr, i) => (i === idx ? layer : lyr)),
    layerData: layerData
      ? state.layerData.map((d, i) => (i === idx ? layerData : d))
      : state.layerData
  };
}

/**
 * Called to update layer base config: dataId, label, column, isVisible
 *
 */
export function layerConfigChangeUpdater(state, action) {
  const {oldLayer} = action;
  const idx = state.layers.findIndex(l => l.id === oldLayer.id);
  const props = Object.keys(action.newConfig);

  const newLayer = oldLayer.updateLayerConfig(action.newConfig);
  if (newLayer.shouldCalculateLayerData(props)) {
    const oldLayerData = state.layerData[idx];
    const {layerData, layer} = calculateLayerData(
      newLayer,
      state,
      oldLayerData,
      {sameData: true}
    );
    return updateStateWithLayerAndData(state, {layerData, layer, idx});
  }

  const newState = {
    ...state,
    splitMaps:
      'isVisible' in action.newConfig
        ? toggleLayerFromSplitMaps(state, newLayer)
        : state.splitMaps
  };

  return updateStateWithLayerAndData(newState, {layer: newLayer, idx});
}

export function layerTypeChangeUpdater(state, action) {
  const {oldLayer, newType} = action;
  const oldId = oldLayer.id;
  const idx = state.layers.findIndex(l => l.id === oldId);

  if (!state.layerClasses[newType]) {
    Console.error(`${newType} is not a valid layer type`);
    return state;
  }

  // get a mint layer, with new id and type
  // because deck.gl uses id to match between new and old layer.
  // If type has changed but id is the same, it will break
  const newLayer = new state.layerClasses[newType]();

  newLayer.assignConfigToLayer(oldLayer.config, oldLayer.visConfigSettings);

  if (newLayer.config.dataId) {
    const dataset = state.datasets[newLayer.config.dataId];
    newLayer.updateLayerDomain(dataset);
  }

  const {layerData, layer} = calculateLayerData(newLayer, state);

  let newState = state;

  // update splitMap layer id
  if (state.splitMaps) {
    newState = {
      ...state,
      splitMaps: state.splitMaps.map(settings => {
        const {[oldId]: oldLayerMap, ...otherLayers} = settings.layers;
        return {
          ...settings,
          layers: {
            ...otherLayers,
            [layer.id]: oldLayerMap
          }
        };
      })
    };
  }

  return updateStateWithLayerAndData(newState, {layerData, layer, idx});
}

export function layerVisualChannelChangeUpdater(state, action) {
  const {oldLayer, newConfig, channel} = action;
  const dataset = state.datasets[oldLayer.config.dataId];

  const idx = state.layers.findIndex(l => l.id === oldLayer.id);
  const newLayer = oldLayer.updateLayerConfig(newConfig);

  newLayer.updateLayerVisualChannel(dataset, channel);

  const oldLayerData = state.layerData[idx];
  const {layerData, layer} = calculateLayerData(newLayer, state, oldLayerData, {
    sameData: true
  });

  return updateStateWithLayerAndData(state, {layerData, layer, idx});
}

export function layerVisConfigChangeUpdater(state, action) {
  const {oldLayer} = action;
  const idx = state.layers.findIndex(l => l.id === oldLayer.id);
  const props = Object.keys(action.newVisConfig);

  const newVisConfig = {
    ...oldLayer.config.visConfig,
    ...action.newVisConfig
  };

  const newLayer = oldLayer.updateLayerConfig({visConfig: newVisConfig});

  if (newLayer.shouldCalculateLayerData(props)) {
    const oldLayerData = state.layerData[idx];
    const {layerData, layer} = calculateLayerData(
      newLayer,
      state,
      oldLayerData,
      {sameData: true}
    );
    return updateStateWithLayerAndData(state, {layerData, layer, idx});
  }

  return updateStateWithLayerAndData(state, {layer: newLayer, idx});
}

/* eslint-enable max-statements */

export function interactionConfigChangeUpdater(state, action) {
  const {config} = action;

  const interactionConfig = {
    ...state.interactionConfig,
    ...{[config.id]: config}
  };

  if (config.enabled && !state.interactionConfig[config.id].enabled) {
    // only enable one interaction at a time
    Object.keys(interactionConfig).forEach(k => {
      if (k !== config.id) {
        interactionConfig[k] = {...interactionConfig[k], enabled: false};
      }
    });
  }

  return {
    ...state,
    interactionConfig
  };
}

export function setFilterUpdater(state, action) {
  const {idx, prop, value} = action;
  let newState = state;
  let newFilter = {
    ...state.filters[idx],
    [prop]: value
  };

  const {dataId} = newFilter;
  if (!dataId) {
    return state;
  }
  const {fields, allData} = state.datasets[dataId];

  switch (prop) {
    case 'dataId':
      // if trying to update filter dataId. create an empty new filter
      newFilter = getDefaultFilter(dataId);
      break;

    case 'name':
      // find the field
      const fieldIdx = fields.findIndex(f => f.name === value);
      let field = fields[fieldIdx];

      if (!field.filterProp) {
        // get filter domain from field
        // save filterProps: {domain, steps, value} to field, avoid recalculate
        field = {
          ...field,
          filterProp: getFilterProps(allData, field)
        };
      }

      newFilter = {
        ...newFilter,
        ...field.filterProp,
        name: field.name,
        // can't edit dataId once name is selected
        freeze: true,
        fieldIdx
      };
      const enlargedFilterIdx = state.filters.findIndex(f => f.enlarged);
      if (enlargedFilterIdx > -1 && enlargedFilterIdx !== idx) {
        // there should be only one enlarged filter
        newFilter.enlarged = false;
      }

      newState = {
        ...state,
        datasets: {
          ...state.datasets,
          [dataId]: {
            ...state.datasets[dataId],
            fields: fields.map((d, i) => (i === fieldIdx ? field : d))
          }
        }
      };
      break;
    case 'value':
    default:
      break;
  }

  // save new filters to newState
  newState = {
    ...newState,
    filters: state.filters.map((f, i) => (i === idx ? newFilter : f))
  };

  // filter data
  newState = {
    ...newState,
    datasets: {
      ...newState.datasets,
      [dataId]: {
        ...newState.datasets[dataId],
        ...filterData(allData, dataId, newState.filters)
      }
    }
  };

  newState = updateAllLayerDomainData(newState, dataId, newFilter);

  return newState;
}

export const setFilterPlotUpdater = (state, {idx, newProp}) => {
  let newFilter = {...state.filters[idx], ...newProp};
  const prop = Object.keys(newProp)[0];
  if (prop === 'yAxis') {
    const plotType = getDefaultFilterPlotType(newFilter);

    if (plotType) {
      newFilter = {
        ...newFilter,
        ...getFilterPlot(
          {...newFilter, plotType},
          state.datasets[newFilter.dataId].allData
        ),
        plotType
      };
    }
  }

  return {
    ...state,
    filters: state.filters.map((f, i) => (i === idx ? newFilter : f))
  };
};

export const addFilterUpdater = (state, action) =>
  !action.dataId
    ? state
    : {
        ...state,
        filters: [...state.filters, getDefaultFilter(action.dataId)]
      };

export const toggleFilterAnimationUpdater = (state, action) => ({
  ...state,
  filters: state.filters.map((f, i) =>
    i === action.idx ? {...f, isAnimating: !f.isAnimating} : f
  )
});

export const updateAnimationSpeedUpdater = (state, action) => ({
  ...state,
  filters: state.filters.map((f, i) =>
    i === action.idx ? {...f, speed: action.speed} : f
  )
});

export const enlargeFilterUpdater = (state, action) => {
  const isEnlarged = state.filters[action.idx].enlarged;

  return {
    ...state,
    filters: state.filters.map((f, i) => {
      f.enlarged = !isEnlarged && i === action.idx;
      return f;
    })
  };
};

export const removeFilterUpdater = (state, action) => {
  const {idx} = action;
  const {dataId} = state.filters[idx];

  const newFilters = [
    ...state.filters.slice(0, idx),
    ...state.filters.slice(idx + 1, state.filters.length)
  ];

  const newState = {
    ...state,
    datasets: {
      ...state.datasets,
      [dataId]: {
        ...state.datasets[dataId],
        ...filterData(state.datasets[dataId].allData, dataId, newFilters)
      }
    },
    filters: newFilters
  };

  return updateAllLayerDomainData(newState, dataId);
};

export const addLayerUpdater = (state, action) => {
  const defaultDataset = Object.keys(state.datasets)[0];
  const newLayer = new Layer({
    isVisible: true,
    isConfigActive: true,
    dataId: defaultDataset,
    ...action.props
  });

  return {
    ...state,
    layers: [...state.layers, newLayer],
    layerData: [...state.layerData, {}],
    layerOrder: [...state.layerOrder, state.layerOrder.length],
    splitMaps: addNewLayersToSplitMap(state.splitMaps, newLayer)
  };
};

export const removeLayerUpdater = (state, {idx}) => {
  const {layers, layerData, clicked, hoverInfo, activeBarangay} = state;
  const layerToRemove = state.layers[idx];
  const newMaps = removeLayerFromSplitMaps(state, layerToRemove);

  if (layerToRemove.isLayerHovered(clicked)) {
    console.error('HI');
  }
  return {
    ...state,
    layers: [...layers.slice(0, idx), ...layers.slice(idx + 1, layers.length)],
    layerData: [
      ...layerData.slice(0, idx),
      ...layerData.slice(idx + 1, layerData.length)
    ],
    layerOrder: state.layerOrder
      .filter(i => i !== idx)
      .map(pid => (pid > idx ? pid - 1 : pid)),
    clicked: layerToRemove.isLayerHovered(clicked) ? undefined : clicked,
    hoverInfo: layerToRemove.isLayerHovered(hoverInfo) ? undefined : hoverInfo,
    splitMaps: newMaps,

    activeBarangay: layerToRemove.isLayerHovered(clicked)
      ? null
      : activeBarangay
  };
};

export const reorderLayerUpdater = (state, {order}) => ({
  ...state,
  layerOrder: order
});

export const removeDatasetUpdater = (state, action) => {
  // extract dataset key
  const {key: datasetKey} = action;
  const {datasets} = state;

  // check if dataset is present
  if (!datasets[datasetKey]) {
    return state;
  }

  /* eslint-disable no-unused-vars */
  const {
    layers,
    datasets: {[datasetKey]: dataset, ...newDatasets}
  } = state;
  /* eslint-enable no-unused-vars */

  const indexes = layers.reduce((listOfIndexes, layer, index) => {
    if (layer.config.dataId === datasetKey) {
      listOfIndexes.push(index);
    }
    return listOfIndexes;
  }, []);

  // remove layers and datasets
  const {newState} = indexes.reduce(
    ({newState: currentState, indexCounter}, idx) => {
      const currentIndex = idx - indexCounter;
      currentState = removeLayerUpdater(currentState, {idx: currentIndex});
      indexCounter++;
      return {newState: currentState, indexCounter};
    },
    {newState: {...state, datasets: newDatasets}, indexCounter: 0}
  );

  // remove filters
  const filters = state.filters.filter(filter => filter.dataId !== datasetKey);

  // update interactionConfig
  let {interactionConfig} = state;
  const {tooltip} = interactionConfig;
  if (tooltip) {
    const {config} = tooltip;
    /* eslint-disable no-unused-vars */
    const {[datasetKey]: fields, ...fieldsToShow} = config.fieldsToShow;
    /* eslint-enable no-unused-vars */
    interactionConfig = {
      ...interactionConfig,
      tooltip: {...tooltip, config: {...config, fieldsToShow}}
    };
  }

  return {...newState, filters, interactionConfig};
};

export const updateLayerBlendingUpdater = (state, action) => ({
  ...state,
  layerBlending: action.mode
});

export const showDatasetTableUpdater = (state, action) => {
  return {
    ...state,
    editingDataset: action.dataId
  };
};

export const resetMapConfigVisStateUpdater = (state, action) => ({
  ...INITIAL_VIS_STATE,
  ...state.initialState,
  initialState: state.initialState
});

/**
 * Loads custom configuration into state
 * @param state
 * @param action
 * @returns {*}
 */
export const receiveMapConfigUpdater = (state, action) => {
  if (!action.payload.visState) {
    return state;
  }

  const {
    filters,
    layers,
    interactionConfig,
    layerBlending,
    splitMaps
  } = action.payload.visState;

  // always reset config when receive a new config
  const resetState = resetMapConfigVisStateUpdater(state);
  let mergedState = {
    ...resetState,
    splitMaps: splitMaps || [] // maps doesn't require any logic
  };

  mergedState = mergeFilters(mergedState, filters);
  mergedState = mergeLayers(mergedState, layers);
  mergedState = mergeInteractions(mergedState, interactionConfig);
  mergedState = mergeLayerBlending(mergedState, layerBlending);

  return mergedState;
};

export const layerHoverUpdater = (state, action) => ({
  ...state,
  hoverInfo: action.info
});

export const layerClickUpdater = (state, action) => {
<<<<<<< HEAD
  console.log("LAYERCLICKUPDATER");
  console.log(state);
  console.log(action);
  // if(!action.info) {
  //   return {
  //     ...state,
  //     clicked: action.info && action.info.picked ? action.info : null,
  //     activeBarangay: null,
  //   }
  // }
  // const layer = state.layers[action.info.layer.props.idx];
  
  // if(layer) {
  //   const {config: {dataId}} = layer;  
  //   const {allData, fields} = state.datasets[dataId];
  //   const data = action.info && action.info.picked ? layer.getHoverData(action.info.object, allData) : null;

  //   return {
  //     ...state,
  //     clicked: action.info && action.info.picked ? action.info : null,
  //     activeBarangay: data.length == 16 ? data : null,
  //     activeAnalysisTab: DEFAULT_ACTIVE_ANALYSIS,
  //   }
  // }
 
  // return {
  //   ...state,
  //   clicked: action.info && action.info.picked ? action.info : null,
  // }
  if (!action.info) {
=======
  console.error(action.info);
  if(!action.info) {
>>>>>>> e83f8749
    let idx = 0;
    if (state.layers[idx].config.isVisible) {
      const isVisible = false;
      state.layers[idx].updateLayerConfig({isVisible});
    }
    console.log("LYU: ");
    console.log(data);
    console.log(action.info);
    return {
      ...state,
      clicked: null,
      activeBarangay: null
    };
  }
  if (action.info.layer.id != 'barangays_layer') {
    
    return {
      ...state//,
      // clicked: null,
      // activeBarangay: null
    };
  }
  const layer = state.layers[action.info.layer.props.idx];
  if (layer) {
    const {
      config: {dataId}
    } = layer;
    let {allData, fields} = state.datasets[dataId];
    const data =
      action.info && action.info.picked
        ? layer.getHoverData(action.info.object, allData)
        : null;
    const idx = 2;
    const value = [data[16]];
    const prop = 'value';
    let newState = setFilterUpdater(state, {idx, prop, value});
    let layerIdx = 0;
    if (!newState.layers[layerIdx].config.isVisible) {
      const isVisible = true;
      
      newState.layers[layerIdx].updateLayerConfig({isVisible});
    }
    else {
      console.error("WTF ARE U DOING HERE");
    }
    return {
      ...newState,
      clicked: action.info,
      activeBarangay: data,
      activeAnalysisTab: DEFAULT_ACTIVE_ANALYSIS
    };
  }

  return {
    ...state,
    clicked: action.info && action.info.picked ? action.info : null
  };
};

export const mapClickUpdater = (state, action) => ({
  ...state,
  clicked: null
});

export const toggleSplitMapUpdater = (state, action) =>
  state.splitMaps && state.splitMaps.length === 0
    ? {
        ...state,
        // maybe we should use an array to store state for a single map as well
        // if current maps length is equal to 0 it means that we are about to split the view
        splitMaps: computeSplitMapLayers(state.layers)
      }
    : closeSpecificMapAtIndex(state, action);

/**
 * This is triggered when view is split into multiple maps.
 * It will only update layers that belong to the map layer dropdown
 * the user is interacting wit
 * @param state
 * @param action
 */
export const setVisibleLayersForMapUpdater = (state, action) => {
  const {mapIndex, layerIds} = action;
  if (!layerIds) {
    return state;
  }

  const {splitMaps = []} = state;

  if (splitMaps.length === 0) {
    // we should never get into this state
    // because this action should only be triggered
    // when map view is split
    // but something may have happened
    return state;
  }

  // need to check if maps is populated otherwise will create
  const {[mapIndex]: map = {}} = splitMaps;

  const layers = map.layers || [];

  // we set visibility to true for all layers included in our input list
  const newLayers = (Object.keys(layers) || []).reduce((currentLayers, idx) => {
    return {
      ...currentLayers,
      [idx]: {
        ...layers[idx],
        isVisible: layerIds.includes(idx)
      }
    };
  }, {});

  const newMaps = [...splitMaps];

  newMaps[mapIndex] = {
    ...splitMaps[mapIndex],
    layers: newLayers
  };

  return {
    ...state,
    splitMaps: newMaps
  };
};

export const toggleLayerForMapUpdater = (state, action) => {
  if (!state.splitMaps[action.mapIndex]) {
    return state;
  }

  const mapSettings = state.splitMaps[action.mapIndex];
  const {layers} = mapSettings;
  if (!layers || !layers[action.layerId]) {
    return state;
  }

  const layer = layers[action.layerId];

  const newLayer = {
    ...layer,
    isVisible: !layer.isVisible
  };

  const newLayers = {
    ...layers,
    [action.layerId]: newLayer
  };

  // const splitMaps = state.splitMaps;
  const newSplitMaps = [...state.splitMaps];
  newSplitMaps[action.mapIndex] = {
    ...mapSettings,
    layers: newLayers
  };

  return {
    ...state,
    splitMaps: newSplitMaps
  };
};

/* eslint-disable max-statements */
export const updateVisDataUpdater = (state, action) => {
  // datasets can be a single data entries or an array of multiple data entries
  const datasets = Array.isArray(action.datasets)
    ? action.datasets
    : [action.datasets];

  if (action.config) {
    // apply config if passed from action
    state = receiveMapConfigUpdater(state, {
      payload: {visState: action.config}
    });
  }

  const newDateEntries = datasets.reduce(
    (accu, {info = {}, data}) => ({
      ...accu,
      ...(createNewDataEntry({info, data}, state.datasets) || {})
    }),
    {}
  );

  if (!Object.keys(newDateEntries).length) {
    return state;
  }

  const stateWithNewData = {
    ...state,
    datasets: {
      ...state.datasets,
      ...newDateEntries
    }
  };

  // previously saved config before data loaded
  const {
    filterToBeMerged = [],
    layerToBeMerged = [],
    interactionToBeMerged = {}
  } = stateWithNewData;

  // merge state with saved filters
  let mergedState = mergeFilters(stateWithNewData, filterToBeMerged);
  // merge state with saved layers
  mergedState = mergeLayers(mergedState, layerToBeMerged);

  if (mergedState.layers.length === state.layers.length) {
    // no layer merged, find defaults
    mergedState = addDefaultLayers(mergedState, newDateEntries);
  }

  if (mergedState.splitMaps.length) {
    const newLayers = mergedState.layers.filter(
      l => l.config.dataId in newDateEntries
    );
    // if map is splited, add new layers to splitMaps
    mergedState = {
      ...mergedState,
      splitMaps: addNewLayersToSplitMap(mergedState.splitMaps, newLayers)
    };
  }

  // merge state with saved interactions
  mergedState = mergeInteractions(mergedState, interactionToBeMerged);

  // if no tooltips merged add default tooltips
  Object.keys(newDateEntries).forEach(dataId => {
    const tooltipFields =
      mergedState.interactionConfig.tooltip.config.fieldsToShow[dataId];
    if (!Array.isArray(tooltipFields) || !tooltipFields.length) {
      mergedState = addDefaultTooltips(mergedState, newDateEntries[dataId]);
    }
  });

  return updateAllLayerDomainData(mergedState, Object.keys(newDateEntries));
};
/* eslint-enable max-statements */

function generateLayerMetaForSplitViews(layer) {
  return {
    isAvailable: layer.config.isVisible,
    isVisible: layer.config.isVisible
  };
}

/**
 * This method will compute the default maps custom list
 * based on the current layers status
 * @param layers
 * @returns {[*,*]}
 */
function computeSplitMapLayers(layers) {
  const mapLayers = layers.reduce(
    (newLayers, currentLayer) => ({
      ...newLayers,
      [currentLayer.id]: generateLayerMetaForSplitViews(currentLayer)
    }),
    {}
  );
  return [
    {
      layers: mapLayers
    },
    {
      layers: mapLayers
    }
  ];
}

/**
 * Remove an existing layer from custom map layer objects
 * @param state
 * @param layer
 * @returns {[*,*]} Maps of custom layer objects
 */
function removeLayerFromSplitMaps(state, layer) {
  return state.splitMaps.map(settings => {
    const {layers} = settings;
    /* eslint-disable no-unused-vars */
    const {[layer.id]: _, ...newLayers} = layers;
    /* eslint-enable no-unused-vars */
    return {
      ...settings,
      layers: newLayers
    };
  });
}

/**
 * Add new layers to both existing maps
 * @param splitMaps
 * @param layers
 * @returns {[*,*]} new splitMaps
 */
function addNewLayersToSplitMap(splitMaps, layers) {
  const newLayers = Array.isArray(layers) ? layers : [layers];

  if (!splitMaps || !splitMaps.length || !newLayers.length) {
    return splitMaps;
  }

  // add new layer to both maps,
  //  don't override, if layer.id is already in splitMaps.settings.layers
  return splitMaps.map(settings => ({
    ...settings,
    layers: {
      ...settings.layers,
      ...newLayers.reduce(
        (accu, newLayer) =>
          newLayer.config.isVisible
            ? {
                ...accu,
                [newLayer.id]: settings.layers[newLayer.id]
                  ? settings.layers[newLayer.id]
                  : generateLayerMetaForSplitViews(newLayer)
              }
            : accu,
        {}
      )
    }
  }));
}

/**
 * Hide an existing layers from custom map layer objects
 * @param state
 * @param layer
 * @returns {[*,*]} Maps of custom layer objects
 */
function toggleLayerFromSplitMaps(state, layer) {
  return state.splitMaps.map(settings => {
    const {layers} = settings;
    const newLayers = {
      ...layers,
      [layer.id]: generateLayerMetaForSplitViews(layer)
    };

    return {
      ...settings,
      layers: newLayers
    };
  });
}

/**
 * When a user clicks on the specific map closing icon
 * the application will close the selected map
 * and will merge the remaining one with the global state
 * TODO: i think in the future this action should be called merge map layers with global settings
 * @param state
 * @param action
 * @returns {*}
 */
function closeSpecificMapAtIndex(state, action) {
  // retrieve layers meta data from the remaining map that we need to keep
  const indexToRetrieve = 1 - action.payload;

  const metaSettings = state.splitMaps[indexToRetrieve];
  if (!metaSettings || !metaSettings.layers) {
    // if we can't find the meta settings we simply clean up splitMaps and
    // keep global state as it is
    // but why does this ever happen?
    return {
      ...state,
      splitMaps: []
    };
  }

  const {layers} = state;

  // update layer visibility
  const newLayers = layers.map(layer =>
    layer.updateLayerConfig({
      isVisible: metaSettings.layers[layer.id]
        ? metaSettings.layers[layer.id].isVisible
        : layer.config.isVisible
    })
  );

  // delete map
  return {
    ...state,
    layers: newLayers,
    splitMaps: []
  };
}

// TODO: redo write handler to not use tasks
export const loadFilesUpdater = (state, action) => {
  const {files} = action;

  const filesToLoad = files.map(fileBlob => processFileToLoad(fileBlob));

  // reader -> parser -> augment -> receiveVisData
  const loadFileTasks = [
    Task.all(filesToLoad.map(LOAD_FILE_TASK)).bimap(
      results => {
        const data = results.reduce(
          (f, c) => ({
            // using concat here because the current datasets could be an array or a single item
            datasets: f.datasets.concat(c.datasets),
            // we need to deep merge this thing unless we find a better solution
            // this case will only happen if we allow to load multiple keplergl json files
            config: {
              ...f.config,
              ...(c.config || {})
            }
          }),
          {datasets: [], config: {}, options: {centerMap: true}}
        );
        return addDataToMap(data);
      },
      error => loadFilesErr(error)
    )
  ];

  return withTask(
    {
      ...state,
      fileLoading: true
    },
    loadFileTasks
  );
};

// PLEXUS
export const processDataUpdater = (state, action) => {
  const {allData, fields} = state.datasets.barangays;
  var scores = {};
  var indicatorData = {};

  INDICATORS.map((indicator, i) => {
    // Compute scores
    const field = fields.find(op => op.id === indicator.id);
    const column = field.tableFieldIndex - 1;
    scores[indicator.id] =
      allData.reduce((p, c) => p + c[column], 0) / allData.length;
    scores[indicator.id] = Math.round(scores[indicator.id] * 100) / 100;
    const data = [...allData];
    // Get top 10 and bottom 10
    var arr = data.sort(function(a, b) {
      return a[column] - b[column];
    });

    indicatorData[indicator.id] = {
      top: arr.slice(0, 10),
      bottom: arr.slice(arr.length - 10, arr.length)
    };
  });
  // const idx = 3;
  // const oldLayerData = state.layerData[idx];
  // const {layerData, layer} = calculateLayerData(
  //   state.layers[2],
  //   state,
  //   oldLayerData,
  //   {sameData: true}
  // );
  // const newState = updateStateWithLayerAndData(state, {layerData, layer, idx});
  const layerData = allData.map(x => x[0]);

  return {
    ...state,
    datasets: {
      ...state.datasets,
      outline: {
        ...state.datasets.outline,
        allData: layerData
      }
    },
    layerData: layerData
      ? state.layerData.map((d, i) =>
          i === 4 ? {...state.layerData[4], data: layerData} : d
        )
      : state.layerData,
    plexus: {
      ...state.plexus,
      scores,
      indicatorData
    }
  };
};

export const selectedIndicatorUpdater = (state, action) => {
  const {indicator} = action;
  const {fields, allData} = state.datasets.barangays;
  let field = fields.find(op => op.id === indicator);
  //console.error(field);
  // const idx = state.layers.findIndex(op => op.config.dataId === 'barangays');
  const idx = 3;
  const oldLayer = state.layers[idx];
  const config = {
    colorField: field
  };
  

  const newLayer = oldLayer.updateLayerConfig(config);
  // console.error(newLayer);
  newLayer.updateLayerVisualChannel(state.datasets.barangays, 'color');
  const oldLayerData = state.layerData[idx];
  const {layerData, layer} = calculateLayerData(newLayer, state, oldLayerData, {
    sameData: true
  });
  let newState = updateStateWithLayerAndData(state, {layerData, layer, idx});
  // const newState = updateStateWithLayerAndData(state, {layer: newLayer, idx});

  // filter
  let newFilter = {
    ...state.filters[0],
    name: indicator
  };

  // find the field
  const fieldIdx = fields.findIndex(op => op.id === indicator);
  // let field = fields[fieldIdx];

  if (!field.filterProp) {
    // get filter domain from field
    // save filterProps: {domain, steps, value} to field, avoid recalculate
    field = {
      ...field,
      filterProp: getFilterProps(allData, field)
    };
  }

  newFilter = {
    ...newFilter,
    ...field.filterProp,
    name: field.name,
    // can't edit dataId once name is selected
    freeze: true,
    fieldIdx
  };
  const enlargedFilterIdx = state.filters.findIndex(f => f.enlarged);
  if (enlargedFilterIdx > -1 && enlargedFilterIdx !== idx) {
    // there should be only one enlarged filter
    newFilter.enlarged = false;
  }

  newState = {
    ...newState,
    datasets: {
      ...newState.datasets,
      barangays: {
        ...newState.datasets.barangays,
        fields: fields.map((d, i) => (i === fieldIdx ? field : d))
      }
    }
  };

  // save new filters to newState
  newState = {
    ...newState,
    filters: state.filters.map((f, i) => (i === 0 ? newFilter : f))
  };

  // filter data
  newState = {
    ...newState,
    datasets: {
      ...newState.datasets,
      barangays: {
        ...newState.datasets.barangays,
        ...filterData(allData, 'barangays', newState.filters)
      }
    }
  };

  newState = updateAllLayerDomainData(newState, 'barangays', newFilter);

  return {
    ...newState,
    // layers: [
    //   state.layers[0],
    //   state.layers[1],
    //   newLayer
    // ],
    interactionConfig: {
      ...newState.interactionConfig,
      tooltip: {
        ...newState.interactionConfig.tooltip,
        config: {
          ...newState.interactionConfig.tooltip.config,
          fieldsToShow: {
            ...newState.interactionConfig.tooltip.config.fieldsToShow,
            barangays: ['name', indicator]
          }
        }
      }
    },
    // datasets: {
    //   ...newState.datasets,
    //   barangays: {
    //     ...newState.datasets.barangays,
    //     ...filterData(allData, "barangays", newState.filters)
    //   }
    // },
    plexus: {
      ...newState.plexus,
      selectedIndicator: indicator
    }
  };
};

export const loadFilesErrUpdater = (state, {error}) => ({
  ...state,
  fileLoading: false,
  fileLoadingErr: error
});

/**
 * helper function to update All layer domain and layer data of state
 *
 * @param {object} state
 * @param {string} datasets
 * @returns {object} state
 */
export function addDefaultLayers(state, datasets) {
  const defaultLayers = Object.values(datasets).reduce(
    (accu, dataset) => [
      ...accu,
      ...(findDefaultLayer(dataset, state.layerClasses) || [])
    ],
    []
  );
  return {
    ...state,
    layers: [...state.layers, ...defaultLayers],
    layerOrder: [
      // put new layers on top of old ones
      ...defaultLayers.map((_, i) => state.layers.length + i),
      ...state.layerOrder
    ]
  };
}

/**
 * helper function to find default tooltips
 *
 * @param {object} state
 * @param {object} dataset
 * @returns {object} state
 */
export function addDefaultTooltips(state, dataset) {
  const tooltipFields = findFieldsToShow(dataset);

  return {
    ...state,
    interactionConfig: {
      ...state.interactionConfig,
      tooltip: {
        ...state.interactionConfig.tooltip,
        config: {
          // find default fields to show in tooltip
          fieldsToShow: {
            ...state.interactionConfig.tooltip.config.fieldsToShow,
            ...tooltipFields
          }
        }
      }
    }
  };
}

/**
 * helper function to update layer domains for an array of datsets
 *
 * @param {object} state
 * @param {array | string} dataId
 * @param {object} newFilter - if is called by setFilter, the filter that has changed
 * @returns {object} state
 */
export function updateAllLayerDomainData(state, dataId, newFilter) {
  const dataIds = typeof dataId === 'string' ? [dataId] : dataId;
  const newLayers = [];
  const newLayerDatas = [];

  state.layers.forEach((oldLayer, i) => {
    if (oldLayer.config.dataId && dataIds.includes(oldLayer.config.dataId)) {
      // No need to recalculate layer domain if filter has fixed domain
      const newLayer =
        newFilter && newFilter.fixedDomain
          ? oldLayer
          : oldLayer.updateLayerDomain(
              state.datasets[oldLayer.config.dataId],
              newFilter
            );

      const {layerData, layer} = calculateLayerData(
        newLayer,
        state,
        state.layerData[i]
      );

      newLayers.push(layer);
      newLayerDatas.push(layerData);
    } else {
      newLayers.push(oldLayer);
      newLayerDatas.push(state.layerData[i]);
    }
  });

  return {
    ...state,
    layers: newLayers,
    layerData: newLayerDatas
  };
}

/* PLEXUS-SPECIFIC UPDATERS */
export const updateActiveAnalysisTabUpdater = (state, action) => {
  console.log('**************' + action);
  console.log(action);
  console.log(action.info);
  return {
    ...state,
    activeAnalysisTab: action.info,
  };
};

export const changeAnalysisRankPage = (state, action) => {
  console.log("**************" + action);
  console.log(action);
  console.log(action.info);
  return {
    ...state,
    analysisRankingPage: action.info,
  };

};

export const setAnalysisReverse = (state, action) => {
  console.log("**************" + action);
  console.log(action);
  console.log(action.info);
  return {
    ...state,
    analysisRankingReverse: action.info,
  };
}; <|MERGE_RESOLUTION|>--- conflicted
+++ resolved
@@ -614,41 +614,8 @@
 });
 
 export const layerClickUpdater = (state, action) => {
-<<<<<<< HEAD
-  console.log("LAYERCLICKUPDATER");
-  console.log(state);
-  console.log(action);
-  // if(!action.info) {
-  //   return {
-  //     ...state,
-  //     clicked: action.info && action.info.picked ? action.info : null,
-  //     activeBarangay: null,
-  //   }
-  // }
-  // const layer = state.layers[action.info.layer.props.idx];
-  
-  // if(layer) {
-  //   const {config: {dataId}} = layer;  
-  //   const {allData, fields} = state.datasets[dataId];
-  //   const data = action.info && action.info.picked ? layer.getHoverData(action.info.object, allData) : null;
-
-  //   return {
-  //     ...state,
-  //     clicked: action.info && action.info.picked ? action.info : null,
-  //     activeBarangay: data.length == 16 ? data : null,
-  //     activeAnalysisTab: DEFAULT_ACTIVE_ANALYSIS,
-  //   }
-  // }
- 
-  // return {
-  //   ...state,
-  //   clicked: action.info && action.info.picked ? action.info : null,
-  // }
-  if (!action.info) {
-=======
   console.error(action.info);
   if(!action.info) {
->>>>>>> e83f8749
     let idx = 0;
     if (state.layers[idx].config.isVisible) {
       const isVisible = false;

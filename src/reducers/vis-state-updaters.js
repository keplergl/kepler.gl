--- conflicted
+++ resolved
@@ -828,16 +828,7 @@
     ...state.filters.slice(idx + 1, state.filters.length)
   ];
 
-<<<<<<< HEAD
-  const filteredDatasets = applyFiltersToDatasets(
-    dataId,
-    state.datasets,
-    newFilters,
-    state.layers
-  );
-=======
   const filteredDatasets = applyFiltersToDatasets(dataId, state.datasets, newFilters, state.layers);
->>>>>>> 10e9238b
   const newEditor =
     getFilterIdInFeature(state.editor.selectedFeature) === id
       ? {
@@ -1334,36 +1325,6 @@
   if (!files.length) {
     return state;
   }
-<<<<<<< HEAD
-  // const filesToLoad = files.map(fileBlob => processFileToLoad(fileBlob));
-
-  // reader -> parser -> augment -> receiveVisData
-  // const loadFileTasks = [
-  //   Task.all(filesToLoad.map(LOAD_FILE_TASK)).bimap(
-  //     // success
-  //     results => {
-  //       console.log(results)
-  //       const data = results.reduce(
-  //         (f, c) => ({
-  //           // using concat here because the current datasets could be an array or a single item
-  //           datasets: f.datasets.concat(c.datasets),
-  //           // we need to deep merge this thing unless we find a better solution
-  //           // this case will only happen if we allow to load multiple keplergl json files
-  //           config: {
-  //             ...f.config,
-  //             ...(c.config || {})
-  //           }
-  //         }),
-  //         {datasets: [], config: {}, options: {centerMap: true}}
-  //       );
-
-  //       return addDataToMap(data);
-  //     },
-  //     // error
-  //     loadFilesErr)
-  // ];
-=======
->>>>>>> 10e9238b
 
   const fileCache = [];
   return withTask(
@@ -1397,12 +1358,7 @@
 
   // still more to load
   if (filesToLoad.length) {
-<<<<<<< HEAD
-    const fileLoadingProgress =
-      ((totalCount - filesToLoad.length) / totalCount) * 100;
-=======
     const fileLoadingProgress = ((totalCount - filesToLoad.length) / totalCount) * 100;
->>>>>>> 10e9238b
 
     return withTask(
       {
@@ -1446,19 +1402,11 @@
     },
     {datasets: [], config: {}}
   );
-<<<<<<< HEAD
 
   const options = {
     centerMap: !(result.config && result.config.mapState)
   };
 
-=======
-
-  const options = {
-    centerMap: !(result.config && result.config.mapState)
-  };
-
->>>>>>> 10e9238b
   return withTask(
     {
       ...state,
@@ -1583,15 +1531,7 @@
           ? oldLayer
           : oldLayer.updateLayerDomain(state.datasets, updatedFilter);
 
-<<<<<<< HEAD
-      const {layerData, layer} = calculateLayerData(
-        newLayer,
-        state,
-        state.layerData[i]
-      );
-=======
       const {layerData, layer} = calculateLayerData(newLayer, state, state.layerData[i]);
->>>>>>> 10e9238b
 
       // console.log('LayerData', layerData);
       newLayers.push(layer);
@@ -1681,14 +1621,7 @@
       ...state.editor,
       // only save none filter features to editor
       features: features.filter(f => !getFilterIdInFeature(f)),
-<<<<<<< HEAD
-      mode:
-        lastFeature && lastFeature.properties.isClosed
-          ? EDITOR_MODES.EDIT
-          : state.editor.mode
-=======
       mode: lastFeature && lastFeature.properties.isClosed ? EDITOR_MODES.EDIT : state.editor.mode
->>>>>>> 10e9238b
     }
   };
 
@@ -1754,13 +1687,7 @@
   };
 
   if (getFilterIdInFeature(feature)) {
-<<<<<<< HEAD
-    const filterIdx = newState.filters.findIndex(
-      f => f.id === getFilterIdInFeature(feature)
-    );
-=======
     const filterIdx = newState.filters.findIndex(f => f.id === getFilterIdInFeature(feature));
->>>>>>> 10e9238b
 
     return filterIdx > -1
       ? removeFilterUpdater(newState, {idx: filterIdx})

// Copyright (c) 2019 Uber Technologies, Inc.
//
// Permission is hereby granted, free of charge, to any person obtaining a copy
// of this software and associated documentation files (the "Software"), to deal
// in the Software without restriction, including without limitation the rights
// to use, copy, modify, merge, publish, distribute, sublicense, and/or sell
// copies of the Software, and to permit persons to whom the Software is
// furnished to do so, subject to the following conditions:
//
// The above copyright notice and this permission notice shall be included in
// all copies or substantial portions of the Software.
//
// THE SOFTWARE IS PROVIDED "AS IS", WITHOUT WARRANTY OF ANY KIND, EXPRESS OR
// IMPLIED, INCLUDING BUT NOT LIMITED TO THE WARRANTIES OF MERCHANTABILITY,
// FITNESS FOR A PARTICULAR PURPOSE AND NONINFRINGEMENT. IN NO EVENT SHALL THE
// AUTHORS OR COPYRIGHT HOLDERS BE LIABLE FOR ANY CLAIM, DAMAGES OR OTHER
// LIABILITY, WHETHER IN AN ACTION OF CONTRACT, TORT OR OTHERWISE, ARISING FROM,
// OUT OF OR IN CONNECTION WITH THE SOFTWARE OR THE USE OR OTHER DEALINGS IN
// THE SOFTWARE.

import {console as Console} from 'global/window';
import Task, {disableStackCapturing, withTask} from 'react-palm/tasks';

// Tasks
import {LOAD_FILE_TASK} from 'tasks/tasks';

// Actions
import {loadFilesErr} from 'actions/vis-state-actions';
import {addDataToMap} from 'actions';

// Utils
import {getDefaultInteraction, findFieldsToShow} from 'utils/interaction-utils';
import {
  getDefaultFilter,
  getFilterProps,
  getFilterPlot,
  getDefaultFilterPlotType,
  filterData
} from 'utils/filter-utils';
import {createNewDataEntry} from 'utils/dataset-utils';

import {
  findDefaultLayer,
  calculateLayerData
} from 'utils/layer-utils/layer-utils';

import {
  mergeFilters,
  mergeLayers,
  mergeInteractions,
  mergeLayerBlending
} from './vis-state-merger';

// LayerClasses contain ES6 Class, do not instatiate in iso rendering
// const {LayerClasses} = isBrowser || isTesting ?
//   require('layers') : {
//     LayerClasses: {}
//   };

import {Layer, LayerClasses} from 'layers';
import {processFileToLoad} from '/utils/file-utils';

import {INDICATORS} from 'constants/default-settings';

// react-palm
// disable capture exception for react-palm call to withTask
disableStackCapturing();

const DEFAULT_ACTIVE_ANALYSIS = 'profile';
const DEFAULT_ANALYSIS_RANKING_PAGE = 1;

export const INITIAL_VIS_STATE = {
  // layers
  layers: [],
  layerData: [],
  layerToBeMerged: [],
  layerOrder: [],

  // filters
  filters: [],
  filterToBeMerged: [],

  // a collection of multiple dataset
  datasets: {},
  editingDataset: undefined,

  interactionConfig: getDefaultInteraction(),
  interactionToBeMerged: undefined,

  layerBlending: 'normal',
  hoverInfo: undefined,
  clicked: undefined,

  fileLoading: false,
  fileLoadingErr: null,

  // this is used when user split maps
  splitMaps: [
    // this will contain a list of objects to
    // describe the state of layer availability and visibility for each map
    // [
    //   {
    //     layers: {
    //       layer_id: {
    //         isAvailable: true|false # this is driven by the left hand panel
    //         isVisible: true|false
    //       }
    //     }
    //   }
    // ]
  ],

  // defaults layer classes
  layerClasses: LayerClasses,

  // PLEXUS
  plexus: {
    scores: undefined,
    indicatorData: undefined,
    selectedIndicator: 'desirability'
  },
  activeBarangay: null,
  activeAnalysisTab: DEFAULT_ACTIVE_ANALYSIS,
  analysisRankingPage: DEFAULT_ANALYSIS_RANKING_PAGE,
  analysisRankingReverse: false,
};

function updateStateWithLayerAndData(state, {layerData, layer, idx}) {
  return {
    ...state,
    layers: state.layers.map((lyr, i) => (i === idx ? layer : lyr)),
    layerData: layerData
      ? state.layerData.map((d, i) => (i === idx ? layerData : d))
      : state.layerData
  };
}

/**
 * Called to update layer base config: dataId, label, column, isVisible
 *
 */
export function layerConfigChangeUpdater(state, action) {
  const {oldLayer} = action;
  const idx = state.layers.findIndex(l => l.id === oldLayer.id);
  const props = Object.keys(action.newConfig);

  const newLayer = oldLayer.updateLayerConfig(action.newConfig);
  if (newLayer.shouldCalculateLayerData(props)) {
    const oldLayerData = state.layerData[idx];
    const {layerData, layer} = calculateLayerData(
      newLayer,
      state,
      oldLayerData,
      {sameData: true}
    );
    return updateStateWithLayerAndData(state, {layerData, layer, idx});
  }

  const newState = {
    ...state,
    splitMaps:
      'isVisible' in action.newConfig
        ? toggleLayerFromSplitMaps(state, newLayer)
        : state.splitMaps
  };

  return updateStateWithLayerAndData(newState, {layer: newLayer, idx});
}

export function layerTypeChangeUpdater(state, action) {
  const {oldLayer, newType} = action;
  const oldId = oldLayer.id;
  const idx = state.layers.findIndex(l => l.id === oldId);

  if (!state.layerClasses[newType]) {
    Console.error(`${newType} is not a valid layer type`);
    return state;
  }

  // get a mint layer, with new id and type
  // because deck.gl uses id to match between new and old layer.
  // If type has changed but id is the same, it will break
  const newLayer = new state.layerClasses[newType]();

  newLayer.assignConfigToLayer(oldLayer.config, oldLayer.visConfigSettings);

  if (newLayer.config.dataId) {
    const dataset = state.datasets[newLayer.config.dataId];
    newLayer.updateLayerDomain(dataset);
  }

  const {layerData, layer} = calculateLayerData(newLayer, state);

  let newState = state;

  // update splitMap layer id
  if (state.splitMaps) {
    newState = {
      ...state,
      splitMaps: state.splitMaps.map(settings => {
        const {[oldId]: oldLayerMap, ...otherLayers} = settings.layers;
        return {
          ...settings,
          layers: {
            ...otherLayers,
            [layer.id]: oldLayerMap
          }
        };
      })
    };
  }

  return updateStateWithLayerAndData(newState, {layerData, layer, idx});
}

export function layerVisualChannelChangeUpdater(state, action) {
  const {oldLayer, newConfig, channel} = action;
  const dataset = state.datasets[oldLayer.config.dataId];

  const idx = state.layers.findIndex(l => l.id === oldLayer.id);
  const newLayer = oldLayer.updateLayerConfig(newConfig);

  newLayer.updateLayerVisualChannel(dataset, channel);

  const oldLayerData = state.layerData[idx];
  const {layerData, layer} = calculateLayerData(newLayer, state, oldLayerData, {
    sameData: true
  });

  return updateStateWithLayerAndData(state, {layerData, layer, idx});
}

export function layerVisConfigChangeUpdater(state, action) {
  const {oldLayer} = action;
  const idx = state.layers.findIndex(l => l.id === oldLayer.id);
  const props = Object.keys(action.newVisConfig);

  const newVisConfig = {
    ...oldLayer.config.visConfig,
    ...action.newVisConfig
  };

  const newLayer = oldLayer.updateLayerConfig({visConfig: newVisConfig});

  if (newLayer.shouldCalculateLayerData(props)) {
    const oldLayerData = state.layerData[idx];
    const {layerData, layer} = calculateLayerData(
      newLayer,
      state,
      oldLayerData,
      {sameData: true}
    );
    return updateStateWithLayerAndData(state, {layerData, layer, idx});
  }

  return updateStateWithLayerAndData(state, {layer: newLayer, idx});
}

/* eslint-enable max-statements */

export function interactionConfigChangeUpdater(state, action) {
  const {config} = action;

  const interactionConfig = {
    ...state.interactionConfig,
    ...{[config.id]: config}
  };

  if (config.enabled && !state.interactionConfig[config.id].enabled) {
    // only enable one interaction at a time
    Object.keys(interactionConfig).forEach(k => {
      if (k !== config.id) {
        interactionConfig[k] = {...interactionConfig[k], enabled: false};
      }
    });
  }

  return {
    ...state,
    interactionConfig
  };
}

export function setFilterUpdater(state, action) {
  const {idx, prop, value} = action;
  let newState = state;
  let newFilter = {
    ...state.filters[idx],
    [prop]: value
  };

  const {dataId} = newFilter;
  if (!dataId) {
    return state;
  }
  const {fields, allData} = state.datasets[dataId];

  switch (prop) {
    case 'dataId':
      // if trying to update filter dataId. create an empty new filter
      newFilter = getDefaultFilter(dataId);
      break;

    case 'name':
      // find the field
      const fieldIdx = fields.findIndex(f => f.name === value);
      let field = fields[fieldIdx];

      if (!field.filterProp) {
        // get filter domain from field
        // save filterProps: {domain, steps, value} to field, avoid recalculate
        field = {
          ...field,
          filterProp: getFilterProps(allData, field)
        };
      }

      newFilter = {
        ...newFilter,
        ...field.filterProp,
        name: field.name,
        // can't edit dataId once name is selected
        freeze: true,
        fieldIdx
      };
      const enlargedFilterIdx = state.filters.findIndex(f => f.enlarged);
      if (enlargedFilterIdx > -1 && enlargedFilterIdx !== idx) {
        // there should be only one enlarged filter
        newFilter.enlarged = false;
      }

      newState = {
        ...state,
        datasets: {
          ...state.datasets,
          [dataId]: {
            ...state.datasets[dataId],
            fields: fields.map((d, i) => (i === fieldIdx ? field : d))
          }
        }
      };
      break;
    case 'value':
    default:
      break;
  }

  // save new filters to newState
  newState = {
    ...newState,
    filters: state.filters.map((f, i) => (i === idx ? newFilter : f))
  };

  // filter data
  newState = {
    ...newState,
    datasets: {
      ...newState.datasets,
      [dataId]: {
        ...newState.datasets[dataId],
        ...filterData(allData, dataId, newState.filters)
      }
    }
  };

  newState = updateAllLayerDomainData(newState, dataId, newFilter);

  return newState;
}

export const setFilterPlotUpdater = (state, {idx, newProp}) => {
  let newFilter = {...state.filters[idx], ...newProp};
  const prop = Object.keys(newProp)[0];
  if (prop === 'yAxis') {
    const plotType = getDefaultFilterPlotType(newFilter);

    if (plotType) {
      newFilter = {
        ...newFilter,
        ...getFilterPlot(
          {...newFilter, plotType},
          state.datasets[newFilter.dataId].allData
        ),
        plotType
      };
    }
  }

  return {
    ...state,
    filters: state.filters.map((f, i) => (i === idx ? newFilter : f))
  };
};

export const addFilterUpdater = (state, action) =>
  !action.dataId
    ? state
    : {
        ...state,
        filters: [...state.filters, getDefaultFilter(action.dataId)]
      };

export const toggleFilterAnimationUpdater = (state, action) => ({
  ...state,
  filters: state.filters.map((f, i) =>
    i === action.idx ? {...f, isAnimating: !f.isAnimating} : f
  )
});

export const updateAnimationSpeedUpdater = (state, action) => ({
  ...state,
  filters: state.filters.map((f, i) =>
    i === action.idx ? {...f, speed: action.speed} : f
  )
});

export const enlargeFilterUpdater = (state, action) => {
  const isEnlarged = state.filters[action.idx].enlarged;

  return {
    ...state,
    filters: state.filters.map((f, i) => {
      f.enlarged = !isEnlarged && i === action.idx;
      return f;
    })
  };
};

export const removeFilterUpdater = (state, action) => {
  const {idx} = action;
  const {dataId} = state.filters[idx];

  const newFilters = [
    ...state.filters.slice(0, idx),
    ...state.filters.slice(idx + 1, state.filters.length)
  ];

  const newState = {
    ...state,
    datasets: {
      ...state.datasets,
      [dataId]: {
        ...state.datasets[dataId],
        ...filterData(state.datasets[dataId].allData, dataId, newFilters)
      }
    },
    filters: newFilters
  };

  return updateAllLayerDomainData(newState, dataId);
};

export const addLayerUpdater = (state, action) => {
  const defaultDataset = Object.keys(state.datasets)[0];
  const newLayer = new Layer({
    isVisible: true,
    isConfigActive: true,
    dataId: defaultDataset,
    ...action.props
  });

  return {
    ...state,
    layers: [...state.layers, newLayer],
    layerData: [...state.layerData, {}],
    layerOrder: [...state.layerOrder, state.layerOrder.length],
    splitMaps: addNewLayersToSplitMap(state.splitMaps, newLayer)
  };
};

export const removeLayerUpdater = (state, {idx}) => {
  const {layers, layerData, clicked, hoverInfo, activeBarangay} = state;
  const layerToRemove = state.layers[idx];
  const newMaps = removeLayerFromSplitMaps(state, layerToRemove);

  if (layerToRemove.isLayerHovered(clicked)) {
    console.error('HI');
  }
  return {
    ...state,
    layers: [...layers.slice(0, idx), ...layers.slice(idx + 1, layers.length)],
    layerData: [
      ...layerData.slice(0, idx),
      ...layerData.slice(idx + 1, layerData.length)
    ],
    layerOrder: state.layerOrder
      .filter(i => i !== idx)
      .map(pid => (pid > idx ? pid - 1 : pid)),
    clicked: layerToRemove.isLayerHovered(clicked) ? undefined : clicked,
    hoverInfo: layerToRemove.isLayerHovered(hoverInfo) ? undefined : hoverInfo,
    splitMaps: newMaps,

    activeBarangay: layerToRemove.isLayerHovered(clicked)
      ? null
      : activeBarangay
  };
};

export const reorderLayerUpdater = (state, {order}) => ({
  ...state,
  layerOrder: order
});

export const removeDatasetUpdater = (state, action) => {
  // extract dataset key
  const {key: datasetKey} = action;
  const {datasets} = state;

  // check if dataset is present
  if (!datasets[datasetKey]) {
    return state;
  }

  /* eslint-disable no-unused-vars */
  const {
    layers,
    datasets: {[datasetKey]: dataset, ...newDatasets}
  } = state;
  /* eslint-enable no-unused-vars */

  const indexes = layers.reduce((listOfIndexes, layer, index) => {
    if (layer.config.dataId === datasetKey) {
      listOfIndexes.push(index);
    }
    return listOfIndexes;
  }, []);

  // remove layers and datasets
  const {newState} = indexes.reduce(
    ({newState: currentState, indexCounter}, idx) => {
      const currentIndex = idx - indexCounter;
      currentState = removeLayerUpdater(currentState, {idx: currentIndex});
      indexCounter++;
      return {newState: currentState, indexCounter};
    },
    {newState: {...state, datasets: newDatasets}, indexCounter: 0}
  );

  // remove filters
  const filters = state.filters.filter(filter => filter.dataId !== datasetKey);

  // update interactionConfig
  let {interactionConfig} = state;
  const {tooltip} = interactionConfig;
  if (tooltip) {
    const {config} = tooltip;
    /* eslint-disable no-unused-vars */
    const {[datasetKey]: fields, ...fieldsToShow} = config.fieldsToShow;
    /* eslint-enable no-unused-vars */
    interactionConfig = {
      ...interactionConfig,
      tooltip: {...tooltip, config: {...config, fieldsToShow}}
    };
  }

  return {...newState, filters, interactionConfig};
};

export const updateLayerBlendingUpdater = (state, action) => ({
  ...state,
  layerBlending: action.mode
});

export const showDatasetTableUpdater = (state, action) => {
  return {
    ...state,
    editingDataset: action.dataId
  };
};

export const resetMapConfigVisStateUpdater = (state, action) => ({
  ...INITIAL_VIS_STATE,
  ...state.initialState,
  initialState: state.initialState
});

/**
 * Loads custom configuration into state
 * @param state
 * @param action
 * @returns {*}
 */
export const receiveMapConfigUpdater = (state, action) => {
  if (!action.payload.visState) {
    return state;
  }

  const {
    filters,
    layers,
    interactionConfig,
    layerBlending,
    splitMaps
  } = action.payload.visState;

  // always reset config when receive a new config
  const resetState = resetMapConfigVisStateUpdater(state);
  let mergedState = {
    ...resetState,
    splitMaps: splitMaps || [] // maps doesn't require any logic
  };

  mergedState = mergeFilters(mergedState, filters);
  mergedState = mergeLayers(mergedState, layers);
  mergedState = mergeInteractions(mergedState, interactionConfig);
  mergedState = mergeLayerBlending(mergedState, layerBlending);

  return mergedState;
};

export const layerHoverUpdater = (state, action) => ({
  ...state,
  hoverInfo: action.info
});

export const layerClickUpdater = (state, action) => {
<<<<<<< HEAD
  console.log("LAYERCLICKUPDATER");
  console.log(state);
  console.log(action);
  // if(!action.info) {
  //   return {
  //     ...state,
  //     clicked: action.info && action.info.picked ? action.info : null,
  //     activeBarangay: null,
  //   }
  // }
  // const layer = state.layers[action.info.layer.props.idx];
  
  // if(layer) {
  //   const {config: {dataId}} = layer;  
  //   const {allData, fields} = state.datasets[dataId];
  //   const data = action.info && action.info.picked ? layer.getHoverData(action.info.object, allData) : null;

  //   return {
  //     ...state,
  //     clicked: action.info && action.info.picked ? action.info : null,
  //     activeBarangay: data.length == 16 ? data : null,
  //     activeAnalysisTab: DEFAULT_ACTIVE_ANALYSIS,
  //   }
  // }
 
  // return {
  //   ...state,
  //   clicked: action.info && action.info.picked ? action.info : null,
  // }
  if (!action.info) {
    let idx = 0;
    if (state.layers[idx].config.isVisible) {
      const isVisible = false;
      // layerConfigChangeUpdater(state.layers[idx], {isVisible});
      state.layers[idx].updateLayerConfig({isVisible});
      // idx = 3;
      // state.layers[idx].updateLayerConfig({isVisible : true});
    }
    console.log("LYU: ");
    // console.log(data);
    console.log(action.info);
=======

  console.log("LAYERCLICKUPDATER");
  console.log(state);
  console.log(action);
  if(!action.info) {
>>>>>>> 6707fbfd
    return {
      ...state,
      clicked: action.info && action.info.picked ? action.info : null,
      activeBarangay: null
    };
  }
  const layer = state.layers[action.info.layer.props.idx];
<<<<<<< HEAD
  if (layer) {
    const {
      config: {dataId}
    } = layer;
    let {allData, fields} = state.datasets[dataId];
    const data =
      action.info && action.info.picked
        ? layer.getHoverData(action.info.object, allData)
        : null;
    console.error('ITS HERE');
    console.error(data);
    const idx = 2;
    const value = [data[16], data[16]];
    const prop = 'value';
    let newState = setFilterUpdater(state, {idx, prop, value});

    let layerIdx = 0;
    if (!newState.layers[layerIdx].config.isVisible) {
      const isVisible = true;
      
      newState.layers[layerIdx].updateLayerConfig({isVisible});
      // layerIdx = 3;
      // newState.layers[layerIdx].updateLayerConfig({isVisible: false});
    }
=======
  
  if(layer) {
    const {config: {dataId}} = layer;  
    const {allData, fields} = state.datasets[dataId];
    const data = action.info && action.info.picked ? layer.getHoverData(action.info.object, allData) : null;

    console.log("LYU: ");
    console.log(data);
    console.log(action.info);
>>>>>>> 6707fbfd
    return {
      ...newState,
      clicked: action.info && action.info.picked ? action.info : null,
      activeBarangay: data.length == 17 ? data : null,
      activeAnalysisTab: DEFAULT_ACTIVE_ANALYSIS
    };
  }

  return {
    ...state,
    clicked: action.info && action.info.picked ? action.info : null
  };
};

export const mapClickUpdater = (state, action) => ({
  ...state,
  clicked: null
});

export const toggleSplitMapUpdater = (state, action) =>
  state.splitMaps && state.splitMaps.length === 0
    ? {
        ...state,
        // maybe we should use an array to store state for a single map as well
        // if current maps length is equal to 0 it means that we are about to split the view
        splitMaps: computeSplitMapLayers(state.layers)
      }
    : closeSpecificMapAtIndex(state, action);

/**
 * This is triggered when view is split into multiple maps.
 * It will only update layers that belong to the map layer dropdown
 * the user is interacting wit
 * @param state
 * @param action
 */
export const setVisibleLayersForMapUpdater = (state, action) => {
  const {mapIndex, layerIds} = action;
  if (!layerIds) {
    return state;
  }

  const {splitMaps = []} = state;

  if (splitMaps.length === 0) {
    // we should never get into this state
    // because this action should only be triggered
    // when map view is split
    // but something may have happened
    return state;
  }

  // need to check if maps is populated otherwise will create
  const {[mapIndex]: map = {}} = splitMaps;

  const layers = map.layers || [];

  // we set visibility to true for all layers included in our input list
  const newLayers = (Object.keys(layers) || []).reduce((currentLayers, idx) => {
    return {
      ...currentLayers,
      [idx]: {
        ...layers[idx],
        isVisible: layerIds.includes(idx)
      }
    };
  }, {});

  const newMaps = [...splitMaps];

  newMaps[mapIndex] = {
    ...splitMaps[mapIndex],
    layers: newLayers
  };

  return {
    ...state,
    splitMaps: newMaps
  };
};

export const toggleLayerForMapUpdater = (state, action) => {
  if (!state.splitMaps[action.mapIndex]) {
    return state;
  }

  const mapSettings = state.splitMaps[action.mapIndex];
  const {layers} = mapSettings;
  if (!layers || !layers[action.layerId]) {
    return state;
  }

  const layer = layers[action.layerId];

  const newLayer = {
    ...layer,
    isVisible: !layer.isVisible
  };

  const newLayers = {
    ...layers,
    [action.layerId]: newLayer
  };

  // const splitMaps = state.splitMaps;
  const newSplitMaps = [...state.splitMaps];
  newSplitMaps[action.mapIndex] = {
    ...mapSettings,
    layers: newLayers
  };

  return {
    ...state,
    splitMaps: newSplitMaps
  };
};

/* eslint-disable max-statements */
export const updateVisDataUpdater = (state, action) => {
  // datasets can be a single data entries or an array of multiple data entries
  const datasets = Array.isArray(action.datasets)
    ? action.datasets
    : [action.datasets];

  if (action.config) {
    // apply config if passed from action
    state = receiveMapConfigUpdater(state, {
      payload: {visState: action.config}
    });
  }

  const newDateEntries = datasets.reduce(
    (accu, {info = {}, data}) => ({
      ...accu,
      ...(createNewDataEntry({info, data}, state.datasets) || {})
    }),
    {}
  );

  if (!Object.keys(newDateEntries).length) {
    return state;
  }

  const stateWithNewData = {
    ...state,
    datasets: {
      ...state.datasets,
      ...newDateEntries
    }
  };

  // previously saved config before data loaded
  const {
    filterToBeMerged = [],
    layerToBeMerged = [],
    interactionToBeMerged = {}
  } = stateWithNewData;

  // merge state with saved filters
  let mergedState = mergeFilters(stateWithNewData, filterToBeMerged);
  // merge state with saved layers
  mergedState = mergeLayers(mergedState, layerToBeMerged);

  if (mergedState.layers.length === state.layers.length) {
    // no layer merged, find defaults
    mergedState = addDefaultLayers(mergedState, newDateEntries);
  }

  if (mergedState.splitMaps.length) {
    const newLayers = mergedState.layers.filter(
      l => l.config.dataId in newDateEntries
    );
    // if map is splited, add new layers to splitMaps
    mergedState = {
      ...mergedState,
      splitMaps: addNewLayersToSplitMap(mergedState.splitMaps, newLayers)
    };
  }

  // merge state with saved interactions
  mergedState = mergeInteractions(mergedState, interactionToBeMerged);

  // if no tooltips merged add default tooltips
  Object.keys(newDateEntries).forEach(dataId => {
    const tooltipFields =
      mergedState.interactionConfig.tooltip.config.fieldsToShow[dataId];
    if (!Array.isArray(tooltipFields) || !tooltipFields.length) {
      mergedState = addDefaultTooltips(mergedState, newDateEntries[dataId]);
    }
  });

  return updateAllLayerDomainData(mergedState, Object.keys(newDateEntries));
};
/* eslint-enable max-statements */

function generateLayerMetaForSplitViews(layer) {
  return {
    isAvailable: layer.config.isVisible,
    isVisible: layer.config.isVisible
  };
}

/**
 * This method will compute the default maps custom list
 * based on the current layers status
 * @param layers
 * @returns {[*,*]}
 */
function computeSplitMapLayers(layers) {
  const mapLayers = layers.reduce(
    (newLayers, currentLayer) => ({
      ...newLayers,
      [currentLayer.id]: generateLayerMetaForSplitViews(currentLayer)
    }),
    {}
  );
  return [
    {
      layers: mapLayers
    },
    {
      layers: mapLayers
    }
  ];
}

/**
 * Remove an existing layer from custom map layer objects
 * @param state
 * @param layer
 * @returns {[*,*]} Maps of custom layer objects
 */
function removeLayerFromSplitMaps(state, layer) {
  return state.splitMaps.map(settings => {
    const {layers} = settings;
    /* eslint-disable no-unused-vars */
    const {[layer.id]: _, ...newLayers} = layers;
    /* eslint-enable no-unused-vars */
    return {
      ...settings,
      layers: newLayers
    };
  });
}

/**
 * Add new layers to both existing maps
 * @param splitMaps
 * @param layers
 * @returns {[*,*]} new splitMaps
 */
function addNewLayersToSplitMap(splitMaps, layers) {
  const newLayers = Array.isArray(layers) ? layers : [layers];

  if (!splitMaps || !splitMaps.length || !newLayers.length) {
    return splitMaps;
  }

  // add new layer to both maps,
  //  don't override, if layer.id is already in splitMaps.settings.layers
  return splitMaps.map(settings => ({
    ...settings,
    layers: {
      ...settings.layers,
      ...newLayers.reduce(
        (accu, newLayer) =>
          newLayer.config.isVisible
            ? {
                ...accu,
                [newLayer.id]: settings.layers[newLayer.id]
                  ? settings.layers[newLayer.id]
                  : generateLayerMetaForSplitViews(newLayer)
              }
            : accu,
        {}
      )
    }
  }));
}

/**
 * Hide an existing layers from custom map layer objects
 * @param state
 * @param layer
 * @returns {[*,*]} Maps of custom layer objects
 */
function toggleLayerFromSplitMaps(state, layer) {
  return state.splitMaps.map(settings => {
    const {layers} = settings;
    const newLayers = {
      ...layers,
      [layer.id]: generateLayerMetaForSplitViews(layer)
    };

    return {
      ...settings,
      layers: newLayers
    };
  });
}

/**
 * When a user clicks on the specific map closing icon
 * the application will close the selected map
 * and will merge the remaining one with the global state
 * TODO: i think in the future this action should be called merge map layers with global settings
 * @param state
 * @param action
 * @returns {*}
 */
function closeSpecificMapAtIndex(state, action) {
  // retrieve layers meta data from the remaining map that we need to keep
  const indexToRetrieve = 1 - action.payload;

  const metaSettings = state.splitMaps[indexToRetrieve];
  if (!metaSettings || !metaSettings.layers) {
    // if we can't find the meta settings we simply clean up splitMaps and
    // keep global state as it is
    // but why does this ever happen?
    return {
      ...state,
      splitMaps: []
    };
  }

  const {layers} = state;

  // update layer visibility
  const newLayers = layers.map(layer =>
    layer.updateLayerConfig({
      isVisible: metaSettings.layers[layer.id]
        ? metaSettings.layers[layer.id].isVisible
        : layer.config.isVisible
    })
  );

  // delete map
  return {
    ...state,
    layers: newLayers,
    splitMaps: []
  };
}

// TODO: redo write handler to not use tasks
export const loadFilesUpdater = (state, action) => {
  const {files} = action;

  const filesToLoad = files.map(fileBlob => processFileToLoad(fileBlob));

  // reader -> parser -> augment -> receiveVisData
  const loadFileTasks = [
    Task.all(filesToLoad.map(LOAD_FILE_TASK)).bimap(
      results => {
        const data = results.reduce(
          (f, c) => ({
            // using concat here because the current datasets could be an array or a single item
            datasets: f.datasets.concat(c.datasets),
            // we need to deep merge this thing unless we find a better solution
            // this case will only happen if we allow to load multiple keplergl json files
            config: {
              ...f.config,
              ...(c.config || {})
            }
          }),
          {datasets: [], config: {}, options: {centerMap: true}}
        );
        return addDataToMap(data);
      },
      error => loadFilesErr(error)
    )
  ];

  return withTask(
    {
      ...state,
      fileLoading: true
    },
    loadFileTasks
  );
};

// PLEXUS
export const processDataUpdater = (state, action) => {
  const {allData, fields} = state.datasets.barangays;
  var scores = {};
  var indicatorData = {};

  INDICATORS.map((indicator, i) => {
    // Compute scores
    const field = fields.find(op => op.id === indicator.id);
    const column = field.tableFieldIndex - 1;
    scores[indicator.id] =
      allData.reduce((p, c) => p + c[column], 0) / allData.length;
    scores[indicator.id] = Math.round(scores[indicator.id] * 100) / 100;
    const data = [...allData];
    // Get top 10 and bottom 10
    var arr = data.sort(function(a, b) {
      return a[column] - b[column];
    });

    indicatorData[indicator.id] = {
      top: arr.slice(0, 10),
      bottom: arr.slice(arr.length - 10, arr.length)
    };
  });
  // const idx = 3;
  // const oldLayerData = state.layerData[idx];
  // const {layerData, layer} = calculateLayerData(
  //   state.layers[2],
  //   state,
  //   oldLayerData,
  //   {sameData: true}
  // );
  // const newState = updateStateWithLayerAndData(state, {layerData, layer, idx});
  const layerData = allData.map(x => x[0]);

  return {
    ...state,
    datasets: {
      ...state.datasets,
      outline: {
        ...state.datasets.outline,
        allData: layerData
      }
    },
    layerData: layerData
      ? state.layerData.map((d, i) =>
          i === 4 ? {...state.layerData[4], data: layerData} : d
        )
      : state.layerData,
    plexus: {
      ...state.plexus,
      scores,
      indicatorData
    }
  };
};

export const selectedIndicatorUpdater = (state, action) => {
  const {indicator} = action;
  const {fields, allData} = state.datasets.barangays;
  let field = fields.find(op => op.id === indicator);
  //console.error(field);
  // const idx = state.layers.findIndex(op => op.config.dataId === 'barangays');
  const idx = 3;
  const oldLayer = state.layers[idx];
  const config = {
    colorField: field
  };
  

  const newLayer = oldLayer.updateLayerConfig(config);
  // console.error(newLayer);
  newLayer.updateLayerVisualChannel(state.datasets.barangays, 'color');
  const oldLayerData = state.layerData[idx];
  const {layerData, layer} = calculateLayerData(newLayer, state, oldLayerData, {
    sameData: true
  });
  let newState = updateStateWithLayerAndData(state, {layerData, layer, idx});
  // const newState = updateStateWithLayerAndData(state, {layer: newLayer, idx});

  // filter
  let newFilter = {
    ...state.filters[0],
    name: indicator
  };

  // find the field
  const fieldIdx = fields.findIndex(op => op.id === indicator);
  // let field = fields[fieldIdx];

  if (!field.filterProp) {
    // get filter domain from field
    // save filterProps: {domain, steps, value} to field, avoid recalculate
    field = {
      ...field,
      filterProp: getFilterProps(allData, field)
    };
  }

  newFilter = {
    ...newFilter,
    ...field.filterProp,
    name: field.name,
    // can't edit dataId once name is selected
    freeze: true,
    fieldIdx
  };
  const enlargedFilterIdx = state.filters.findIndex(f => f.enlarged);
  if (enlargedFilterIdx > -1 && enlargedFilterIdx !== idx) {
    // there should be only one enlarged filter
    newFilter.enlarged = false;
  }

  newState = {
    ...newState,
    datasets: {
      ...newState.datasets,
      barangays: {
        ...newState.datasets.barangays,
        fields: fields.map((d, i) => (i === fieldIdx ? field : d))
      }
    }
  };

  // save new filters to newState
  newState = {
    ...newState,
    filters: state.filters.map((f, i) => (i === 0 ? newFilter : f))
  };

  // filter data
  newState = {
    ...newState,
    datasets: {
      ...newState.datasets,
      barangays: {
        ...newState.datasets.barangays,
        ...filterData(allData, 'barangays', newState.filters)
      }
    }
  };

  newState = updateAllLayerDomainData(newState, 'barangays', newFilter);

  return {
    ...newState,
    // layers: [
    //   state.layers[0],
    //   state.layers[1],
    //   newLayer
    // ],
    interactionConfig: {
      ...newState.interactionConfig,
      tooltip: {
        ...newState.interactionConfig.tooltip,
        config: {
          ...newState.interactionConfig.tooltip.config,
          fieldsToShow: {
            ...newState.interactionConfig.tooltip.config.fieldsToShow,
            barangays: ['name', indicator]
          }
        }
      }
    },
    // datasets: {
    //   ...newState.datasets,
    //   barangays: {
    //     ...newState.datasets.barangays,
    //     ...filterData(allData, "barangays", newState.filters)
    //   }
    // },
    plexus: {
      ...newState.plexus,
      selectedIndicator: indicator
    }
  };
};

export const loadFilesErrUpdater = (state, {error}) => ({
  ...state,
  fileLoading: false,
  fileLoadingErr: error
});

/**
 * helper function to update All layer domain and layer data of state
 *
 * @param {object} state
 * @param {string} datasets
 * @returns {object} state
 */
export function addDefaultLayers(state, datasets) {
  const defaultLayers = Object.values(datasets).reduce(
    (accu, dataset) => [
      ...accu,
      ...(findDefaultLayer(dataset, state.layerClasses) || [])
    ],
    []
  );
  return {
    ...state,
    layers: [...state.layers, ...defaultLayers],
    layerOrder: [
      // put new layers on top of old ones
      ...defaultLayers.map((_, i) => state.layers.length + i),
      ...state.layerOrder
    ]
  };
}

/**
 * helper function to find default tooltips
 *
 * @param {object} state
 * @param {object} dataset
 * @returns {object} state
 */
export function addDefaultTooltips(state, dataset) {
  const tooltipFields = findFieldsToShow(dataset);

  return {
    ...state,
    interactionConfig: {
      ...state.interactionConfig,
      tooltip: {
        ...state.interactionConfig.tooltip,
        config: {
          // find default fields to show in tooltip
          fieldsToShow: {
            ...state.interactionConfig.tooltip.config.fieldsToShow,
            ...tooltipFields
          }
        }
      }
    }
  };
}

/**
 * helper function to update layer domains for an array of datsets
 *
 * @param {object} state
 * @param {array | string} dataId
 * @param {object} newFilter - if is called by setFilter, the filter that has changed
 * @returns {object} state
 */
export function updateAllLayerDomainData(state, dataId, newFilter) {
  const dataIds = typeof dataId === 'string' ? [dataId] : dataId;
  const newLayers = [];
  const newLayerDatas = [];

  state.layers.forEach((oldLayer, i) => {
    if (oldLayer.config.dataId && dataIds.includes(oldLayer.config.dataId)) {
      // No need to recalculate layer domain if filter has fixed domain
      const newLayer =
        newFilter && newFilter.fixedDomain
          ? oldLayer
          : oldLayer.updateLayerDomain(
              state.datasets[oldLayer.config.dataId],
              newFilter
            );

      const {layerData, layer} = calculateLayerData(
        newLayer,
        state,
        state.layerData[i]
      );

      newLayers.push(layer);
      newLayerDatas.push(layerData);
    } else {
      newLayers.push(oldLayer);
      newLayerDatas.push(state.layerData[i]);
    }
  });

  return {
    ...state,
    layers: newLayers,
    layerData: newLayerDatas
  };
}

/* PLEXUS-SPECIFIC UPDATERS */
export const updateActiveAnalysisTabUpdater = (state, action) => {
  console.log('**************' + action);
  console.log(action);
  console.log(action.info);
  return {
    ...state,
    activeAnalysisTab: action.info,
  };
<<<<<<< HEAD
};

=======
  
};

// export const setActiveBarangay = (state, action) => {
//   console.log("**************" + action);
//   console.log(action);
//   console.log(action.info);
//   return {
//     ...state,
//     activeAnalysisTab: action.info,
//   };
  
// };

>>>>>>> 6707fbfd
export const changeAnalysisRankPage = (state, action) => {
  console.log("**************" + action);
  console.log(action);
  console.log(action.info);
  return {
    ...state,
    analysisRankingPage: action.info,
  };
<<<<<<< HEAD

=======
  
>>>>>>> 6707fbfd
};

export const setAnalysisReverse = (state, action) => {
  console.log("**************" + action);
  console.log(action);
  console.log(action.info);
  return {
    ...state,
    analysisRankingReverse: action.info,
  };
<<<<<<< HEAD
}; 
=======
};
>>>>>>> 6707fbfd
<|MERGE_RESOLUTION|>--- conflicted
+++ resolved
@@ -614,7 +614,6 @@
 });
 
 export const layerClickUpdater = (state, action) => {
-<<<<<<< HEAD
   console.log("LAYERCLICKUPDATER");
   console.log(state);
   console.log(action);
@@ -656,13 +655,6 @@
     console.log("LYU: ");
     // console.log(data);
     console.log(action.info);
-=======
-
-  console.log("LAYERCLICKUPDATER");
-  console.log(state);
-  console.log(action);
-  if(!action.info) {
->>>>>>> 6707fbfd
     return {
       ...state,
       clicked: action.info && action.info.picked ? action.info : null,
@@ -670,7 +662,6 @@
     };
   }
   const layer = state.layers[action.info.layer.props.idx];
-<<<<<<< HEAD
   if (layer) {
     const {
       config: {dataId}
@@ -695,17 +686,6 @@
       // layerIdx = 3;
       // newState.layers[layerIdx].updateLayerConfig({isVisible: false});
     }
-=======
-  
-  if(layer) {
-    const {config: {dataId}} = layer;  
-    const {allData, fields} = state.datasets[dataId];
-    const data = action.info && action.info.picked ? layer.getHoverData(action.info.object, allData) : null;
-
-    console.log("LYU: ");
-    console.log(data);
-    console.log(action.info);
->>>>>>> 6707fbfd
     return {
       ...newState,
       clicked: action.info && action.info.picked ? action.info : null,
@@ -1380,25 +1360,8 @@
     ...state,
     activeAnalysisTab: action.info,
   };
-<<<<<<< HEAD
-};
-
-=======
-  
-};
-
-// export const setActiveBarangay = (state, action) => {
-//   console.log("**************" + action);
-//   console.log(action);
-//   console.log(action.info);
-//   return {
-//     ...state,
-//     activeAnalysisTab: action.info,
-//   };
-  
-// };
-
->>>>>>> 6707fbfd
+};
+
 export const changeAnalysisRankPage = (state, action) => {
   console.log("**************" + action);
   console.log(action);
@@ -1407,11 +1370,6 @@
     ...state,
     analysisRankingPage: action.info,
   };
-<<<<<<< HEAD
-
-=======
-  
->>>>>>> 6707fbfd
 };
 
 export const setAnalysisReverse = (state, action) => {
@@ -1422,8 +1380,4 @@
     ...state,
     analysisRankingReverse: action.info,
   };
-<<<<<<< HEAD
-}; 
-=======
-};
->>>>>>> 6707fbfd
+}; 
{
  "name": "@kepler.gl/reducers",
  "author": "Shan He <shan@uber.com>",
  "version": "3.0.0-alpha.1",
  "description": "kepler.gl constants used by kepler.gl components, actions and reducers",
  "license": "MIT",
  "main": "dist/index.js",
  "types": "dist/index.d.ts",
  "keywords": [
    "babel",
    "es6",
    "react",
    "webgl",
    "visualization",
    "deck.gl"
  ],
  "repository": {
    "type": "git",
    "url": "https://github.com/keplergl/kepler.gl.git"
  },
  "scripts": {
    "build": "rm -fr dist && babel src --out-dir dist --source-maps inline --extensions '.ts,.tsx,.js,.jsx' --ignore '**/*.d.ts'",
    "build:umd": "NODE_OPTIONS=--openssl-legacy-provider webpack --config ./webpack/umd.js --progress --env.prod",
    "build:types": "tsc --project ./tsconfig.production.json",
    "prepublish": "babel-node ../../scripts/license-header/bin --license ../../FILE-HEADER && yarn build && yarn build:types",
    "stab": "mkdir -p dist && touch dist/index.js"
  },
  "files": [
    "dist",
    "umd"
  ],
  "dependencies": {
    "@kepler.gl/actions": "3.0.0-alpha.1",
    "@kepler.gl/cloud-providers": "3.0.0-alpha.1",
    "@kepler.gl/constants": "3.0.0-alpha.1",
    "@kepler.gl/deckgl-layers": "3.0.0-alpha.1",
    "@kepler.gl/layers": "3.0.0-alpha.1",
    "@kepler.gl/effects": "3.0.0-alpha.1",
    "@kepler.gl/localization": "3.0.0-alpha.1",
    "@kepler.gl/processors": "3.0.0-alpha.1",
    "@kepler.gl/schemas": "3.0.0-alpha.1",
    "@kepler.gl/table": "3.0.0-alpha.1",
    "@kepler.gl/tasks": "3.0.0-alpha.1",
    "@kepler.gl/types": "3.0.0-alpha.1",
    "@kepler.gl/utils": "3.0.0-alpha.1",
    "@loaders.gl/loader-utils": "^4.1.0-alpha.4",
<<<<<<< HEAD
=======
    "@turf/bbox": "^6.0.1",
>>>>>>> df87781a
    "@types/lodash.clonedeep": "^4.5.7",
    "@types/lodash.flattendeep": "^4.4.7",
    "@types/lodash.get": "^4.4.6",
    "@types/lodash.pick": "^4.4.6",
    "@types/lodash.uniq": "^4.5.7",
    "@types/lodash.xor": "^4.5.7",
    "@types/redux-actions": "^2.6.2",
    "copy-to-clipboard": "^3.3.1",
    "d3-color": "^2.0.0",
    "d3-dsv": "^2.0.0",
    "deepmerge": "^4.2.2",
    "global": "^4.3.0",
    "lodash.clonedeep": "^4.0.1",
    "lodash.flattendeep": "^4.2.0",
    "lodash.get": "^4.4.2",
    "lodash.pick": "^4.4.0",
    "lodash.uniq": "^4.0.1",
    "lodash.xor": "^4.5.0",
    "react-palm": "^3.3.8",
    "redux": "^4.2.1",
    "redux-actions": "^2.2.1",
    "reselect": "^4.0.0"
  },
  "nyc": {
    "sourceMap": false,
    "instrument": false
  },
  "engines": {
    "node": ">=18.18.2"
  },
  "maintainers": [
    "Shan He <heshan0131@gmail.com>",
    "Giuseppe Macri <gmacri@uber.com>"
  ],
  "volta": {
    "node": "18.18.2",
    "yarn": "1.22.17"
  }
}<|MERGE_RESOLUTION|>--- conflicted
+++ resolved
@@ -44,10 +44,7 @@
     "@kepler.gl/types": "3.0.0-alpha.1",
     "@kepler.gl/utils": "3.0.0-alpha.1",
     "@loaders.gl/loader-utils": "^4.1.0-alpha.4",
-<<<<<<< HEAD
-=======
     "@turf/bbox": "^6.0.1",
->>>>>>> df87781a
     "@types/lodash.clonedeep": "^4.5.7",
     "@types/lodash.flattendeep": "^4.4.7",
     "@types/lodash.get": "^4.4.6",

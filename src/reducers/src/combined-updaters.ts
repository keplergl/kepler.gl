--- conflicted
+++ resolved
@@ -304,11 +304,7 @@
   return {
     ...state,
     visState,
-<<<<<<< HEAD
-    mapStyle: mapStyleChangeUpdater(mapStyle, {payload: {styleType: payload.styleType}})
-=======
     mapStyle: mapStyleChangeUpdater(mapStyle, {payload: {...payload}})
->>>>>>> bf890fa9
   };
 };
 

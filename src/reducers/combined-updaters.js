// Copyright (c) 2019 Uber Technologies, Inc.
//
// Permission is hereby granted, free of charge, to any person obtaining a copy
// of this software and associated documentation files (the "Software"), to deal
// in the Software without restriction, including without limitation the rights
// to use, copy, modify, merge, publish, distribute, sublicense, and/or sell
// copies of the Software, and to permit persons to whom the Software is
// furnished to do so, subject to the following conditions:
//
// The above copyright notice and this permission notice shall be included in
// all copies or substantial portions of the Software.
//
// THE SOFTWARE IS PROVIDED "AS IS", WITHOUT WARRANTY OF ANY KIND, EXPRESS OR
// IMPLIED, INCLUDING BUT NOT LIMITED TO THE WARRANTIES OF MERCHANTABILITY,
// FITNESS FOR A PARTICULAR PURPOSE AND NONINFRINGEMENT. IN NO EVENT SHALL THE
// AUTHORS OR COPYRIGHT HOLDERS BE LIABLE FOR ANY CLAIM, DAMAGES OR OTHER
// LIABILITY, WHETHER IN AN ACTION OF CONTRACT, TORT OR OTHERWISE, ARISING FROM,
// OUT OF OR IN CONNECTION WITH THE SOFTWARE OR THE USE OR OTHER DEALINGS IN
// THE SOFTWARE.

import {toggleModalUpdater, loadFilesSuccessUpdater} from './ui-state-updaters';
import {updateVisDataUpdater as visStateUpdateVisDataUpdater} from './vis-state-updaters';
import {receiveMapConfigUpdater as stateMapConfigUpdater} from './map-state-updaters';
import {receiveMapConfigUpdater as styleMapConfigUpdater} from './map-style-updaters';
import {findMapBounds} from 'utils/data-utils';
import KeplerGlSchema from 'schemas';
import {isPlainObject} from 'utils/utils';

// compose action to apply result multiple reducers, with the output of one

/**
 * Some actions will affect the entire kepler.lg instance state.
 * The updaters for these actions is exported as `combinedUpdaters`. These updater take the entire instance state
 * as the first argument. Read more about [Using updaters](../advanced-usage/using-updaters.md)
 * @public
 * @example
 *
 * import keplerGlReducer, {combinedUpdaters} from 'kepler.gl/reducers';
 * // Root Reducer
 * const reducers = combineReducers({
 *  keplerGl: keplerGlReducer,
 *  app: appReducer
 * });
 *
 * const composedReducer = (state, action) => {
 *  switch (action.type) {
 *    // add data to map after receiving data from remote sources
 *    case 'LOAD_REMOTE_RESOURCE_SUCCESS':
 *      return {
 *        ...state,
 *        keplerGl: {
 *          ...state.keplerGl,
 *          // pass in kepler.gl instance state to combinedUpdaters
 *          map:  combinedUpdaters.addDataToMapUpdater(
 *           state.keplerGl.map,
 *           {
 *             payload: {
 *               datasets: action.datasets,
 *               options: {readOnly: true},
 *               config: action.config
 *              }
 *            }
 *          )
 *        }
 *      };
 *  }
 *  return reducers(state, action);
 * };
 *
 * export default composedReducer;
 */
/* eslint-disable no-unused-vars */
const combinedUpdaters = null;
/* eslint-enable no-unused-vars */

export const isValidConfig = config =>
  isPlainObject(config) && isPlainObject(config.config) && config.version;
export const defaultAddDataToMapOptions = {
  centerMap: true,
  keepExistingConfig: false
};
/**
 * Combine data and full configuration update in a single action
 *
 * @memberof combinedUpdaters
 * @param {Object} state kepler.gl instance state, containing all subreducer state
 * @param {Object} action
 * @param {Object} action.payload `{datasets, options, config}`
 * @param {Array<Object>|Object} action.payload.datasets - ***required** datasets can be a dataset or an array of datasets
 * Each dataset object needs to have `info` and `data` property.
 * @param {Object} action.payload.datasets.info -info of a dataset
 * @param {string} action.payload.datasets.info.id - id of this dataset. If config is defined, `id` should matches the `dataId` in config.
 * @param {string} action.payload.datasets.info.label - A display name of this dataset
 * @param {Object} action.payload.datasets.data - ***required** The data object, in a tabular format with 2 properties `fields` and `rows`
 * @param {Array<Object>} action.payload.datasets.data.fields - ***required** Array of fields,
 * @param {string} action.payload.datasets.data.fields.name - ***required** Name of the field,
 * @param {Array<Array>} action.payload.datasets.data.rows - ***required** Array of rows, in a tabular format with `fields` and `rows`
 * @param {Object} action.payload.options option object `{centerMap: true}`
 * @param {Object} action.payload.config map config
 * @returns {Object} nextState
 * @public
 */
export const addDataToMapUpdater = (state, {payload}) => {
  const {datasets, config} = payload;

  const options = {
    ...defaultAddDataToMapOptions,
    ...payload.options
  };

  let parsedConfig = config;

  if (isValidConfig(config)) {
    // if passed in saved config
    parsedConfig = KeplerGlSchema.parseSavedConfig(config);
  }
  const oldLayers = state.visState.layers;

  // Update visState store
  let mergedState = {
    ...state,
    visState: visStateUpdateVisDataUpdater(state.visState, {
      datasets,
      options,
      config: parsedConfig
    })
  };

  let bounds;
  if (options.centerMap) {
    // find map bounds for new layers
    const newLayers = mergedState.visState.layers.filter(
      nl => !oldLayers.find(ol => ol === nl)
    );
    bounds = findMapBounds(newLayers);
  }

  // Update mapState store
  mergedState = {
    ...mergedState,
    mapState: stateMapConfigUpdater(mergedState.mapState, {
      payload: {config: parsedConfig, options, bounds}
    })
  };

  // Update mapStyle store
  mergedState = {
    ...mergedState,
    mapStyle: styleMapConfigUpdater(mergedState.mapStyle, {
      payload: {config: parsedConfig, options}
    })
  };

  // Update uiState
  mergedState = {
    ...mergedState,
    uiState: {
<<<<<<< HEAD
      ...toggleModalUpdater(loadFilesSuccessUpdater(mergedState.uiState), {
        payload: null
      }),
      ...(options.hasOwnProperty('readOnLy')
        ? {readOnly: options.readOnly}
        : {})
=======
      ...mergedState.uiState,
      ...toggleModalUpdater(mergedState.uiState, {payload: null}),
      ...(options.hasOwnProperty('readOnly') ? {readOnly: options.readOnly} : {})
>>>>>>> ce943f07
    }
  };

  return mergedState;
};

export const addDataToMapComposed = addDataToMapUpdater;<|MERGE_RESOLUTION|>--- conflicted
+++ resolved
@@ -155,18 +155,12 @@
   mergedState = {
     ...mergedState,
     uiState: {
-<<<<<<< HEAD
       ...toggleModalUpdater(loadFilesSuccessUpdater(mergedState.uiState), {
         payload: null
       }),
-      ...(options.hasOwnProperty('readOnLy')
+      ...(options.hasOwnProperty('readOnly')
         ? {readOnly: options.readOnly}
         : {})
-=======
-      ...mergedState.uiState,
-      ...toggleModalUpdater(mergedState.uiState, {payload: null}),
-      ...(options.hasOwnProperty('readOnly') ? {readOnly: options.readOnly} : {})
->>>>>>> ce943f07
     }
   };
 

--- conflicted
+++ resolved
@@ -28,21 +28,6 @@
   LOAD_CLOUD_MAP_TASK,
   GET_SAVED_MAPS_TASK
 } from 'tasks/tasks';
-<<<<<<< HEAD
-import {
-  exportFileSuccess,
-  exportFileError,
-  postSaveLoadSuccess,
-  loadCloudMapSuccess,
-  getSavedMapsSuccess,
-  getSavedMapsError
-} from 'actions/provider-actions';
-import {
-  removeNotification,
-  toggleModal,
-  addNotification
-} from 'actions/ui-state-actions';
-=======
 import {
   exportFileSuccess,
   exportFileError,
@@ -52,7 +37,6 @@
   getSavedMapsError
 } from 'actions/provider-actions';
 import {removeNotification, toggleModal, addNotification} from 'actions/ui-state-actions';
->>>>>>> 10e9238b
 import {addDataToMap} from 'actions/actions';
 import {
   DEFAULT_NOTIFICATION_TYPES,
@@ -86,13 +70,7 @@
   }
 
   if (typeof provider[method] !== 'function') {
-<<<<<<< HEAD
-    Console.error(
-      `${method} is not a function of Cloud provider: ${provider.name}`
-    );
-=======
     Console.error(`${method} is not a function of Cloud provider: ${provider.name}`);
->>>>>>> 10e9238b
     return false;
   }
 
@@ -103,23 +81,12 @@
   const id = generateHashId();
   const successNote = {
     id,
-<<<<<<< HEAD
-    type:
-      DEFAULT_NOTIFICATION_TYPES[type] || DEFAULT_NOTIFICATION_TYPES.success,
-=======
     type: DEFAULT_NOTIFICATION_TYPES[type] || DEFAULT_NOTIFICATION_TYPES.success,
->>>>>>> 10e9238b
     topic: DEFAULT_NOTIFICATION_TOPICS.global,
     message
   };
   const task = ACTION_TASK().map(_ => addNotification(successNote));
-<<<<<<< HEAD
-  return delayClose
-    ? [task, DELAY_TASK(3000).map(_ => removeNotification(id))]
-    : [task];
-=======
   return delayClose ? [task, DELAY_TASK(3000).map(_ => removeNotification(id))] : [task];
->>>>>>> 10e9238b
 }
 
 /**
@@ -130,28 +97,12 @@
  * @param {*} action
  */
 export const exportFileToCloudUpdater = (state, action) => {
-<<<<<<< HEAD
-  const {
-    mapData,
-    provider,
-    options,
-    onSuccess,
-    onError,
-    closeModal
-  } = action.payload;
+  const {mapData, provider, options = {}, onSuccess, onError, closeModal} = action.payload;
 
   if (!_validateProvider(provider, 'uploadMap')) {
     return state;
   }
 
-=======
-  const {mapData, provider, options = {}, onSuccess, onError, closeModal} = action.payload;
-
-  if (!_validateProvider(provider, 'uploadMap')) {
-    return state;
-  }
-
->>>>>>> 10e9238b
   const newState = {
     ...state,
     isProviderLoading: true,
@@ -186,27 +137,17 @@
     isProviderLoading: false,
     // TODO: do we always have to store this?
     successInfo: response,
-<<<<<<< HEAD
-    ...(!options.isPublic ? {
-      mapSaved: provider.name
-    } : {})
-=======
     ...(!options.isPublic
       ? {
           mapSaved: provider.name
         }
       : {})
->>>>>>> 10e9238b
   };
 
   const tasks = [
     createActionTask(onSuccess, {response, provider, options}),
-<<<<<<< HEAD
-    closeModal && ACTION_TASK().map(_ => postSaveLoadSuccess(`Map saved to ${state.currentProvider}!`))
-=======
     closeModal &&
       ACTION_TASK().map(_ => postSaveLoadSuccess(`Map saved to ${state.currentProvider}!`))
->>>>>>> 10e9238b
   ].filter(d => d);
 
   return tasks.length ? withTask(newState, tasks) : newState;
@@ -218,12 +159,7 @@
  * @param {*} action
  */
 export const postSaveLoadSuccessUpdater = (state, action) => {
-<<<<<<< HEAD
-  const message =
-    action.payload || `Saved / Load to ${state.currentProvider} Success`;
-=======
   const message = action.payload || `Saved / Load to ${state.currentProvider} Success`;
->>>>>>> 10e9238b
 
   const tasks = [
     ACTION_TASK().map(_ => toggleModal(null)),
@@ -285,13 +221,7 @@
     return new Error(`Load map response should be an object property "map"`);
   }
   if (!response.map.datasets || !response.map.config) {
-<<<<<<< HEAD
-    return new Error(
-      `Load map response.map should be an object with property datasets or config`
-    );
-=======
     return new Error(`Load map response.map should be an object with property datasets or config`);
->>>>>>> 10e9238b
   }
 
   return null;
@@ -300,13 +230,7 @@
 function getDatasetHandler(format) {
   const defaultHandler = DATASET_HANDLERS[DATASET_FORMATS.csv];
   if (!format) {
-<<<<<<< HEAD
-    Console.warn(
-      'format is not provided in load map response, will use csv by default'
-    );
-=======
     Console.warn('format is not provided in load map response, will use csv by default');
->>>>>>> 10e9238b
     return defaultHandler;
   }
 
@@ -337,13 +261,7 @@
     return {info, data};
   });
 
-<<<<<<< HEAD
-  const parsedConfig = map.config
-    ? KeplerGlSchema.parseSavedConfig(map.config)
-    : null;
-=======
   const parsedConfig = map.config ? KeplerGlSchema.parseSavedConfig(map.config) : null;
->>>>>>> 10e9238b
 
   const info = {
     ...map.info,
@@ -389,11 +307,7 @@
 export const resetProviderStatusUpdater = (state, action) => ({
   ...state,
   isProviderLoading: false,
-<<<<<<< HEAD
-  error: null,
-=======
   providerError: null,
->>>>>>> 10e9238b
   successInfo: {}
 });
 
@@ -437,16 +351,9 @@
 
 export const getSavedMapsErrorUpdater = (state, action) => {
   const message =
-<<<<<<< HEAD
-    getError(action.payload.error) ||
-    `Error getting saved maps from ${state.currentProvider}`;
-
-  Console.warn(action.payload.error)
-=======
     getError(action.payload.error) || `Error getting saved maps from ${state.currentProvider}`;
 
   Console.warn(action.payload.error);
->>>>>>> 10e9238b
 
   const newState = {
     ...state,

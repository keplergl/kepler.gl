--- conflicted
+++ resolved
@@ -35,11 +35,8 @@
   loadCloudMapSuccess,
   getSavedMapsSuccess,
   getSavedMapsError,
-<<<<<<< HEAD
-  loadCloudMapError
-=======
+  loadCloudMapError,
   resetProviderStatus
->>>>>>> 880b0784
 } from 'actions/provider-actions';
 import {removeNotification, toggleModal, addNotification} from 'actions/ui-state-actions';
 import {addDataToMap} from 'actions/actions';

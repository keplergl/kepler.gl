--- conflicted
+++ resolved
@@ -109,18 +109,6 @@
  * @public
  */
 export const fitBoundsUpdater = (state, action) => {
-<<<<<<< HEAD
-  const bounds = validateBounds(action.payload);
-  if (!bounds) {
-    Console.warn('invalid map bounds provided');
-    return state;
-  }
-  const {zoom} = geoViewport.viewport(bounds, [state.width, state.height]);
-  // center being calculated by geo-vieweport.viewport has a complex logic that
-  // projects and then unprojects the coordinates to determine the center
-  // Calculating a simple average instead as that is the expected behavior in most of cases
-  const center = [(bounds[0] + bounds[2]) / 2, (bounds[1] + bounds[3]) / 2];
-=======
   const centerAndZoom = getCenterAndZoomFromBounds(action.payload, {
     width: state.width,
     height: state.height
@@ -129,7 +117,6 @@
     // bounds is invalid
     return state;
   }
->>>>>>> 5d4b4547
 
   return {
     ...state,

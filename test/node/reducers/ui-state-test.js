// Copyright (c) 2020 Uber Technologies, Inc.
//
// Permission is hereby granted, free of charge, to any person obtaining a copy
// of this software and associated documentation files (the "Software"), to deal
// in the Software without restriction, including without limitation the rights
// to use, copy, modify, merge, publish, distribute, sublicense, and/or sell
// copies of the Software, and to permit persons to whom the Software is
// furnished to do so, subject to the following conditions:
//
// The above copyright notice and this permission notice shall be included in
// all copies or substantial portions of the Software.
//
// THE SOFTWARE IS PROVIDED "AS IS", WITHOUT WARRANTY OF ANY KIND, EXPRESS OR
// IMPLIED, INCLUDING BUT NOT LIMITED TO THE WARRANTIES OF MERCHANTABILITY,
// FITNESS FOR A PARTICULAR PURPOSE AND NONINFRINGEMENT. IN NO EVENT SHALL THE
// AUTHORS OR COPYRIGHT HOLDERS BE LIABLE FOR ANY CLAIM, DAMAGES OR OTHER
// LIABILITY, WHETHER IN AN ACTION OF CONTRACT, TORT OR OTHERWISE, ARISING FROM,
// OUT OF OR IN CONNECTION WITH THE SOFTWARE OR THE USE OR OTHER DEALINGS IN
// THE SOFTWARE.

import test from 'tape';

import {
  toggleSidePanel,
  toggleModal,
  openDeleteModal,
  setExportImageSetting,
  toggleMapControl,
  setExportSelectedDataset,
  setExportDataType,
  setExportFiltered,
  addNotification
} from 'actions/ui-state-actions';
import {loadFiles, loadFilesErr} from 'actions/vis-state-actions';
import reducer, {uiStateReducerFactory} from 'reducers/ui-state';
import {INITIAL_UI_STATE} from 'reducers/ui-state-updaters';
import {
<<<<<<< HEAD
  RESOLUTIONS,
  EXPORT_DATA_TYPE
=======
  EXPORT_DATA_TYPE,
  RESOLUTIONS
>>>>>>> 28394405
} from 'constants/default-settings';
import {
  DEFAULT_NOTIFICATION_TOPICS,
  DEFAULT_NOTIFICATION_TYPES
} from 'constants/default-settings';
import {removeNotification} from 'actions/ui-state-actions';

test('#uiStateReducer', t => {
  t.deepEqual(
    reducer(undefined, {}),
    {...INITIAL_UI_STATE, initialState: {}},
    'should return the initial state'
  );
  t.end();
});

test('#uiStateReducerFactory', t => {
  const uiStateReducer = uiStateReducerFactory({readOnly: true});

  t.deepEqual(
    uiStateReducer(undefined, {}),
    {...INITIAL_UI_STATE, readOnly: true, initialState: {readOnly: true}},
    'should return the initial state'
  );
  t.end();
});

test('#uiStateReducer -> TOGGLE_SIDE_PANEL', t => {
  const newReducer = reducer(INITIAL_UI_STATE, toggleSidePanel('foo'));

  const expectedState = {
    ...INITIAL_UI_STATE,
    activeSidePanel: 'foo'
  };

  t.deepEqual(newReducer, expectedState, 'should update side panel');

  const nextState2 = reducer(expectedState, toggleModal(null));

  const expectedNextState2 = {
    ...expectedState,
    currentModal: null
  };

  t.deepEqual(nextState2, expectedNextState2, 'should close modal');

  const nextState3 = reducer(expectedState, toggleSidePanel(null));

  const expectedNextState3 = {
    ...expectedState,
    activeSidePanel: null
  };

  t.deepEqual(nextState3, expectedNextState3, 'should close panel');

  t.end();
});

test('#uiStateReducer -> OPEN_DELETE_MODAL', t => {
  const newReducer = reducer(INITIAL_UI_STATE, openDeleteModal('chai'));

  const expectedState = {
    ...INITIAL_UI_STATE,
    currentModal: 'deleteData',
    datasetKeyToRemove: 'chai'
  };

  t.deepEqual(
    newReducer,
    expectedState,
    'should open delete data modal and save key to remove'
  );

  t.end();
});

test('#uiStateReducer -> SET_EXPORT_IMAGE_SETTING', t => {
  const newReducer = reducer(
    INITIAL_UI_STATE,
    setExportImageSetting({resolution: RESOLUTIONS.TWO_X})
  );

  const expectedState = {
    ...INITIAL_UI_STATE,
    exportImage: {
      ...INITIAL_UI_STATE.exportImage,
      resolution: RESOLUTIONS.TWO_X
    }
  };

  t.deepEqual(newReducer, expectedState, 'should set the resolution to TWO_X');

  t.end();
});

test('#uiStateReducer -> TOGGLE_MAP_CONTROL', t => {
  const newReducer = reducer(INITIAL_UI_STATE, toggleMapControl('mapLegend'));

  const expectedState = {
    ...INITIAL_UI_STATE,
    mapControls: {
      ...INITIAL_UI_STATE.mapControls,
      mapLegend: {
        show: INITIAL_UI_STATE.mapControls.mapLegend.show,
        active: !INITIAL_UI_STATE.mapControls.mapLegend.active,
        activeMapIndex: 0
      }
    }
  };

  t.deepEqual(newReducer, expectedState, 'should set map legend to be seen');

  t.end();
});

test('#uiStateReducer -> SET_EXPORT_SELECTED_DATASET', t => {
  const newReducer = reducer(INITIAL_UI_STATE, setExportSelectedDataset('a'));

  const expectedState = {
    ...INITIAL_UI_STATE,
    exportData: {
      ...INITIAL_UI_STATE.exportData,
      selectedDataset: 'a'
    }
  };

  t.deepEqual(newReducer, expectedState, 'should set the selectedDataset to a');

  t.end();
});

test('#uiStateReducer -> SET_EXPORT_DATA_TYPE', t => {
  const newReducer = reducer(
    INITIAL_UI_STATE,
    setExportDataType(EXPORT_DATA_TYPE.JSON)
  );

  const expectedState = {
    ...INITIAL_UI_STATE,
    exportData: {
      ...INITIAL_UI_STATE.exportData,
      dataType: EXPORT_DATA_TYPE.JSON
    }
  };

  t.deepEqual(newReducer, expectedState, 'should set the dataType to json');

  t.end();
});

test('#uiStateReducer -> SET_EXPORT_FILTERED', t => {
  const newReducer = reducer(INITIAL_UI_STATE, setExportFiltered(false));

  const expectedState = {
    ...INITIAL_UI_STATE,
    exportData: {
      ...INITIAL_UI_STATE.exportData,
      filtered: false
    }
  };

  t.deepEqual(newReducer, expectedState, 'should set the filtered to false');

  t.end();
});

test('#uiStateReducer -> ADD_NOTIFICATION', t => {
  const newState = reducer(
    INITIAL_UI_STATE,
    addNotification({
      type: DEFAULT_NOTIFICATION_TYPES.error,
      message: 'TEST',
      topic: DEFAULT_NOTIFICATION_TOPICS.global,
      id: 'test-1'
    })
  );

  t.equal(
    newState.notifications.length,
    1,
    'AddNotification should add one new notification'
  );
  t.deepEqual(
    newState.notifications[0],
    {
      type: DEFAULT_NOTIFICATION_TYPES.error,
      message: 'TEST',
      topic: DEFAULT_NOTIFICATION_TOPICS.global,
      id: 'test-1'
    },
    'AddNotification should have propagated data correctly '
  );

  t.end();
});

test('#uiStateReducer -> REMOVE_NOTIFICATION', t => {
  const newState = reducer(
    INITIAL_UI_STATE,
    addNotification({
      type: DEFAULT_NOTIFICATION_TYPES.error,
      message: 'TEST',
      topic: DEFAULT_NOTIFICATION_TOPICS.global,
      id: 'test-1'
    })
  );

  t.equal(
    newState.notifications.length,
    1,
    'AddNotification should add one new notification'
  );
  t.deepEqual(
    newState.notifications[0],
    {
      type: DEFAULT_NOTIFICATION_TYPES.error,
      message: 'TEST',
      topic: DEFAULT_NOTIFICATION_TOPICS.global,
      id: 'test-1'
    },
    'AddNotification should have propagated data correctly '
  );

  const nextState = reducer(newState, removeNotification('test-1'));

  t.equal(
    nextState.notifications.length,
    0,
    'RemoveNotification removed one notification'
  );

  t.end();
});

test('#uiStateReducer -> LOAD_FILES_ERR', t => {
  const newState = reducer(INITIAL_UI_STATE, loadFiles());
  t.equal(
    newState.loadFiles.fileLoading,
    true,
    'should set fileLoading to true'
  );

  const newState1 = reducer(
    newState,
    loadFilesErr(new Error('this is an error'))
  );
  const expectedId = newState1.notifications.length ? newState1.notifications[0].id : 'error'
  t.equal(
    newState1.loadFiles.fileLoading,
    false,
    'should set fileLoading to false when loadFilesErr'
  );
  t.deepEqual(
    newState1.notifications,
    [{
      type: 'error',
      topic: 'global',
      message: 'this is an error',
      id: expectedId
    }],
    'should add an error notification'
  );

  t.end();
});<|MERGE_RESOLUTION|>--- conflicted
+++ resolved
@@ -35,13 +35,8 @@
 import reducer, {uiStateReducerFactory} from 'reducers/ui-state';
 import {INITIAL_UI_STATE} from 'reducers/ui-state-updaters';
 import {
-<<<<<<< HEAD
-  RESOLUTIONS,
-  EXPORT_DATA_TYPE
-=======
   EXPORT_DATA_TYPE,
   RESOLUTIONS
->>>>>>> 28394405
 } from 'constants/default-settings';
 import {
   DEFAULT_NOTIFICATION_TOPICS,

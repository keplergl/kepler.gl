--- conflicted
+++ resolved
@@ -36,13 +36,7 @@
 import {INITIAL_UI_STATE} from 'reducers/ui-state-updaters';
 import {
   EXPORT_DATA_TYPE,
-<<<<<<< HEAD
-  RESOLUTIONS
-} from 'constants/default-settings';
-import {
-=======
   RESOLUTIONS,
->>>>>>> 984b7e54
   DEFAULT_NOTIFICATION_TOPICS,
   DEFAULT_NOTIFICATION_TYPES
 } from 'constants/default-settings';

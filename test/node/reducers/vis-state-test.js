// Copyright (c) 2020 Uber Technologies, Inc.
//
// Permission is hereby granted, free of charge, to any person obtaining a copy
// of this software and associated documentation files (the "Software"), to deal
// in the Software without restriction, including without limitation the rights
// to use, copy, modify, merge, publish, distribute, sublicense, and/or sell
// copies of the Software, and to permit persons to whom the Software is
// furnished to do so, subject to the following conditions:
//
// The above copyright notice and this permission notice shall be included in
// all copies or substantial portions of the Software.
//
// THE SOFTWARE IS PROVIDED "AS IS", WITHOUT WARRANTY OF ANY KIND, EXPRESS OR
// IMPLIED, INCLUDING BUT NOT LIMITED TO THE WARRANTIES OF MERCHANTABILITY,
// FITNESS FOR A PARTICULAR PURPOSE AND NONINFRINGEMENT. IN NO EVENT SHALL THE
// AUTHORS OR COPYRIGHT HOLDERS BE LIABLE FOR ANY CLAIM, DAMAGES OR OTHER
// LIABILITY, WHETHER IN AN ACTION OF CONTRACT, TORT OR OTHERWISE, ARISING FROM,
// OUT OF OR IN CONNECTION WITH THE SOFTWARE OR THE USE OR OTHER DEALINGS IN
// THE SOFTWARE.

/* eslint-disable max-statements */
import test from 'tape-catch';
import CloneDeep from 'lodash.clonedeep';

import * as VisStateActions from 'actions/vis-state-actions';
import * as MapStateActions from 'actions/map-state-actions';
import reducer from 'reducers/vis-state';

import {
  INITIAL_VIS_STATE,
  defaultAnimationConfig
} from 'reducers/vis-state-updaters';

import {getDefaultInteraction} from 'utils/interaction-utils';
import {
  getDefaultFilter
} from 'utils/filter-utils';
import {createNewDataEntry} from 'utils/dataset-utils';
import {processCsvData, processGeojson} from 'processors/data-processor';
import {Layer, KeplerGlLayers} from 'layers';
import {EDITOR_MODES} from 'constants/default-settings';

const {
  ArcLayer,
  PointLayer,
  GeojsonLayer,
  LineLayer,
  TripLayer
} = KeplerGlLayers;

// fixtures
import testData, {mergedTimeFilter, testFields, testAllData} from 'test/fixtures/test-csv-data';
import {
  geojsonData,
  geoJsonTripFilterProps,
  expectedDataToFeature,
  updatedGeoJsonLayer,
  fields as geojsonFields
} from 'test/fixtures/geojson';

import tripGeojson, {timeStampDomain} from 'test/fixtures/trip-geojson';
import {mockPolygonFeature, mockPolygonData} from '../../fixtures/polygon';

// test helpers
import {
  cmpFilters,
  cmpLayers,
  cmpDatasets,
  cmpDataset,
  cmpObjectKeys
} from 'test/helpers/comparison-utils';
import {
  applyActions,
  StateWTripGeojson,
  StateWSplitMaps,
  StateWFilters,
  StateWFiles,
  testCsvDataId,
  testGeoJsonDataId
} from 'test/helpers/mock-state';
import {
  LAYER_VIS_CONFIGS,
  DEFAULT_TEXT_LABEL,
  DEFAULT_COLOR_UI
} from 'layers/layer-factory';
import {getNextColorMakerValue} from 'test/helpers/layer-utils';
import {StateWFilesFiltersLayerColor} from 'test/helpers/mock-state';
import {getDefaultMapInfo} from 'utils/map-info-utils';

const mockData = {
  fields: [
    {
      name: 'start_point_lat',
      type: 'real'
    },
    {
      name: 'start_point_lng',
      type: 'real'
    },
    {
      name: 'end_point_lat',
      type: 'real'
    },
    {
      name: 'end_point_lng',
      type: 'real'
    }
  ],
  data: [
    [12.25, 37.75, 45.21, 100.12],
    [null, 35.2, 45.0, 21.3],
    [12.29, 37.64, 46.21, 99.127],
    [null, null, 33.1, 29.34]
  ]
};

const expectedFields = [
  {
    name: 'start_point_lat',
    id: 'start_point_lat',
    type: 'real',
    tableFieldIndex: 1,
    analyzerType: 'FLOAT',
    format: ''
  },
  {
    name: 'start_point_lng',
    id: 'start_point_lng',
    type: 'real',
    tableFieldIndex: 2,
    analyzerType: 'FLOAT',
    format: ''
  },
  {
    name: 'end_point_lat',
    id: 'end_point_lat',
    type: 'real',
    tableFieldIndex: 3,
    analyzerType: 'FLOAT',
    format: ''
  },
  {
    name: 'end_point_lng',
    id: 'end_point_lng',
    type: 'real',
    tableFieldIndex: 4,
    analyzerType: 'FLOAT',
    format: ''
  }
];

const mockFilter = {
  fieldIdx: 0,
  name: mockData.fields[0].name,
  type: 'range',
  fieldType: 'real',
  value: [12.25, 12.28]
};

const mockRawData = {
  fields: [
    {
      name: 'start_point_lat',
      type: 'real',
      tableFieldIndex: 1
    },
    {
      name: 'start_point_lng',
      type: 'real',
      tableFieldIndex: 3
    },
    {
      name: 'end_point_lat',
      type: 'real',
      tableFieldIndex: 4
    },
    {
      name: 'end_point_lng',
      type: 'real',
      tableFieldIndex: 2
    }
  ],
  rows: [
    [12.25, 37.75, 45.21, 100.12],
    [null, 35.2, 45.0, 21.3],
    [12.29, 37.64, 46.21, 99.127],
    [null, null, 33.1, 29.34]
  ]
};

// const InitialVisState = reducer(undefined, {});
test('#visStateReducer', t => {
  t.deepEqual(
    reducer(undefined, {}),
    {...INITIAL_VIS_STATE, initialState: {}},
    'should return the initial state'
  );

  t.end();
});

test('#visStateReducer -> ADD_FILTER', t => {
  const dataId = 'kitten';
  const newFilter = getDefaultFilter(dataId);
  const newReducer = reducer(
    {filters: [mockFilter]},
    VisStateActions.addFilter(dataId)
  );

  const expectedReducer = {filters: [mockFilter, newFilter]};

  t.equal(
    newReducer.filters.length,
    expectedReducer.filters.length,
    'should add a default filter'
  );

  t.deepEqual(
    newReducer.filters[0],
    expectedReducer.filters[0],
    'should add a default filter'
  );

  cmpFilters(t, newReducer.filters[1], expectedReducer.filters[1]);
  t.end();
});

test('#visStateReducer -> ADD_LAYER.1', t => {
  const oldState = {
    ...INITIAL_VIS_STATE,
    datasets: {
      puppy: {
        data: mockData.data,
        fields: mockData.fields
      }
    },
    layers: [{id: 'existing_layer'}],
    layerData: [[{data: [1, 2, 3]}, {data: [4, 5, 6]}]],
    layerOrder: [0],
    splitMaps: [
      {
        layers: {existing_layer: false}
      },
      {
        layers: {existing_layer: false}
      }
    ]
  };

  const newReducer = reducer(oldState, VisStateActions.addLayer());
  const newId = newReducer.layers[1].id;
  const expectedSplitMaps = [
    {
      layers: {
        existing_layer: false,
        [newId]: true
      }
    },
    {
      layers: {
        existing_layer: false,
        [newId]: true
      }
    }
  ];

  t.equal(newReducer.layers.length, 2, 'should have 2 layers');
  t.equal(
    newReducer.layers[1].config.isVisible,
    true,
    'newLayer visibility should be set to true'
  );
  t.equal(
    newReducer.layers[1].config.isConfigActive,
    true,
    'newLayer isConfigActive should be set to true'
  );
  t.equal(
    newReducer.layers[1].config.dataId,
    'puppy',
    'newLayer dataId should be set to default'
  );
  t.deepEqual(
    newReducer.layerData,
    [oldState.layerData[0], {}],
    'newState should have empty layer datat'
  );
  t.deepEqual(newReducer.layerOrder, [0, 1], 'should add to layerOrder');
  t.deepEqual(
    newReducer.splitMaps,
    expectedSplitMaps,
    'should add to SplitMaps'
  );

  t.end();
});

test('#visStateReducer -> LAYER_TYPE_CHANGE.0', t => {
  const layer = new Layer({id: 'blue'});

  const oldState = {
    ...INITIAL_VIS_STATE
  };

  const nextState = reducer(oldState, VisStateActions.layerTypeChange());

  t.equal(oldState, nextState, 'should return state when no argument is given');

  const nextState2 = reducer(
    oldState,
    VisStateActions.layerTypeChange(layer, 'no_type')
  );
  t.equal(
    oldState,
    nextState2,
    'should return state when pass a none existing type'
  );

  t.end();
});

test('#visStateReducer -> LAYER_TYPE_CHANGE.1', t => {
  const layer = new Layer({id: 'more_layer'});
  const oldState = {
    ...INITIAL_VIS_STATE,
    datasets: {
      puppy: {
        data: mockData.data,
        fields: mockData.fields
      }
    },
    layers: [{id: 'existing_layer'}, layer],
    layerData: [[{data: [1, 2, 3]}, {data: [4, 5, 6]}]],
    layerOrder: [1, 0],
    splitMaps: [
      {
        layers: {
          existing_layer: false,
          more_layer: true
        }
      },
      {
        layers: {
          existing_layer: false,
          more_layer: false
        }
      }
    ]
  };

  const nextState = reducer(
    oldState,
    VisStateActions.layerTypeChange(layer, 'point')
  );
  const newId = nextState.layers[1].id;
  const expectedSplitMaps = [
    {
      layers: {
        existing_layer: false,
        [newId]: true
      }
    },
    {
      layers: {
        existing_layer: false,
        [newId]: false
      }
    }
  ];

  t.ok(nextState.layers[1].id !== 'more_layer', 'should update layer id');

  t.equal(nextState.layers[1].type, 'point', 'should update type to point');

  t.deepEqual(
    nextState.splitMaps,
    expectedSplitMaps,
    'should add newId to SplitMaps, and replace old id'
  );

  t.end();
});

test('#visStateReducer -> LAYER_TYPE_CHANGE.2', t => {
  const pointLayer = new PointLayer({id: 'a', dataId: 'smoothie'});
  const mockColorRange = {
    name: 'abc',
    isReversed: true,
    colors: ['a', 'b', 'c']
  };
  const smoothie = createNewDataEntry({
    info: {id: 'smoothie'},
    data: {
      rows: testAllData,
      fields: testFields
    }
  });
  const oldState = {
    ...INITIAL_VIS_STATE,
    datasets: smoothie,
    layers: [pointLayer],
    layerData: []
  };

  // set point layer colorField to a string field
  const stringField = testFields.find(f => f.type === 'string');
  let nextState = reducer(
    oldState,
    VisStateActions.layerVisualChannelConfigChange(
      pointLayer,
      {colorField: stringField},
      'color'
    )
  );
  nextState = reducer(
    nextState,
    VisStateActions.layerVisConfigChange(nextState.layers[0], {
      colorRange: mockColorRange
    })
  );
  const newLayer = nextState.layers[0];
  t.equal(newLayer.config.colorField, stringField, 'should update colorField');
  t.equal(newLayer.config.colorScale, 'ordinal', 'should scale to ordinal');
  t.deepEqual(
    newLayer.config.colorDomain,
    ['driver_analytics', 'driver_analytics_0', 'driver_gps'],
    'should calculate color domain'
  );
  t.equal(
    newLayer.config.visConfig.colorRange,
    mockColorRange,
    'should update color range'
  );

  // set point layer sizeField to a int field
  const intField = testFields.find(f => f.type === 'integer');
  let nextState2 = reducer(
    nextState,
    VisStateActions.layerVisualChannelConfigChange(
      newLayer,
      {sizeField: intField},
      'size'
    )
  );
  nextState2 = reducer(
    nextState2,
    VisStateActions.layerVisConfigChange(nextState2.layers[0], {
      radiusRange: [5, 10]
    })
  );
  const newLayer2 = nextState2.layers[0];
  t.equal(newLayer2.config.sizeField, intField, 'should update sizeField');
  t.equal(newLayer2.config.sizeScale, 'sqrt', 'should scale to sqrt');
  t.deepEqual(
    newLayer2.config.sizeDomain,
    [1, 12124],
    'should calculate size domain'
  );
  t.deepEqual(
    newLayer2.config.visConfig.radiusRange,
    [5, 10],
    'should update size range'
  );

  // change point layer type to hexagon
  const nextState3 = reducer(
    nextState2,
    VisStateActions.layerTypeChange(newLayer2, 'hexagon')
  );

  const newLayer3 = nextState3.layers[0];
  t.equal(newLayer3.type, 'hexagon', 'should change type to hexagon');
  t.equal(newLayer3.config.colorField, stringField, 'should keep colorField');
  t.deepEqual(
    newLayer3.config.colorDomain,
    [0, 1],
    'should set colorDomain to default, it is calculated inside deck.gl layer'
  );
  t.equal(
    newLayer3.config.colorScale,
    'ordinal',
    'should set colorScale to ordinal'
  );
  t.equal(
    newLayer3.config.sizeScale,
    'sqrt',
    'should set sizeScale to default'
  );
  t.deepEqual(
    newLayer3.config.sizeDomain,
    [0, 1],
    'should set sizeDomain to default'
  );
  t.equal(newLayer3.config.sizeField, intField, 'should keep sizeField');
  t.notEqual(newLayer3.id, newLayer2.id, 'should change id');
  t.equal(
    newLayer3.config.visConfig.colorRange,
    mockColorRange,
    'should not deep copy colorRange'
  );
  t.equal(
    newLayer3.config.visConfig.sizeRange,
    LAYER_VIS_CONFIGS.elevationRange.defaultValue,
    'should set sizeRange back to default'
  );

  // change point layer type to icon
  const nextState4 = reducer(
    nextState2,
    VisStateActions.layerTypeChange(newLayer2, 'icon')
  );
  const newLayer4 = nextState4.layers[0];
  t.equal(newLayer4.type, 'icon', 'should change type to icon');
  t.notEqual(newLayer4.id, newLayer2.id, 'should change id');
  t.equal(newLayer4.config.colorField, stringField, 'should keep colorField');
  t.deepEqual(
    newLayer4.config.colorDomain,
    ['driver_analytics', 'driver_analytics_0', 'driver_gps'],
    'should calculate color domain'
  );
  t.equal(newLayer4.config.colorScale, 'ordinal', 'should keep color scale');
  t.equal(newLayer4.config.sizeField, intField, 'should keep sizeField');
  t.equal(newLayer4.config.sizeScale, 'sqrt', 'should scale to linear');
  t.deepEqual(
    newLayer4.config.sizeDomain,
    [1, 12124],
    'should keep size domain'
  );
  t.deepEqual(
    newLayer4.config.visConfig.radiusRange,
    [5, 10],
    'should keep size range'
  );
  t.equal(
    newLayer4.config.visConfig.colorRange,
    mockColorRange,
    'should not deep copy colorRange'
  );
  t.end();
});

test('#visStateReducer -> LAYER_TYPE_CHANGE.3 -> animationConfig', t => {
  const layer = new GeojsonLayer({
    label: 'taro and blue',
    dataId: 'taro',
    columns: {geojson: {fieldIdx: 0, value: '_geojson'}},
    isVisible: true,
    color: [1, 1, 1],
    id: 'taro'
  });

  const dataset = createNewDataEntry({
    info: {id: 'taro'},
    data: processGeojson(tripGeojson)
  });

  const oldState = {
    ...INITIAL_VIS_STATE,
    datasets: dataset,
    layers: [layer],
    layerData: [{}],
    layerOrder: [0]
  };

  // change GeoJson layer to Trip layer
  const nextState = reducer(
    oldState,
    VisStateActions.layerTypeChange(layer, 'trip')
  );

  const foundLayer = nextState.layers[0];
  const foundLayerId = foundLayer.id;
  t.ok(foundLayerId !== 'taro', 'should update layer id');
  t.equal(foundLayer.type, 'trip', 'should update type to trip');
  t.deepEqual(
    foundLayer.config.animation,
    {enabled: true, domain: timeStampDomain},
    'should set correct animation domain'
  );

  t.deepEqual(
    nextState.animationConfig,
    {
      ...defaultAnimationConfig,
      domain: timeStampDomain,
      currentTime: timeStampDomain[0]
    },
    'should update visState.animationConfig'
  );

  // change Trip layer to Geojson layer
  const nextState2 = reducer(
    oldState,
    VisStateActions.layerTypeChange(foundLayer, 'geojson')
  );
  const foundLayer2 = nextState2.layers[0];
  t.ok(foundLayer2.id !== foundLayerId, 'should update layer id');
  t.equal(foundLayer2.type, 'geojson', 'should update type to trip');

  t.deepEqual(
    foundLayer2.config.animation,
    {enabled: false},
    'should set correct animation domain fro Geojson layer'
  );

  t.deepEqual(
    nextState2.animationConfig,
    defaultAnimationConfig,
    'should set animationConfig to default'
  );

  t.end();
});

test('#visStateReducer -> LAYER_CONFIG_CHANGE -> isVisible -> animationConfig', t => {
  const initialState = StateWTripGeojson;
  const layer = initialState.visState.layers[0];

  // change Trip layer isVisible
  const nextState = reducer(
    StateWTripGeojson.visState,
    VisStateActions.layerConfigChange(layer, {isVisible: false})
  );

  t.deepEqual(
    nextState.animationConfig,
    defaultAnimationConfig,
    'should set animationConfig to default'
  );

  const nextState2 = reducer(
    nextState,
    VisStateActions.layerConfigChange(nextState.layers[0], {isVisible: true})
  );

  t.deepEqual(
    nextState2.animationConfig,
    {
      ...nextState2.animationConfig,
      domain: timeStampDomain,
      currentTime: timeStampDomain[0]
    },
    'should set animationConfig domain and currentTime'
  );

  t.end();
});

test('#visStateReducer -> LAYER_CONFIG_CHANGE -> isVisible -> splitMaps', t => {
  const initialState = StateWSplitMaps.visState;
  const layer = initialState.layers[0];

  const initialSplitMaps = [
    {layers: {'point-0': false, 'geojson-1': true}},
    {layers: {'point-0': true, 'geojson-1': true}}
  ];
  const expectedSplitMaps = [
    {layers: {'geojson-1': true}},
    {layers: {'geojson-1': true}}
  ];
  t.deepEqual(
    initialState.splitMaps,
    initialSplitMaps,
    'should has the same initial splitMaps'
  );

  const nextState = reducer(
    initialState,
    VisStateActions.layerConfigChange(layer, {isVisible: false})
  );

  t.equal(
    nextState.layers[0].config.isVisible,
    false,
    'should set layer 0 visibility to false'
  );
  t.equal(
    initialState.layerData[0],
    nextState.layerData[0],
    'should not update layerData'
  );
  t.deepEqual(
    nextState.splitMaps,
    expectedSplitMaps,
    'should remove layer from splitMaps'
  );

  const nextState2 = reducer(
    nextState,
    VisStateActions.layerConfigChange(layer, {isVisible: true})
  );

  const initialSplitMaps2 = [
    {layers: {'point-0': true, 'geojson-1': true}},
    {layers: {'point-0': true, 'geojson-1': true}}
  ];
  t.deepEqual(
    nextState2.splitMaps,
    initialSplitMaps2,
    'should add layer to splitMaps'
  );

  t.end();
});

test('#visStateReducer -> LAYER_VIS_CONFIG_CHANGE -> opacity', t => {
  const initialState = StateWFiles.visState;
  const layer = initialState.layers[0];

  const nextState = reducer(
    initialState,
    VisStateActions.layerVisConfigChange(layer, {opacity: 0.3})
  );

  t.equal(
    nextState.layers[0].config.visConfig.opacity,
    0.3,
    'should update layer opacity'
  );
  t.end();
});

test('#visStateReducer -> LAYER_TEXT_LABEL_CHANGE', t => {
  const initialState = StateWFiles.visState;
  // point layer
  const layer = initialState.layers[0];

  t.deepEqual(
    layer.config.textLabel,
    [DEFAULT_TEXT_LABEL],
    'should set initial textLabel'
  );

  const nextState = reducer(
    initialState,
    VisStateActions.layerTextLabelChange(layer, 0, 'random', 1)
  );

  t.equal(
    nextState.layers[0].config.textLabel,
    layer.config.textLabel,
    'should not update textLabel if prop is not in textLabel'
  );

  const nextState2 = reducer(
    nextState,
    VisStateActions.layerTextLabelChange(
      nextState.layers[0],
      0,
      'anchor',
      'start'
    )
  );

  t.deepEqual(
    nextState2.layers[0].config.textLabel[0],
    {...DEFAULT_TEXT_LABEL, anchor: 'start'},
    'should start text label prop'
  );

  // set text label field
  const nextState3 = reducer(
    nextState2,
    VisStateActions.layerTextLabelChange(nextState2.layers[0], 0, 'field', {
      name: 'taro'
    })
  );

  const expectedTextLabel1 = {
    ...DEFAULT_TEXT_LABEL,
    anchor: 'start',
    field: {name: 'taro'}
  };

  t.deepEqual(
    nextState3.layers[0].config.textLabel[0],
    expectedTextLabel1,
    'should set text field'
  );

  // add empty field
  const nextState4 = reducer(
    nextState3,
    VisStateActions.layerTextLabelChange(nextState3.layers[0], 1)
  );
  t.deepEqual(
    nextState4.layers[0].config.textLabel,
    [expectedTextLabel1, DEFAULT_TEXT_LABEL],
    'should add text label'
  );

  // add or remove labels
  const nextState5 = reducer(
    nextState4,
    VisStateActions.layerTextLabelChange(
      nextState4.layers[0],
      'all',
      'fields',
      [{name: 'blue'}, {name: 'taro'}]
    )
  );
  const expected5 = [
    expectedTextLabel1,
    {...DEFAULT_TEXT_LABEL, field: {name: 'blue'}}
  ];
  t.deepEqual(
    nextState5.layers[0].config.textLabel,
    expected5,
    'should add text label taro'
  );

  // add 1 more label
  const nextState6 = reducer(
    nextState5,
    VisStateActions.layerTextLabelChange(nextState5.layers[0], 2, 'field', {
      name: 'cat'
    })
  );
  const expected6 = [
    expectedTextLabel1,
    {...DEFAULT_TEXT_LABEL, field: {name: 'blue'}},
    {...DEFAULT_TEXT_LABEL, field: {name: 'cat'}}
  ];
  t.deepEqual(
    nextState6.layers[0].config.textLabel,
    expected6,
    'should add text label cat'
  );

  // remove label
  const nextState7 = reducer(
    nextState6,
    VisStateActions.layerTextLabelChange(nextState6.layers[0], 2, 'field', null)
  );
  const expected7 = [
    expectedTextLabel1,
    {...DEFAULT_TEXT_LABEL, field: {name: 'blue'}}
  ];
  t.deepEqual(
    nextState7.layers[0].config.textLabel,
    expected7,
    'should remove text label cat'
  );

  // remove label with all
  const nextState8 = reducer(
    nextState7,
    VisStateActions.layerTextLabelChange(
      nextState7.layers[0],
      'all',
      'fields',
      [{name: 'blue'}]
    )
  );
  const expected8 = [{...DEFAULT_TEXT_LABEL, field: {name: 'blue'}}];
  t.deepEqual(
    nextState8.layers[0].config.textLabel,
    expected8,
    'should remove text label blue'
  );

  t.end();
});

test('#visStateReducer -> REORDER_LAYER', t => {
  const newReducer = reducer(
    {layers: [], layerOrder: [0, 1, 2]},
    VisStateActions.reorderLayer([0, 2, 1])
  );

  t.deepEqual(
    newReducer,
    {layers: [], layerOrder: [0, 2, 1]},
    'should re order layers'
  );

  t.end();
});

test('#visStateReducer -> UPDATE_LAYER_BLENDING', t => {
  const newReducer = reducer(
    {layerBlending: 'none'},
    VisStateActions.updateLayerBlending('additive')
  );

  t.deepEqual(
    newReducer,
    {layerBlending: 'additive'},
    'should update layerBlending'
  );

  t.end();
});

test('#visStateReducer -> REMOVE_FILTER', t => {
  const initialState = StateWFilters.visState;
  // filter[0]: 'time' testCsvData
  // filter[1]: 'RATE' testGeoJsonData

  const dataset0 = initialState.datasets[testCsvDataId];
  const dataset1 = initialState.datasets[testGeoJsonDataId];

  const expectedData0 = {
    ...dataset0,
    gpuFilter: {
      filterRange: [
        [1474606800000 - 1474588800000, 1474617600000 - 1474588800000],
        [0, 0],
        [0, 0],
        [0, 0]
      ],
      filterValueUpdateTriggers: {
        gpuFilter_0: 'time',
        gpuFilter_1: null,
        gpuFilter_2: null,
        gpuFilter_3: null
      },
      filterValueAccessor: {
        inputs: [
          {
            data: dataset0.allData[0],
            index: 0
          }
        ],
        result: [0, 0, 0, 0]
      }
    },
    filterRecord: {
      dynamicDomain: [],
      fixedDomain: [initialState.filters[0]],
      cpu: [],
      gpu: [initialState.filters[0]]
    }
  };

  const expectedData1 = {
    ...dataset1,
    filteredIndex: dataset1.allIndexes,
    filteredIndexForDomain: dataset1.allIndexes,
    filterRecord: {
      dynamicDomain: [],
      fixedDomain: [],
      cpu: [],
      gpu: []
    }
  };

  const expectedFilters = [mergedTimeFilter];

  // remove smoothie filter - gpu: true, fixedDomain: false
  const newReducer = reducer(initialState, VisStateActions.removeFilter(1));

  const expectedLayerData1 = {data: dataset1.allData.map(d => d)};
  const expectedState = {
    ...initialState,
    filters: expectedFilters,
    datasets: {
      [testCsvDataId]: expectedData0,
      [testGeoJsonDataId]: expectedData1
    },
    layerData: [
      initialState.layerData[0],
      expectedLayerData1
    ]
  };

  cmpObjectKeys(t, expectedState, newReducer, 'After removing filter, visState');

  Object.keys(newReducer).forEach(key => {
    switch (key) {
      case 'datasets':
        cmpDatasets(t, expectedState.datasets, newReducer.datasets);
        break;
      case 'filters':
        cmpFilters(t, expectedState.filters, newReducer.filters);
        break;
      case 'layers':
        cmpLayers(t, expectedState.layers, newReducer.layers);
        break;
      case 'layerData':
        // only compare length

        t.equal(
          expectedState.layerData.length,
          newReducer.layerData.length,
          'should have same number of layerData'
        );
        newReducer.layerData.forEach((ld, i) => {
          t.equal(
            expectedState.layerData[i].data.length,
            newReducer.layerData[i].data.length,
            'layerData.data should have same length'
          );
        });
        break;
      default:
        t.deepEqual(newReducer[key], expectedState[key], `visState.${key} should be correct after removing filter`);
        break;
    }
  });

  t.end();
});

test('#visStateReducer -> REMOVE_LAYER', t => {
  const layer1 = new PointLayer({id: 'a'});
  const layer2 = new PointLayer({id: 'b'});
  const oldState = {
    layers: [layer1, layer2],
    layerData: [{data: 1}, {data: 2}],
    layerOrder: [1, 0],
    hoverInfo: {
      layer: {props: {id: 'b'}},
      picked: true
    },
    clicked: {
      layer: {props: {id: 'a'}},
      picked: true
    },
    splitMaps: [],
    animationConfig: defaultAnimationConfig
  };

  const newReducer = reducer(oldState, VisStateActions.removeLayer(1));

  t.deepEqual(
    newReducer,
    {
      layers: [layer1],
      layerData: [{data: 1}],
      layerOrder: [0],
      hoverInfo: undefined,
      clicked: {
        layer: {props: {id: 'a'}},
        picked: true
      },
      splitMaps: [],
      animationConfig: defaultAnimationConfig
    },
    'should remove layer and layerData'
  );

  // test remove
  t.end();
});

test('#visStateReducer -> UPDATE_VIS_DATA.1 -> No data', t => {
  const oldState = {
    datasets: {},
    layers: [{name: 'a'}, {name: 'b'}],
    layerData: [{data: 1}, {data: 2}]
  };

  t.deepEqual(
    reducer(
      oldState,
      VisStateActions.updateVisData([{info: null, data: null}])
    ),
    oldState,
    'should return current state if no data'
  );

  t.deepEqual(
    reducer(
      oldState,
      VisStateActions.updateVisData([
        {
          data: {
            fields: null,
            rows: [1, 2]
          }
        }
      ])
    ),
    oldState,
    'should return current state if no fields'
  );

  t.deepEqual(
    reducer(
      oldState,
      VisStateActions.updateVisData([
        {
          data: {
            fields: [{name: 'a'}],
            rows: null
          }
        }
      ])
    ),
    oldState,
    'should return current state if no rows'
  );

  t.end();
});

/* eslint-disable max-statements */
test('#visStateReducer -> UPDATE_VIS_DATA.2 -> to empty state', t => {
  const oldState = INITIAL_VIS_STATE;

  const newState = reducer(
    oldState,
    VisStateActions.updateVisData([
      {
        data: mockRawData,
        info: {id: 'smoothie', label: 'exciting dataset'}
      }
    ])
  );

  const newStateLayers = CloneDeep(newState.layers);

  const expectedDatasets = {
    smoothie: {
      fields: expectedFields,
      filteredIndex: mockRawData.rows.map((_, i) => i),
      filteredIndexForDomain: mockRawData.rows.map((_, i) => i),
      allIndexes: mockRawData.rows.map((_, i) => i),
      allData: mockRawData.rows,
      gpuFilter: {
        filterRange: [[0, 0], [0, 0], [0, 0], [0, 0]],
        filterValueUpdateTriggers: {
          gpuFilter_0: null,
          gpuFilter_1: null,
          gpuFilter_2: null,
          gpuFilter_3: null
        },
        filterValueAccessor: {
          inputs: ['a', 'b', 'c', 'd', 'e'],
          result: [0, 0, 0, 0]
        }
      },
      color: 'donnot test me',
      id: 'smoothie',
      label: 'exciting dataset',
      fieldPairs: [
        {
          defaultName: 'start point',
          pair: {
            lat: {
              value: 'start_point_lat',
              fieldIdx: 0
            },
            lng: {
              value: 'start_point_lng',
              fieldIdx: 1
            }
          },
          suffix: ['lat', 'lng']
        },
        {
          defaultName: 'end point',
          pair: {
            lat: {
              value: 'end_point_lat',
              fieldIdx: 2
            },
            lng: {
              value: 'end_point_lng',
              fieldIdx: 3
            }
          },
          suffix: ['lat', 'lng']
        }
      ]
    }
  };

  const expectedArcLayer = new ArcLayer({
    dataId: 'smoothie',
    label: 'start point -> end point arc',
    columns: {
      lat0: {fieldIdx: 0, value: 'start_point_lat'},
      lng0: {fieldIdx: 1, value: 'start_point_lng'},
      lat1: {fieldIdx: 2, value: 'end_point_lat'},
      lng1: {fieldIdx: 3, value: 'end_point_lng'}
    }
  });

  const expectedLineLayer = new LineLayer({
    dataId: 'smoothie',
    label: 'start point -> end point line',
    columns: {
      lat0: {fieldIdx: 0, value: 'start_point_lat'},
      lng0: {fieldIdx: 1, value: 'start_point_lng'},
      lat1: {fieldIdx: 2, value: 'end_point_lat'},
      lng1: {fieldIdx: 3, value: 'end_point_lng'}
    }
  });

  const expectedPointLayer1 = new PointLayer({
    dataId: 'smoothie',
    label: 'start point',
    columns: {
      lat: {fieldIdx: 0, value: 'start_point_lat'},
      lng: {fieldIdx: 1, value: 'start_point_lng'},
      altitude: {fieldIdx: -1, value: null, optional: true}
    },
    isVisible: true
  });

  expectedPointLayer1.meta = {
    bounds: [35.2, 12.25, 37.75, 12.29]
  };

  const expectedPointLayer2 = new PointLayer({
    dataId: 'smoothie',
    label: 'end point',
    columns: {
      lat: {fieldIdx: 2, value: 'end_point_lat'},
      lng: {fieldIdx: 3, value: 'end_point_lng'},
      altitude: {fieldIdx: -1, value: null, optional: true}
    }
  });

  expectedPointLayer2.meta = {
    bounds: [21.3, 33.1, 100.12, 46.21]
  };

  const expectedLayers = [
    expectedPointLayer1,
    expectedPointLayer2,
    expectedArcLayer,
    expectedLineLayer
  ];
  t.deepEqual(
    Object.keys(newState.datasets),
    ['smoothie'],
    'should save data to smoothie'
  );

  cmpDatasets(t, expectedDatasets, newState.datasets);
  cmpLayers(t, expectedLayers, newStateLayers);

  t.equal(
    newState.layerData.length,
    expectedLayers.length,
    'should calculate layerdata'
  );
  t.deepEqual(newState.layerOrder, [0, 1, 2, 3], 'should calculate layerOrder');

  t.end();
});

test('#visStateReducer -> UPDATE_VIS_DATA.3 -> merge w/ existing state', t => {
  const mockLayer = new PointLayer({
    dataId: 'snowflake',
    columns: {
      lat: {
        value: 'start_point_lat',
        fieldIdx: 0
      },
      lng: {
        value: 'start_point_lng',
        fieldIdx: 1
      }
    }
  });

  const oldState = {
    ...INITIAL_VIS_STATE,
    layers: [mockLayer],
    layerData: [[1, 2], [3, 4], [5, 6], [7, 8]],
    datasets: {
      snowflake: {
        fields: [{id: 'a'}, {id: 'b'}],
        allData: [['something'], ['something_else']]
      }
    },
    filters: [{name: 'hello'}, {name: 'world'}],
    interactionConfig: {
      tooltip: {
        id: 'tooltip',
        enabled: true,
        icon: 'messages',
        config: {
          fieldsToShow: {snowflake: ['a']}
        }
      }
    },
    layerOrder: [0],
    layerBlending: 'additive',
    splitMaps: []
  };

  const expectedDatasets = {
    snowflake: {
      fields: [{id: 'a'}, {id: 'b'}],
      allData: [['something'], ['something_else']]
    },
    smoothie: {
      fields: expectedFields,
      allData: mockRawData.rows,
      color: 'donnot test me',
      filteredIndex: mockRawData.rows.map((_, i) => i),
      filteredIndexForDomain: mockRawData.rows.map((_, i) => i),
      allIndexes: mockRawData.rows.map((_, i) => i),
      gpuFilter: {
        filterRange: [[0, 0], [0, 0], [0, 0], [0, 0]],
        filterValueUpdateTriggers: {
          gpuFilter_0: null,
          gpuFilter_1: null,
          gpuFilter_2: null,
          gpuFilter_3: null
        },
        filterValueAccessor: {
          inputs: [{data: mockData.data[0], index: 0}],
          result: [0, 0, 0, 0]
        }
      },
      id: 'smoothie',
      label: 'smoothie and milkshake',
      fieldPairs: [
        {
          defaultName: 'start point',
          pair: {
            lat: {
              value: 'start_point_lat',
              fieldIdx: 0
            },
            lng: {
              value: 'start_point_lng',
              fieldIdx: 1
            }
          },
          suffix: ['lat', 'lng']
        },
        {
          defaultName: 'end point',
          pair: {
            lat: {
              value: 'end_point_lat',
              fieldIdx: 2
            },
            lng: {
              value: 'end_point_lng',
              fieldIdx: 3
            }
          },
          suffix: ['lat', 'lng']
        }
      ]
    }
  };

  const expectedInteractionTooltip = {
    fieldsToShow: {snowflake: ['a'], smoothie: []}
  };

  const newState = reducer(
    oldState,
    VisStateActions.updateVisData([
      {
        data: mockRawData,
        info: {id: 'smoothie', label: 'smoothie and milkshake'}
      }
    ])
  );

  Object.keys(expectedDatasets).forEach(key =>
    cmpDataset(t, expectedDatasets[key], newState.datasets[key])
  );
  t.equal(
    newState.layers.length,
    5,
    'should find 1 arc aline and 2 point layers'
  );
  t.deepEqual(
    newState.layerOrder,
    [1, 2, 3, 4, 0],
    'should add new layer index to layer order, put them on top'
  );
  t.equal(
    newState.layers[1].config.dataId,
    'smoothie',
    'should save dataId to layer'
  );
  t.equal(
    newState.layers[2].config.dataId,
    'smoothie',
    'should save dataId to layer'
  );
  t.equal(
    newState.layers[3].config.dataId,
    'smoothie',
    'should save dataId to layer'
  );
  t.equal(newState.layerData.length, 5, 'should calculate layerData');
  t.equal(newState.filters.length, 2, 'should keep original filters');
  t.deepEqual(
    newState.interactionConfig.tooltip.config,
    expectedInteractionTooltip,
    'should set interaction config back to default'
  );
  t.equal(newState.layerBlending, 'additive', 'should keep layerBlending');

  t.end();
});

test('#visStateReducer -> UPDATE_VIS_DATA.4.Geojson -> geojson data', t => {
  const initialVisState = CloneDeep(INITIAL_VIS_STATE);

  const {fields, rows} = processGeojson(CloneDeep(geojsonData));

  const payload = [
    {
      info: {
        id: 'milkshake',
        label: 'king milkshake'
      },
      data: {fields, rows}
    }
  ];

  const [layer1Color, layer1StrokeColor] = getNextColorMakerValue(2);

  // receive data
  const initialState = reducer(
    initialVisState,
    VisStateActions.updateVisData(payload)
  );

  const expectedDatasets = {
    id: 'milkshake',
    label: 'king milkshake',
    color: 'donnot test me',
    allData: rows,
    filteredIndex: rows.map((_, i) => i),
    filteredIndexForDomain: rows.map((_, i) => i),
    allIndexes: rows.map((_, i) => i),
    fields: fields.map(f => ({...f, id: f.name})),
    fieldPairs: [],
    gpuFilter: {
      filterRange: [[0, 0], [0, 0], [0, 0], [0, 0]],
      filterValueUpdateTriggers: {
        gpuFilter_0: null,
        gpuFilter_1: null,
        gpuFilter_2: null,
        gpuFilter_3: null
      },
      filterValueAccessor: {
        inputs: [{data: mockData.data[0], index: 0}],
        result: [0, 0, 0, 0]
      }
    }
  };

  const expectedLayer = new GeojsonLayer({
    label: 'king milkshake',
    dataId: 'milkshake',
    columns: {geojson: {fieldIdx: 0, value: '_geojson'}},
    isVisible: true,
    color: layer1Color
  });

  expectedLayer.updateLayerVisConfig({
    stroked: true,
    filled: true,
    strokeColor: layer1StrokeColor
  });
  expectedLayer.dataToFeature = expectedDataToFeature;
  expectedLayer.meta = updatedGeoJsonLayer.meta;

  const expectedLayerData = {
    data: geojsonData.features.map((f, i) => ({
      ...f,
      properties: {...f.properties, index: i}
    }))
  };

  t.deepEqual(
    Object.keys(initialState.datasets),
    ['milkshake'],
    'should save geojson to datasets'
  );
  cmpDataset(
    t,
    expectedDatasets,
    initialState.datasets.milkshake,
    'should save correct geojson to datasets'
  );

  t.equal(initialState.layers.length, 1, 'should find 1 geojson layer');
  cmpLayers(
    t,
    expectedLayer,
    initialState.layers[0],
    'should save dataFeature to geojson layer'
  );

  t.deepEqual(
    initialState.layerData[0].data,
    expectedLayerData.data,
    'should save geojson to datasets'
  );

  t.end();
});

test('#visStateReducer -> UPDATE_VIS_DATA.4.Geojson -> with config', t => {
  const initialVisState = CloneDeep(INITIAL_VIS_STATE);

  const {fields, rows} = processGeojson(CloneDeep(geojsonData));

  const payload = [
    {
      info: {
        id: 'milkshake',
        label: 'king milkshake'
      },
      data: {fields, rows}
    }
  ];

  // receive data
  const initialState = reducer(
    initialVisState,
    VisStateActions.updateVisData(payload)
  );

  t.equal(initialState.layers.length, 1, 'should create 1 layer');

  // add data and config again

  // data
  const datasets = [
    {
      info: {
        id: 'milkshake2',
        label: 'king milkshake'
      },
      data: {fields, rows}
    }
  ];

  const config = {
    visState: {
      layers: [
        {
          id: 'test_layer_2',
          type: 'geojson',
          config: {
            dataId: 'milkshake2',
            columns: {
              geojson: '_geojson'
            }
          }
        }
      ]
    }
  };

  const testState = reducer(
    initialState,
    VisStateActions.updateVisData(datasets, {}, config)
  );

  t.deepEqual(
    Object.keys(testState.datasets),
    ['milkshake2'],
    'should reset state, and load dataset'
  );
  t.equal(testState.layers.length, 1, 'should create 1 layer');
  t.equal(
    testState.layers[0].id,
    'test_layer_2',
    'should merge 1 layer from config'
  );

  t.end();
});

test('#visStateReducer -> UPDATE_VIS_DATA -> mergeFilters', t => {
  const oldState = CloneDeep(INITIAL_VIS_STATE);
  oldState.filterToBeMerged = [
    {
      dataId: 'smoothie',
      id: '38chejr',
      enlarged: true,
      name: mockFilter.name,
      type: mockFilter.type,
      value: mockFilter.value
    },
    {
      dataId: 'nothing_here',
      id: 'vuey55d',
      enlarged: true,
      name: 'test_test',
      type: 'select',
      value: true
    }
  ];

  const expectedFilterProps = {
    domain: [12.25, 12.29],
    step: 0.001,
    histogram: [1], // test not empty
    enlargedHistogram: [2], // test not empty
    fieldType: 'real',
    type: mockFilter.type,
    gpu: true,
    typeOptions: ['range'],
    value: [12.25, 12.29]
  };

  const expectedFilter = {
    ...expectedFilterProps,
    dataId: ['smoothie'],
    fieldIdx: [0],
    id: '38chejr',
    freeze: true,
    fixedDomain: false,
    enlarged: true,
    plotType: 'histogram',
    yAxis: null,
    gpu: true,
    gpuChannel: [0],
    interval: null,
    name: [mockFilter.name],
    speed: 1,
    isAnimating: false,
    typeOptions: ['range'],
    value: mockFilter.value
  };

  const newState = reducer(
    oldState,
    VisStateActions.updateVisData([
      {
        data: mockRawData,
        info: {id: 'smoothie', label: 'smoothie and milkshake'}
      }
    ])
  );

  const allIndexes = mockRawData.rows.map((_, i) => i);

  const expectedDatasets = {
    smoothie: {
      fields: expectedFields.map(f => f.name === mockFilter.name ? {
        ...f,
        filterProps: expectedFilterProps
      } : f),
      // gpu filter in place, filteredIndex should not be updated
      filteredIndex: allIndexes,
      filteredIndexForDomain: [0],
      filterRecord: {
        dynamicDomain: [newState.filters.find(f => f.id === '38chejr')],
        fixedDomain: [],
        cpu: [],
        gpu: [newState.filters.find(f => f.id === '38chejr')]
      },
      gpuFilter: {
        filterRange: [
          [mockFilter.value[0] - expectedFilter.domain[0], mockFilter.value[1] - expectedFilter.domain[0]],
          [0, 0],
          [0, 0],
          [0, 0]
        ],
        filterValueUpdateTriggers: {
          gpuFilter_0: mockFilter.name,
          gpuFilter_1: null,
          gpuFilter_2: null,
          gpuFilter_3: null
        },
        filterValueAccessor: {
          inputs: [{data: mockRawData.rows[0], index: 1}],
          result: [12.25 - expectedFilter.domain[0], 0, 0, 0]
        }
      },
      allIndexes,
      allData: mockRawData.rows,
      color: 'donot test me',
      id: 'smoothie',
      label: 'smoothie and milkshake',
      fieldPairs: [
        {
          defaultName: 'start point',
          pair: {
            lat: {
              value: 'start_point_lat',
              fieldIdx: 0
            },
            lng: {
              value: 'start_point_lng',
              fieldIdx: 1
            }
          },
          suffix: ['lat', 'lng']
        },
        {
          defaultName: 'end point',
          pair: {
            lat: {
              value: 'end_point_lat',
              fieldIdx: 2
            },
            lng: {
              value: 'end_point_lng',
              fieldIdx: 3
            }
          },
          suffix: ['lat', 'lng']
        }
      ]
    }
  };

  const expectedState = {
    filterToBeMerged: [
      oldState.filterToBeMerged[1]
    ],
    filters: [expectedFilter],
    datasets: expectedDatasets
  };

  cmpFilters(t, expectedState.filters, newState.filters);

  t.deepEqual(
    newState.filterToBeMerged,
    expectedState.filterToBeMerged,
    'should saved unmerged filter to filterToBeMerged'
  );

  cmpDatasets(t, expectedState.datasets, newState.datasets);

  // filteredIndex should be shallow equal
  t.equal(
    newState.datasets.smoothie.filteredIndex,
    newState.datasets.smoothie.allIndexes,
    'filteredIndex should be shallow equal'
  );
  t.end();
});

test('#visStateReducer -> UPDATE_VIS_DATA.SPLIT_MAPS', t => {
  const layer0 = new PointLayer({
    dataId: 'snowflake',
    id: 'a',
    isVisible: true
  });

  const layer1 = new PointLayer({
    dataId: 'milkshake',
    id: 'b',
    isVisible: true
  });

  const layer2 = new PointLayer({
    dataId: 'milkshake',
    id: 'c',
    isVisible: false
  });

  const layer3 = new PointLayer({
    dataId: 'milkshake',
    id: 'd',
    isVisible: false
  });

  const oldState = {
    ...INITIAL_VIS_STATE,
    layers: [layer0, layer1, layer2, layer3],
    splitMaps: [
      {
        layers: {
          a: true,
          b: false
        }
      },
      {
        layers: {
          a: false,
          b: true
        }
      }
    ],
    interactionConfig: {
      tooltip: {
        config: {
          fieldsToShow: {
            milkshake: []
          }
        }
      }
    },
    layerData: [],
    layerOrder: [2, 1, 0, 3]
  };

  const newState = reducer(
    oldState,
    VisStateActions.updateVisData([
      {
        data: mockRawData,
        info: {id: 'smoothie', label: 'smoothie and milkshake'}
      }
    ])
  );

  // first visible layer should be point
  const id1 = newState.layers[4].id;
  const expectedSplitMaps = [
    {
      layers: {
        a: true,
        b: false,
        [id1]: true
      }
    },
    {
      layers: {
        a: false,
        b: true,
        [id1]: true
      }
    }
  ];

  t.equal(
    newState.layers.length,
    8,
    'should create 1 arc 1 line and 2 point layers'
  );
  t.deepEqual(
    newState.layerOrder,
    [4, 5, 6, 7, 2, 1, 0, 3],
    'should move new layers to front'
  );
  t.deepEqual(
    newState.splitMaps,
    expectedSplitMaps,
    'should add new layers to split maps'
  );

  t.end();
});

test('#visStateReducer -> setFilter.dynamicDomain & cpu', t => {
  // get test data
  const {fields, rows} = processCsvData(testData);
  const payload = [
    {
      info: {
        id: 'smoothie',
        label: 'queen smoothie'
      },
      data: {fields, rows}
    }
  ];

  // receive data
  const initialState = reducer(
    INITIAL_VIS_STATE,
    VisStateActions.updateVisData(payload)
  );

  const expectedLayer1 = new PointLayer({
    isVisible: true,
    dataId: 'smoothie',
    label: 'gps data',
    columns: {
      lat: {value: 'gps_data.lat', fieldIdx: 1},
      lng: {value: 'gps_data.lng', fieldIdx: 2},
      altitude: {value: null, fieldIdx: -1, optional: true}
    }
  });

  expectedLayer1.meta = {
    bounds: [31.2148748, 29.9870074, 31.2590542, 30.0614122]
  };

  const expectedLayers = [expectedLayer1];
  // test default layer
  t.equal(initialState.layers.length, 1, 'should find two layers');

  cmpLayers(t, expectedLayers, initialState.layers);

  // add filter
  const stateWithFilter = reducer(
    initialState,
    VisStateActions.addFilter('smoothie')
  );

  const expectedFilter = {
    dataId: ['smoothie'],
    freeze: false,
    id: 'donnot test me yet',
    name: [],
    type: null,
    fixedDomain: false,
    domain: null,
    value: null,
    enlarged: false,
    isAnimating: false,
    plotType: 'histogram',
    yAxis: null,
    speed: 1,
    interval: null,
    gpu: false,
    fieldIdx: []
  };

  cmpFilters(t, expectedFilter, stateWithFilter.filters[0]);
  const filterId = stateWithFilter.filters[0].id;

  // set filter 'name'
  const stateWithFilterName = reducer(
    stateWithFilter,
    VisStateActions.setFilter(0, 'name', 'date')
  );

  const expectedFilterWName = {
    dataId: ['smoothie'],
    freeze: true,
    id: filterId,
    name: ['date'],
    type: 'multiSelect',
    fieldIdx: [10],
    fixedDomain: false,
    domain: ['2016-09-23', '2016-09-24', '2016-10-10'],
    value: [],
    enlarged: false,
    isAnimating: false,
    fieldType: 'date',
    plotType: 'histogram',
    yAxis: null,
    speed: 1,
    interval: null,
    gpu: false
  };

  // test filter
  cmpFilters(t, expectedFilterWName, stateWithFilterName.filters[0]);

  const updatedField = {
    ...initialState.datasets.smoothie.fields[10],
    filterProps: {
      type: 'multiSelect',
      value: [],
      fieldType: 'date',
      domain: ['2016-09-23', '2016-09-24', '2016-10-10'],
      gpu: false
    }
  };

  const {allData} = initialState.datasets.smoothie;

  // test dataset
  const expectedDataset = {
    id: 'smoothie',
    label: 'queen smoothie',
    color: 'donnot test me',
    allData,
    fields: [
      ...initialState.datasets.smoothie.fields.slice(0, 10),
      updatedField
    ],
    filteredIndex: allData.map((d, i) => i),
    filteredIndexForDomain: allData.map((d, i) => i),
    allIndexes: allData.map((d, i) => i),
    filterRecord: {
      dynamicDomain: [],
      fixedDomain: [],
      cpu: [],
      gpu: []
    },
    gpuFilter: {
      filterRange: [[0, 0], [0, 0], [0, 0], [0, 0]],
      filterValueUpdateTriggers: {
        gpuFilter_0: null,
        gpuFilter_1: null,
        gpuFilter_2: null,
        gpuFilter_3: null
      },
      filterValueAccessor: {
        inputs: [{data: allData[0], index: 0}],
        result: [0, 0, 0, 0]
      }
    },
    fieldPairs: [
      {
        defaultName: 'gps data',
        pair: {
          lat: {
            value: 'gps_data.lat',
            fieldIdx: 1
          },
          lng: {
            value: 'gps_data.lng',
            fieldIdx: 2
          }
        },
        suffix: ['lat', 'lng']
      }
    ]
  };
  console.log('cmpDataset')
  cmpDataset(t, expectedDataset, stateWithFilterName.datasets.smoothie);

  // set filter value
  const stateWithFilterValue = reducer(
    stateWithFilterName,
    VisStateActions.setFilter(0, 'value', ['2016-10-10'])
  );

  const expectedFilterWValue = {
    ...expectedFilterWName,
    value: ['2016-10-10']
  };

  // test filter
  cmpFilters(t, expectedFilterWValue, stateWithFilterValue.filters[0]);

  const updatedFilterWValue = stateWithFilterValue.filters[0];

  const expectedFilteredDataset = {
    ...expectedDataset,
    filterRecord: {
      dynamicDomain: [updatedFilterWValue],
      fixedDomain: [],
      cpu: [updatedFilterWValue],
      gpu: []
    },
    allData,
    filteredIndex: [17, 18, 19, 20, 21, 22],
    filteredIndexForDomain: [17, 18, 19, 20, 21, 22]
  };

  cmpDataset(
    t,
    expectedFilteredDataset,
    stateWithFilterValue.datasets.smoothie
  );

  const expectedLayerData1 = {
    data: [
      {data: allData[17], index: 17, position: [31.2165983, 30.0538936, 0]},
      {data: allData[18], index: 18, position: [31.2148748, 30.060911, 0]},
      {data: allData[19], index: 19, position: [31.2212278, 30.060334, 0]},
      {data: allData[20], index: 20, position: [31.2288985, 30.0554663, 0]},
      {data: allData[21], index: 21, position: [31.2187021, 30.0614122, 0]},
      {data: allData[22], index: 22, position: [31.2191059, 30.0612697, 0]}
    ],
    getPosition: () => {},
    getColor: () => {},
    getRadius: () => {}
  };

  t.deepEqual(
    stateWithFilterValue.layerData[0].data,
    expectedLayerData1.data,
    'should format layer data correctly'
  );

  t.end();
});

test('#visStateReducer -> SET_FILTER.name', t => {
  const oldState = StateWFilters.visState;
  const oldFilter0 = oldState.filters[0]
  // change filter name from RATE to ZIP_CODE
  const updated = reducer(
    oldState,
    VisStateActions.setFilter(1, 'name', 'ZIP_CODE', 0)
  );

  const expectedFilter0 = oldFilter0;
  const expectedFilter1 = {
    dataId: [testGeoJsonDataId],
    freeze: true,
    id: 'RATE-1',
    fixedDomain: false,
    enlarged: false,
    isAnimating: false,
    speed: 1,
    name: ['ZIP_CODE'],
    type: 'range',
    fieldIdx: [2],
    domain: [94105, 94111],
    value: [94105, 94111],
    plotType: 'histogram',
    yAxis: null,
    interval: null,
    fieldType: 'integer',
    step: 0.01,
    histogram: [],
    enlargedHistogram: 'dont test me',
    typeOptions: ['range'],
    gpu: true,
    gpuChannel: [0]
  };

  cmpFilters(t, [expectedFilter0, expectedFilter1], updated.filters);

  t.end();
});

test('#visStateReducer -> setFilter.dynamicDomain & gpu', t => {
  const {fields, rows} = processGeojson(CloneDeep(geojsonData));
  const payload = [
    {
      info: {
        id: 'milkshake',
        label: 'king milkshake'
      },
      data: {fields, rows}
    }
  ];

  // receive data
  const initialState = reducer(
    INITIAL_VIS_STATE,
    VisStateActions.updateVisData(payload)
  );

  // add filter
  const stateWithFilter = reducer(
    initialState,
    VisStateActions.addFilter('milkshake')
  );

  // set filter 'name'
  const stateWithFilterName = reducer(
    stateWithFilter,
    VisStateActions.setFilter(0, 'name', 'TRIPS')
  );

  const expectedFilterWName = {
    dataId: ['milkshake'],
    freeze: true,
    id: stateWithFilter.filters[0].id,
    name: ['TRIPS'],
    type: 'range',
    fieldIdx: [4],
    domain: [4, 20],
    step: 0.01,
    value: [4, 20],
    enlarged: false,
    fixedDomain: false,
    histogram: [],
    enlargedHistogram: [],
    isAnimating: false,
    fieldType: 'integer',
    typeOptions: ['range'],
    plotType: 'histogram',
    yAxis: null,
    interval: null,
    speed: 1,
    gpu: true,
    gpuChannel: [0]
  };

  // test filter
  cmpFilters(t, expectedFilterWName, stateWithFilterName.filters[0]);

  // set filter value
  const stateWithFilterValue = reducer(
    stateWithFilterName,
    VisStateActions.setFilter(0, 'value', [8, 20])
  );

  const expectedFilterWValue = {
    ...expectedFilterWName,
    value: [8, 20]
  };

  // test filter
  cmpFilters(t, expectedFilterWValue, stateWithFilterValue.filters[0]);

  const expectedFilteredDataset = {
    ...initialState.datasets.milkshake,

    // receive Vis Data will add id to fields
    // filter will add filterProps to fields
    fields: geojsonFields.map(f =>
      f.name === 'TRIPS'
        ? {
            ...f,
            id: f.name,
            filterProps: geoJsonTripFilterProps
          }
        : {...f, id: f.name}
    ),
    gpuFilter: {
      filterRange: [[4, 16], [0, 0], [0, 0], [0, 0]],
      filterValueUpdateTriggers: {
        gpuFilter_0: 'TRIPS',
        gpuFilter_1: null,
        gpuFilter_2: null,
        gpuFilter_3: null
      },
      filterValueAccessor: {
        inputs: [
          {data: initialState.datasets.milkshake.allData[0], index: 0}
        ],
        result: [7, 0, 0, 0]
      }
    },
    filterRecord: {
      dynamicDomain: [stateWithFilterValue.filters[0]],
      fixedDomain: [],
      cpu: [],
      gpu: [stateWithFilterValue.filters[0]]
    },
    filteredIndex: geojsonData.features.map((_, i) => i),
    filteredIndexForDomain: [0, 2],
    allIndexes: geojsonData.features.map((_, i) => i)
  };

  const actualTripField = stateWithFilterValue.datasets.milkshake.fields[4];
  const expectedField = expectedFilteredDataset.fields[4];

  t.deepEqual(
    Object.keys(actualTripField).sort(),
    Object.keys(expectedField).sort(),
    'trip field keys should be same'
  );
  Object.keys(actualTripField).forEach(k => {
    t.deepEqual(
      actualTripField[k],
      expectedField[k],
      `trip field ${k} should be same`
    );
  });
  cmpDataset(
    t,
    expectedFilteredDataset,
    stateWithFilterValue.datasets.milkshake
  );

  t.end();
});
/* eslint-enable max-statements */

test('#visStateReducer -> UPDATE_FILTER_ANIMATION_SPEED', t => {
  const initialState = StateWFilters.visState;

  const nextState = reducer(
    initialState,
    VisStateActions.updateFilterAnimationSpeed(0, 4)
  );

  t.equal(
    nextState.filters[0].speed,
    4,
    'should update filter animation speed'
  );

  t.end();
});

test('#visStateReducer -> setFilter.fixedDomain & DynamicDomain & gpu & cpu', t => {
  // get test data
  const {fields, rows} = processCsvData(testData);
  const payload = [
    {
      info: {
        id: 'smoothie',
        label: 'queen smoothie'
      },
      data: {fields, rows}
    }
  ];

  const datasetSmoothie = createNewDataEntry({
    info: {id: 'smoothie', label: 'queen smoothie'},
    data: {
      rows: testAllData,
      fields: testFields
    }
  }).smoothie;

  // add fixedDomain & gpu filter
  const stateWidthTsFilter = applyActions(reducer, INITIAL_VIS_STATE, [
    // receive data
    {action: VisStateActions.updateVisData, payload: [payload]},

    // add ts filter
    {action: VisStateActions.addFilter, payload: ['smoothie']},

    // set ts filter name
    {
      action: VisStateActions.setFilter,
      payload: [0, 'name', 'gps_data.utc_timestamp']
    },

    // set ts filter value
    {
      action: VisStateActions.setFilter,
      payload: [0, 'value', [1474071425000, 1474071740000]]
    }
  ]);

  const expectedFilterTs = {
    dataId: ['smoothie'],
    freeze: true,
    fixedDomain: true,
    id: 'dont test me',
    name: ['gps_data.utc_timestamp'],
    type: 'timeRange',
    fieldIdx: [0],
    domain: [1474070995000, 1474072208000],
    value: [1474071425000, 1474071740000],
    step: 1000,
    plotType: 'histogram',
    yAxis: null,
    interval: null,
    speed: 1,
    mappedValue: [
      1474070995000,
      1474071056000,
      1474071116000,
      1474071178000,
      1474071240000,
      1474071301000,
      1474071363000,
      1474071425000,
      1474071489000,
      1474071552000,
      1474071567000,
      1474071614000,
      1474071677000,
      1474071740000,
      1474071802000,
      1474071864000,
      1474071928000,
      1474071989000,
      1474072051000,
      1474072115000,
      1474072180000,
      1474072203000,
      1474072203000,
      1474072208000
    ],
    histogram: [],
    enlargedHistogram: [],
    enlarged: true,
    isAnimating: false,
    fieldType: 'timestamp',
    gpu: true,
    gpuChannel: [0]
  };

  cmpFilters(t, expectedFilterTs, stateWidthTsFilter.filters[0]);

  const expectedDatasetSmoothie = {
    ...datasetSmoothie,
    // add filter prop to fields
    fields: datasetSmoothie.fields.map(f =>
      f.name === 'gps_data.utc_timestamp'
        ? {
            ...f,
            filterProps: {
              domain: [1474070995000, 1474072208000],
              step: 1000,
              mappedValue: expectedFilterTs.mappedValue,
              histogram: stateWidthTsFilter.filters[0].histogram,
              enlargedHistogram:
                stateWidthTsFilter.filters[0].enlargedHistogram,
              fieldType: 'timestamp',
              type: 'timeRange',
              enlarged: true,
              fixedDomain: true,
              value: [1474070995000, 1474072208000],
              gpu: true
            }
          }
        : f
    ),
    filterRecord: {
      dynamicDomain: [],
      fixedDomain: [stateWidthTsFilter.filters[0]],
      cpu: [],
      gpu: [stateWidthTsFilter.filters[0]]
    },
    gpuFilter: {
      filterRange: [[1474071425000 - 1474070995000, 1474071740000 - 1474070995000], [0, 0], [0, 0], [0, 0]],
      filterValueUpdateTriggers: {
        gpuFilter_0: 'gps_data.utc_timestamp',
        gpuFilter_1: null,
        gpuFilter_2: null,
        gpuFilter_3: null
      },
      filterValueAccessor: {
        inputs: [
          {data: datasetSmoothie.allData[1], index: 1}
        ],
        result: [61000, 0, 0, 0]
      }
    },
    // copy everything
    filteredIndex: datasetSmoothie.allData.map((d, i) => i),
    filteredIndexForDomain: datasetSmoothie.allData.map((d, i) => i)
  };

  // check filter by ts
  cmpDataset(t, expectedDatasetSmoothie, stateWidthTsFilter.datasets.smoothie);

  const stateWidthTsAndNameFilter = applyActions(reducer, stateWidthTsFilter, [
    // add ordinal filter
    {action: VisStateActions.addFilter, payload: ['smoothie']},

    // set ordinal filter name
    {
      action: VisStateActions.setFilter,
      payload: [1, 'name', 'date']
    },

    // set ordinal filter value
    {
      action: VisStateActions.setFilter,
      payload: [1, 'value', ['2016-09-24', '2016-10-10']]
    }
  ]);

  const expectedFilteredDataset = {
    ...stateWidthTsFilter.datasets.smoothie,
    fields: stateWidthTsFilter.datasets.smoothie.fields.map(f =>
      f.name === 'date'
        ? {
            ...f,
            filterProps: {
              domain: ['2016-09-23', '2016-09-24', '2016-10-10'],
              fieldType: 'date',
              type: 'multiSelect',
              value: [],
              gpu: false
            }
          }
        : f
    ),
    gpuFilter: {
      filterRange: [[1474071425000 - 1474070995000, 1474071740000 - 1474070995000], [0, 0], [0, 0], [0, 0]],
      filterValueUpdateTriggers: {
        gpuFilter_0: 'gps_data.utc_timestamp',
        gpuFilter_1: null,
        gpuFilter_2: null,
        gpuFilter_3: null
      },
      filterValueAccessor: {
        inputs: [
          {data: datasetSmoothie.allData[1], index: 1}
        ],
        result: [61000, 0, 0, 0]
      }
    },
    filterRecord: {
      dynamicDomain: [stateWidthTsAndNameFilter.filters[1]],
      fixedDomain: [stateWidthTsAndNameFilter.filters[0]],
      cpu: [stateWidthTsAndNameFilter.filters[1]],
      gpu: [stateWidthTsAndNameFilter.filters[0]]
    },
    filteredIndex: [7, 8, 9, 10, 11, 12, 17, 18, 19, 20, 21, 22],
    filteredIndexForDomain: [7, 8, 9, 10, 11, 12, 17, 18, 19, 20, 21, 22]
  };

  cmpDataset(
    t,
    expectedFilteredDataset,
    stateWidthTsAndNameFilter.datasets.smoothie
  );

  t.end();
});

test('#visStateReducer -> SET_FILTER_PLOT', t => {
  // get test data
  const {fields, rows} = processCsvData(testData);
  const payload = [
    {
      info: {
        id: 'smoothie',
        label: 'queen smoothie'
      },
      data: {fields, rows}
    }
  ];

  // receive data
  const initialState = reducer(
    INITIAL_VIS_STATE,
    VisStateActions.updateVisData(payload)
  );

  // add filter
  const stateWithFilter = reducer(
    initialState,
    VisStateActions.addFilter('smoothie')
  );
  const filterId = stateWithFilter.filters[0].id;

  // set filter 'name' to timestamp field
  const stateWithFilterName = reducer(
    stateWithFilter,
    VisStateActions.setFilter(0, 'name', 'gps_data.utc_timestamp')
  );

  // find id which is an integer field
  const yAxisField = stateWithFilterName.datasets.smoothie.fields.find(
    f => f.id === 'id'
  );

  // set filterPlot yAxis
  const stateWithFilterPlot = reducer(
    stateWithFilterName,
    VisStateActions.setFilterPlot(0, {yAxis: yAxisField})
  );

  const expectedFilterWName = {
    ...getDefaultFilter('smoothie'),
    freeze: true,
    fixedDomain: true,
    id: filterId,
    name: ['gps_data.utc_timestamp'],
    type: 'timeRange',
    fieldIdx: [0],
    domain: [1474070995000, 1474072208000],
    value: [1474070995000, 1474072208000],
    step: 1000,
    plotType: 'lineChart',
    yAxis: {
      type: 'integer',
      name: 'id',
      id: 'id',
      format: '',
      tableFieldIndex: 7,
      analyzerType: 'INT'
    },
    interval: null,
    lineChart: {
      series: [
        {x: 1474070995000, y: 1},
        {x: 1474071056000, y: 2},
        {x: 1474071116000, y: 3},
        {x: 1474071178000, y: 4},
        {x: 1474071240000, y: 5},
        {x: 1474071301000, y: 12124},
        {x: 1474071363000, y: 222},
        {x: 1474071425000, y: 345},
        {x: 1474071864000, y: 1},
        {x: 1474071989000, y: 43},
        {x: 1474072051000, y: 4},
        {x: 1474072115000, y: 5},
        {x: 1474072203000, y: 6},
        {x: 1474072203000, y: 7}
      ],
      yDomain: [1, 12124],
      xDomain: [1474070995000, 1474072203000]
    },
    speed: 1,
    mappedValue: [
      1474070995000,
      1474071056000,
      1474071116000,
      1474071178000,
      1474071240000,
      1474071301000,
      1474071363000,
      1474071425000,
      1474071489000,
      1474071552000,
      1474071567000,
      1474071614000,
      1474071677000,
      1474071740000,
      1474071802000,
      1474071864000,
      1474071928000,
      1474071989000,
      1474072051000,
      1474072115000,
      1474072180000,
      1474072203000,
      1474072203000,
      1474072208000
    ],
    histogram: [],
    enlargedHistogram: [],
    enlarged: true,
    isAnimating: false,
    fieldType: 'timestamp',
    gpu: true,
    gpuChannel: [0]
  };

  // test filter
  cmpFilters(t, expectedFilterWName, stateWithFilterPlot.filters[0]);
  t.end();
});

test('#visStateReducer -> TOGGLE_FILTER_ANIMATION', t => {
  const initialState = StateWFilters.visState;

  const nextState = reducer(
    initialState,
    VisStateActions.toggleFilterAnimation(0)
  );
  t.equal(
    nextState.filters[0].isAnimating,
    true,
    'should set filter to isAnimating: true'
  );

  t.end();
});

test('#visStateReducer -> ENLARGE_FILTER', t => {
  const initialState = StateWFilters.visState;

  const nextState = reducer(initialState, VisStateActions.enlargeFilter(0));

  t.equal(
    nextState.filters[0].enlarged,
    false,
    'should toggle time filter enlarged to be false'
  );

  const nextState2 = reducer(nextState, VisStateActions.enlargeFilter(0));

  t.equal(
    nextState2.filters[0].enlarged,
    true,
    'should toggle time filter enlarged to be true'
  );

  t.end();
});

test('#visStateReducer -> REMOVE_DATASET', t => {
  const initialState = StateWFilters.visState;
  const nextState = reducer(
    initialState,
    VisStateActions.removeDataset('not_me')
  );

  t.equal(
    initialState,
    nextState,
    'should return state if datasetKey doesnot exist'
  );
  t.end();
});

test('#visStateReducer -> REMOVE_DATASET w filter and layer', t => {
  const oldState = StateWFilters.visState;

  const expectedState = {
    layers: [oldState.layers[1]],
    filters: [oldState.filters[1]],
    layerData: [oldState.layerData[1]],
    layerOrder: [0],
    datasets: {
      [testGeoJsonDataId]: oldState.datasets[testGeoJsonDataId]
    },
    interactionConfig: {
      tooltip: {
        id: 'tooltip',
        enabled: true,
        iconComponent: oldState.interactionConfig.tooltip.iconComponent,
        config: {
          fieldsToShow: {
            [testGeoJsonDataId]: ['OBJECTID', 'ZIP_CODE', 'ID', 'TRIPS', 'RATE']
          }
        }
      },
      brush: oldState.interactionConfig.brush,
      coordinate: oldState.interactionConfig.coordinate
    },
    editingDataset: oldState.editingDataset,
    layerBlending: oldState.layerBlending,
    hoverInfo: oldState.hoverInfo,
    clicked: oldState.clicked,
    mousePos: oldState.mousePos,
    splitMaps: oldState.splitMaps,
    layerClasses: oldState.layerClasses,
    animationConfig: oldState.animationConfig,
    initialState: [],
    layerToBeMerged: [],
    filterToBeMerged: [],
    splitMapsToBeMerged: [],
    interactionToBeMerged: [],
    editor: oldState.editor,
<<<<<<< HEAD
    mapInfo: getDefaultMapInfo()
=======
    mapInfo: {
      title: '',
      description: ''
    }
>>>>>>> 984b7e54
  };

  const newReducer = reducer(
    oldState,
    VisStateActions.removeDataset(testCsvDataId)
  );

  t.deepEqual(
    Object.keys(newReducer).sort(),
    Object.keys(expectedState).sort(),
    `visState should have same keys`
  );
  Object.keys(expectedState).forEach(key => {
    t.deepEqual(
      newReducer[key],
      expectedState[key],
      `newReducer.${key} should be correct`
    );
  });

  t.end();
});

test('#visStateReducer -> SPLIT_MAP: TOGGLE', t => {
  const layer0 = new ArcLayer({id: 'a', dataId: 'puppy_0', isVisible: true});
  const layer1 = new ArcLayer({id: 'b', dataId: 'puppy_0', isVisible: false});

  const oldState = {
    layers: [layer0, layer1],
    splitMaps: []
  };

  const newReducer = reducer(oldState, MapStateActions.toggleSplitMap());

  t.deepEqual(
    newReducer.splitMaps,
    [
      {
        layers: {
          a: true
        }
      },
      {
        layers: {
          a: true
        }
      }
    ],
    'should split map'
  );

  t.end();
});

test('#visStateReducer -> SPLIT_MAP: REMOVE_LAYER', t => {
  const layer1 = new PointLayer({id: 'a'});
  const layer2 = new PointLayer({id: 'b'});
  const oldState = {
    layers: [layer1, layer2],
    layerData: [{data: 1}, {data: 2}],
    layerOrder: [1, 0],
    hoverInfo: {
      layer: {props: {id: 'b'}},
      picked: true
    },
    clicked: {
      layer: {props: {id: 'a'}},
      picked: true
    },
    splitMaps: [
      {
        layers: {
          a: true,
          b: true
        }
      },
      {
        layers: {
          a: true,
          b: true
        }
      }
    ],
    animationConfig: defaultAnimationConfig
  };

  const newReducer = reducer(oldState, VisStateActions.removeLayer(1));

  t.deepEqual(
    newReducer,
    {
      layers: [layer1],
      layerData: [{data: 1}],
      layerOrder: [0],
      hoverInfo: undefined,
      clicked: {
        layer: {props: {id: 'a'}},
        picked: true
      },
      splitMaps: [
        {
          layers: {
            a: true
          }
        },
        {
          layers: {
            a: true
          }
        }
      ],
      animationConfig: defaultAnimationConfig
    },
    'should remove layer and layerData in split mode'
  );

  t.end();
});

test('#visStateReducer -> SPLIT_MAP: REMOVE_LAYER', t => {
  const layer1 = new PointLayer({id: 'a'});
  const layer2 = new PointLayer({id: 'b'});
  const layer3 = new TripLayer({id: 't1', isVisible: true});
  const layer4 = new TripLayer({id: 't2', isVisible: true});

  layer3.updateAnimationDomain([1568502710000, 1568502960000]);
  layer4.updateAnimationDomain([1568502810000, 1568503060000]);

  const oldState = {
    layers: [layer1, layer2, layer3, layer4],
    layerData: [{data: 1}, {data: 2}, {data: 3}, {data: 4}],
    layerOrder: [1, 0, 2, 3],
    hoverInfo: null,
    clicked: null,
    splitMaps: [],
    animationConfig: {
      domain: [1568502710000, 1568503060000],
      currentTime: 1568502970000
    }
  };

  const newReducer = reducer(oldState, VisStateActions.removeLayer(2));
  const expectedAnimationConfig = {
    domain: [1568502810000, 1568503060000],
    currentTime: 1568502970000
  };

  t.deepEqual(
    newReducer.animationConfig,
    expectedAnimationConfig,
    'should remove animation layer and adjust animation domain'
  );

  const newReducer2 = reducer(oldState, VisStateActions.removeLayer(3));
  const expectedAnimationConfig2 = {
    domain: [1568502710000, 1568502960000],
    currentTime: 1568502710000
  };
  t.deepEqual(
    newReducer2.animationConfig,
    expectedAnimationConfig2,
    'should remove animation layer and adjust animation domain'
  );

  const newReducer3 = reducer(newReducer2, VisStateActions.removeLayer(2));
  t.deepEqual(
    newReducer3.animationConfig,
    defaultAnimationConfig,
    'remove last animation layer and set animation config to default'
  );

  t.end();
});

test('#visStateReducer -> SPLIT_MAP: REMOVE_DATASET', t => {
  const oldState = StateWSplitMaps.visState;

  const expectedState = {
    layers: [oldState.layers[0]],
    layerData: [oldState.layerData[0]],
    layerOrder: [0],
    datasets: {
      [testCsvDataId]: oldState.datasets[testCsvDataId]
    },
    filters: [],
    interactionConfig: {
      tooltip: {
        id: 'tooltip',
        enabled: true,
        iconComponent: oldState.interactionConfig.tooltip.iconComponent,
        config: {
          fieldsToShow: {
            [testCsvDataId]: [
              'gps_data.utc_timestamp',
              'gps_data.types',
              'epoch',
              'has_result',
              'id'
            ]
          }
        }
      },
      brush: oldState.interactionConfig.brush,
      coordinate: oldState.interactionConfig.coordinate
    },
    splitMaps: [{layers: {'point-0': false}}, {layers: {'point-0': true}}],
    editingDataset: oldState.editingDataset,
    layerBlending: oldState.layerBlending,
    hoverInfo: oldState.hoverInfo,
    clicked: oldState.clicked,
    mousePos: oldState.mousePos,
    layerClasses: oldState.layerClasses,
    animationConfig: defaultAnimationConfig,
    initialState: [],
    layerToBeMerged: [],
    filterToBeMerged: [],
    splitMapsToBeMerged: [],
    interactionToBeMerged: [],
    editor: oldState.editor,
<<<<<<< HEAD
    mapInfo: getDefaultMapInfo()
=======
    mapInfo: {
      title: '',
      description: ''
    }
>>>>>>> 984b7e54
  };

  const newReducer = reducer(
    oldState,
    VisStateActions.removeDataset(testGeoJsonDataId)
  );

  t.deepEqual(
    Object.keys(newReducer).sort(),
    Object.keys(expectedState).sort(),
    `visState should have same keys`
  );
  Object.keys(expectedState).forEach(key => {
    t.deepEqual(
      newReducer[key],
      expectedState[key],
      `newReducer.${key} should be correct`
    );
  });

  t.end();
});

test('#visStateReducer -> SPLIT_MAP: ADD_LAYER', t => {
  const oldState = {
    datasets: {
      puppy: {
        data: mockData.data,
        fields: mockData.fields
      }
    },
    layers: [{id: 'existing_layer'}],
    layerData: [[{data: [1, 2, 3]}, {data: [4, 5, 6]}]],
    layerOrder: [0],
    splitMaps: [
      {
        layers: {
          existing_layer: true
        }
      },
      {
        layers: {
          existing_layer: true
        }
      }
    ]
  };

  const newReducer = reducer(oldState, VisStateActions.addLayer());

  t.equal(
    newReducer.layers[1].config.isVisible,
    true,
    'newLayer visibility should be set to true'
  );
  t.equal(
    newReducer.layers[1].config.isConfigActive,
    true,
    'newLayer isConfigActive should be set to true'
  );
  t.equal(
    newReducer.layers[1].config.dataId,
    'puppy',
    'newLayer dataId should be set to default'
  );
  t.equal(
    newReducer.splitMaps.length,
    2,
    'newLayer was added into splitMaps layers'
  );
  t.deepEqual(
    newReducer.splitMaps[0],
    {
      layers: {
        existing_layer: true,
        [newReducer.layers[1].id]: true
      }
    },
    'newLayer map meta data settings are correct'
  );
  t.deepEqual(
    newReducer.splitMaps[1],
    {
      layers: {
        existing_layer: true,
        [newReducer.layers[1].id]: true
      }
    },
    'newLayer map meta data settings are correct'
  );

  t.end();
});

test('#visStateReducer -> SPLIT_MAP: TOGGLE_SPLIT_MAP', t => {
  const layer0 = new ArcLayer({id: 'a', dataId: 'puppy_0', isVisible: true});
  const layer1 = new PointLayer({id: 'b', dataId: 'puppy_0', isVisible: true});

  const oldState = {
    layers: [layer0, layer1],
    splitMaps: [
      {
        layers: {
          a: true,
          b: true
        }
      },
      {
        layers: {
          a: true,
          b: false
        }
      }
    ]
  };

  const newReducer = reducer(oldState, MapStateActions.toggleSplitMap(0));

  t.equal(newReducer.layers.length, 2, 'should have 2 global layers');
  t.equal(
    newReducer.layers[0].config.isVisible,
    true,
    'global layer should have changed to reflect specific map meta info'
  );
  t.equal(
    newReducer.layers[1].config.isVisible,
    false,
    'global layer should have changed to reflect specific map meta info'
  );
  t.end();
});

test('#visStateReducer -> SPLIT_MAP: HIDE LAYER', t => {
  const oldState = {
    splitMaps: [
      {
        layers: {
          a: true,
          b: true
        }
      },
      {
        layers: {
          a: true,
          b: false
        }
      }
    ]
  };

  const newState = reducer(oldState, VisStateActions.toggleLayerForMap(1, 'a'));

  const expectedState = {
    splitMaps: [
      {
        layers: {
          a: true,
          b: true
        }
      },
      {
        layers: {
          a: false,
          b: false
        }
      }
    ]
  };

  t.deepEqual(
    newState.splitMaps,
    expectedState.splitMaps,
    'should hide layer B in split map'
  );

  t.end();
});

test('#visStateReducer -> UPDATE_ANIMATION_TIME', t => {
  const initialState = StateWTripGeojson;
  const newState = reducer(
    initialState,
    VisStateActions.updateAnimationTime(1000)
  );

  t.equal(
    newState.animationConfig.currentTime,
    1000,
    'should update animation time'
  );
  t.end();
});

test('#visStateReducer -> UPDATE_LAYER_ANIMATION_SPEED', t => {
  const initialState = StateWTripGeojson;
  const newState = reducer(
    initialState,
    VisStateActions.updateLayerAnimationSpeed(1.23)
  );

  t.equal(
    newState.animationConfig.speed,
    1.23,
    'should update animation speed'
  );

  t.end();
});

test('#visStateReducer -> INTERACTION_CONFIG_CHANGE', t => {
  const defaultInteractionConfig = getDefaultInteraction();

  const brushConfig = {
    ...defaultInteractionConfig.brush,
    enabled: true
  };

  const expectedConfig = {
    ...defaultInteractionConfig,
    brush: brushConfig,
    tooltip: {
      ...defaultInteractionConfig.tooltip,
      enabled: false
    }
  };

  const nextState = reducer(
    INITIAL_VIS_STATE,
    VisStateActions.interactionConfigChange(brushConfig)
  );

  t.deepEqual(
    nextState.interactionConfig,
    expectedConfig,
    'should disable tooltip'
  );

  t.end();
});

test('#visStateReducer -> SHOW_DATASET_TABLE', t => {
  const initialState = StateWFiles.visState;
  const nextState = reducer(
    initialState,
    VisStateActions.showDatasetTable('abc')
  );

  t.equal(nextState.editingDataset, 'abc', 'should set editingDataset');
  t.end();
});

test('#visStateReducer -> MAP_CLICK', t => {
  const initialState = StateWFiles.visState;
  const nextState = reducer(
    initialState,
    VisStateActions.onLayerClick({picked: true, object: 'he'})
  );

  t.deepEqual(
    nextState,
    {...nextState, clicked: {picked: true, object: 'he'}},
    'should set clicked'
  );

  const nextState2 = reducer(nextState, VisStateActions.onMapClick());

  t.equal(nextState2.clicked, null, 'should unset clicked');

  t.end();
});

test('#visStateReducer -> MOUSE_MOVE', t => {
  const defaultInteractionConfig = getDefaultInteraction();
  const initialState = StateWFiles.visState;
  const evt = {
    point: [10, 20],
    lngLat: [37, -122]
  };

  const nextState = reducer(initialState, VisStateActions.onMouseMove(evt));

  t.deepEqual(
    nextState.mousePos,
    {
      ...initialState.mousePos,
      mousePosition: [10, 20],
      coordinate: [37, -122]
    },
    'should set mousePos'
  );

  // disable tooltip
  const tooltipConfig = {
    ...defaultInteractionConfig.tooltip,
    enabled: false
  };

  const nextState1 = reducer(
    nextState,
    VisStateActions.interactionConfigChange(tooltipConfig)
  );

  const nextState2 = reducer(
    nextState1,
    VisStateActions.onMouseMove({point: [1, 2], lngLat: [90, 90]})
  );

  t.deepEqual(
    nextState2.mousePos,
    {
      ...initialState.mousePos,
      mousePosition: [10, 20],
      coordinate: [37, -122]
    },
    'should not set mousePos'
  );

  t.end();
});

test('#visStateReducer -> LAYER_COLOR_UI_CHANGE. show dropdown', t => {
  const initialState = CloneDeep(StateWFilesFiltersLayerColor.visState);
  const pointLayer = initialState.layers[0];

  const oldColorRange = CloneDeep(pointLayer.config.visConfig.colorRange);
  // show dropdown
  const nextState = reducer(
    initialState,
    VisStateActions.layerColorUIChange(pointLayer, 'color', {
      showDropdown: 0
    })
  );

  const expectedColorUI = {
    color: {
      ...DEFAULT_COLOR_UI,
      showDropdown: 0
    },
    colorRange: DEFAULT_COLOR_UI
  };

  t.deepEqual(
    nextState.layers[0].config.colorUI,
    expectedColorUI,
    'should update colorUI.showDropdown'
  );
  t.deepEqual(
    nextState.layers[0].config.visConfig.colorRange,
    oldColorRange,
    'should not change colorRange'
  );

  const nextState1 = reducer(
    nextState,
    VisStateActions.layerColorUIChange(pointLayer, 'color', {
      showDropdown: false
    })
  );
  t.deepEqual(
    nextState1.layers[0].config.colorUI,
    {color: DEFAULT_COLOR_UI, colorRange: DEFAULT_COLOR_UI},
    'should update colorUI.showDropdown'
  );

  const nextState2 = reducer(
    nextState1,
    VisStateActions.layerColorUIChange(pointLayer, 'colorRange', {
      showDropdown: 0
    })
  );

  const expectedColorUI2 = {
    color: DEFAULT_COLOR_UI,
    colorRange: {
      ...DEFAULT_COLOR_UI,
      showDropdown: 0,
      colorRangeConfig: {
        type: 'all',
        steps: 4,
        reversed: false,
        custom: false
      }
    }
  };
  t.deepEqual(
    nextState2.layers[0].config.colorUI,
    expectedColorUI2,
    'should update colorUI.showDropdown, set colorRangeConfig step and reversed'
  );

  t.end();
});

// eslint-disable-next-line max-statements
test('#visStateReducer -> LAYER_COLOR_UI_CHANGE. colorRangeConfig.step', t => {
  const initialState = CloneDeep(StateWFilesFiltersLayerColor.visState);
  const pointLayer = initialState.layers[0];

  const oldColorRange = CloneDeep(pointLayer.config.visConfig.colorRange);

  t.equal(
    oldColorRange.colors.length,
    4,
    'old color range should have 4 colors'
  );
  // show dropdown
  const prepareState = reducer(
    initialState,
    VisStateActions.layerColorUIChange(pointLayer, 'colorRange', {
      showDropdown: 0
    })
  );

  // set color range steps
  const nextState = reducer(
    prepareState,
    VisStateActions.layerColorUIChange(pointLayer, 'colorRange', {
      colorRangeConfig: {steps: 6}
    })
  );

  const expectedColorUI = {
    color: DEFAULT_COLOR_UI,
    colorRange: {
      ...DEFAULT_COLOR_UI,
      showDropdown: 0,
      colorRangeConfig: {
        type: 'all',
        steps: 6,
        reversed: false,
        custom: false
      }
    }
  };

  const expectedColorRange = {
    name: 'Uber Viz Sequential 4',
    type: 'sequential',
    category: 'Uber',
    colors: ['#E6FAFA', '#C1E5E6', '#9DD0D4', '#75BBC1', '#4BA7AF', '#00939C']
  };
  t.deepEqual(
    nextState.layers[0].config.colorUI,
    expectedColorUI,
    'should update colorUI.colorRangeConfig.steps'
  );
  t.deepEqual(
    nextState.layers[0].config.visConfig.colorRange,
    expectedColorRange,
    'should update visConfig.colorRange based on step'
  );

  // set color range reverse
  const nextState2 = reducer(
    nextState,
    VisStateActions.layerColorUIChange(nextState.layers[0], 'colorRange', {
      colorRangeConfig: {reversed: true}
    })
  );

  const expectedColorUI2 = {
    color: DEFAULT_COLOR_UI,
    colorRange: {
      ...DEFAULT_COLOR_UI,
      showDropdown: 0,
      colorRangeConfig: {
        type: 'all',
        steps: 6,
        reversed: true,
        custom: false
      }
    }
  };

  const expectedColorRange2 = {
    name: 'Uber Viz Sequential 4',
    type: 'sequential',
    category: 'Uber',
    colors: ['#00939C', '#4BA7AF', '#75BBC1', '#9DD0D4', '#C1E5E6', '#E6FAFA'],
    reversed: true
  };

  t.deepEqual(
    nextState2.layers[0].config.colorUI,
    expectedColorUI2,
    'should update colorUI.colorRangeConfig.reversed'
  );
  t.deepEqual(
    nextState2.layers[0].config.visConfig.colorRange,
    expectedColorRange2,
    'should update visConfig.colorRange based on reversed'
  );

  // update step when reversed is true
  const nextState3 = reducer(
    nextState,
    VisStateActions.layerColorUIChange(nextState2.layers[0], 'colorRange', {
      colorRangeConfig: {steps: 8}
    })
  );

  const expectedColorUI3 = {
    color: DEFAULT_COLOR_UI,
    colorRange: {
      ...DEFAULT_COLOR_UI,
      showDropdown: 0,
      colorRangeConfig: {
        type: 'all',
        steps: 8,
        reversed: true,
        custom: false
      }
    }
  };

  const expectedColorRange3 = {
    name: 'Uber Viz Sequential 6',
    type: 'sequential',
    category: 'Uber',
    colors: [
      '#E6FAFA',
      '#C1E5E6',
      '#9DD0D4',
      '#75BBC1',
      '#4BA7AF',
      '#00939C',
      '#108188',
      '#0E7077'
    ].reverse(),
    reversed: true
  };

  t.deepEqual(
    nextState3.layers[0].config.colorUI,
    expectedColorUI3,
    'should update colorUI.colorRangeConfig.steps'
  );
  t.deepEqual(
    nextState3.layers[0].config.visConfig.colorRange,
    expectedColorRange3,
    'should update visConfig.colorRange based on match and set reversed'
  );

  // set to a step that has no match
  const nextState4 = reducer(
    nextState,
    VisStateActions.layerColorUIChange(nextState3.layers[0], 'colorRange', {
      colorRangeConfig: {steps: 11}
    })
  );

  const expectedColorUI4 = {
    color: DEFAULT_COLOR_UI,
    colorRange: {
      ...DEFAULT_COLOR_UI,
      showDropdown: 0,
      colorRangeConfig: {
        type: 'all',
        steps: 11,
        reversed: true,
        custom: false
      }
    }
  };
  t.deepEqual(
    nextState4.layers[0].config.colorUI,
    expectedColorUI4,
    'should update colorUI.colorRangeConfig to step 11'
  );
  t.deepEqual(
    nextState4.layers[0].config.visConfig.colorRange,
    expectedColorRange3,
    'should note update visConfig.colorRange when no match'
  );

  t.end();
});

test('#visStateReducer -> LAYER_COLOR_UI_CHANGE. custom Palette', t => {
  const initialState = CloneDeep(StateWFilesFiltersLayerColor.visState);
  const pointLayer = initialState.layers[0];

  const oldColorRange = CloneDeep(pointLayer.config.visConfig.colorRange);
  // show dropdown
  const prepareState = reducer(
    initialState,
    VisStateActions.layerColorUIChange(pointLayer, 'colorRange', {
      showDropdown: 0
    })
  );

  // enable custom
  const nextState = reducer(
    prepareState,
    VisStateActions.layerColorUIChange(pointLayer, 'colorRange', {
      colorRangeConfig: {custom: true}
    })
  );

  const expectedColorUI = {
    color: DEFAULT_COLOR_UI,
    colorRange: {
      ...DEFAULT_COLOR_UI,
      customPalette: {
        name: 'Custom Palette',
        type: 'custom',
        category: 'Custom',
        colors: oldColorRange.colors
      },
      showDropdown: 0,
      colorRangeConfig: {
        type: 'all',
        steps: 4,
        reversed: false,
        custom: true
      }
    }
  };

  t.deepEqual(
    nextState.layers[0].config.colorUI,
    expectedColorUI,
    'should update colorUI.customPalette with current colorRange colors'
  );

  const nextState2 = reducer(
    prepareState,
    VisStateActions.layerColorUIChange(pointLayer, 'colorRange', {
      customPalette: {colors: ['aaa', 'bbb', 'ccc']}
    })
  );

  const expectedColorUI2 = {
    color: DEFAULT_COLOR_UI,
    colorRange: {
      ...DEFAULT_COLOR_UI,
      customPalette: {
        name: 'Custom Palette',
        type: 'custom',
        category: 'Custom',
        colors: ['aaa', 'bbb', 'ccc']
      },
      showDropdown: 0,
      colorRangeConfig: {
        type: 'all',
        steps: 4,
        reversed: false,
        custom: true
      }
    }
  };

  t.deepEqual(
    nextState2.layers[0].config.colorUI,
    expectedColorUI2,
    'should update colorUI.customPalette colors'
  );

  // show sketcher
  const nextState3 = reducer(
    nextState2,
    VisStateActions.layerColorUIChange(pointLayer, 'colorRange', {
      showSketcher: 1
    })
  );

  const expectedColorUI3 = {
    color: DEFAULT_COLOR_UI,
    colorRange: {
      showSketcher: 1,
      customPalette: {
        name: 'Custom Palette',
        type: 'custom',
        category: 'Custom',
        colors: ['aaa', 'bbb', 'ccc']
      },
      showDropdown: 0,
      colorRangeConfig: {
        type: 'all',
        steps: 4,
        reversed: false,
        custom: true
      }
    }
  };

  t.deepEqual(
    nextState3.layers[0].config.colorUI,
    expectedColorUI3,
    'should set showSketcher: 1'
  );

  // edit color
  const nextState4 = reducer(
    nextState3,
    VisStateActions.layerColorUIChange(pointLayer, 'colorRange', {
      customPalette: {
        colors: ['bbb', 'ccc', 'aaa']
      }
    })
  );

  const expectedColorUI4 = {
    color: DEFAULT_COLOR_UI,
    colorRange: {
      showSketcher: 1,
      customPalette: {
        name: 'Custom Palette',
        type: 'custom',
        category: 'Custom',
        colors: ['bbb', 'ccc', 'aaa']
      },
      showDropdown: 0,
      colorRangeConfig: {
        type: 'all',
        steps: 4,
        reversed: false,
        custom: true
      }
    }
  };

  t.deepEqual(
    nextState4.layers[0].config.colorUI,
    expectedColorUI4,
    'should update colorUI.customPalette colors'
  );

  // apply color
  const nextState5 = reducer(
    nextState4,
    VisStateActions.layerVisConfigChange(nextState4.layers[0], {
      colorRange: {
        name: 'Custom Palette',
        type: 'custom',
        category: 'Custom',
        colors: ['bbb', 'ccc', 'aaa']
      }
    })
  );

  // close custom palette
  const nextState6 = reducer(
    nextState5,
    VisStateActions.layerColorUIChange(nextState5.layers[0], 'colorRange', {
      colorRangeConfig: {
        custom: false
      }
    })
  );

  const expectedColorUI6 = {
    color: DEFAULT_COLOR_UI,
    colorRange: {
      showSketcher: 1,
      // keep the customPalette
      customPalette: {
        name: 'Custom Palette',
        type: 'custom',
        category: 'Custom',
        colors: ['bbb', 'ccc', 'aaa']
      },
      showDropdown: 0,
      colorRangeConfig: {
        type: 'all',
        steps: 4,
        reversed: false,
        custom: false
      }
    }
  };

  t.deepEqual(
    nextState6.layers[0].config.colorUI,
    expectedColorUI6,
    'should set colorRangeConfig.custom false'
  );

  t.deepEqual(
    nextState6.layers[0].config.visConfig.colorRange,
    {
      name: 'Custom Palette',
      type: 'custom',
      category: 'Custom',
      colors: ['bbb', 'ccc', 'aaa']
    },
    'should set visConfig.colorRange'
  );

  // open it again
  const nextState7 = reducer(
    nextState6,
    VisStateActions.layerColorUIChange(pointLayer, 'colorRange', {
      colorRangeConfig: {
        custom: true
      }
    })
  );

  const expectedColorUI7 = {
    color: DEFAULT_COLOR_UI,
    colorRange: {
      showSketcher: 1,
      // keep the customPalette
      customPalette: {
        name: 'Custom Palette',
        type: 'custom',
        category: 'Custom',
        colors: ['bbb', 'ccc', 'aaa']
      },
      showDropdown: 0,
      colorRangeConfig: {
        type: 'all',
        steps: 4,
        reversed: false,
        custom: true
      }
    }
  };

  t.deepEqual(
    nextState7.layers[0].config.colorUI,
    expectedColorUI7,
    'should set colorRangeConfig.custom true'
  );
  t.end();
});

test('#visStateReducer -> setFeatures/delete', t => {
  const expectedFeatures = [mockPolygonFeature];
  let newReducer = reducer(
    INITIAL_VIS_STATE,
    VisStateActions.setFeatures([mockPolygonFeature])
  );

  t.deepEqual(
    newReducer.editor.features,
    expectedFeatures,
    'should add new feature'
  );

  newReducer = reducer(newReducer, VisStateActions.deleteFeature(mockPolygonFeature));

  t.deepEqual(
    newReducer.editor.features,
    [],
    'Should not have features'
  );

  t.end();
});

test('#visStateReducer -> POLYGON: Add/Remove new polygon feature', t => {
  const expectedFeatures = [mockPolygonFeature];
  let newReducer = reducer(
    INITIAL_VIS_STATE,
    VisStateActions.setFeatures([mockPolygonFeature])
  );

  t.deepEqual(
    newReducer.editor.features,
    expectedFeatures,
    'should add new feature'
  );

  newReducer = reducer(
    newReducer,
    VisStateActions.setSelectedFeature(mockPolygonFeature)
  );

  const updatedFeature = {
    ...mockPolygonFeature,
    geometry: {
      ...mockPolygonFeature.geometry,
      coordinates: [
        [
          [
            12.0,
            30.0
          ],
          [
            12.0,
            36.0
          ],
          [
            12.5,
            36.0
          ],
          [
            12.0,
            30.0
          ]
        ]
      ]
    }
  };

  newReducer = reducer(
    newReducer,
    VisStateActions.setFeatures([updatedFeature])
  );

  t.deepEqual(
    newReducer.editor.selectedFeature.id,
    mockPolygonFeature.id,
    'should set selected feature'
  );

  newReducer = reducer(
    newReducer,
    VisStateActions.deleteFeature(mockPolygonFeature)
  );

  t.deepEqual(
    newReducer.editor,
    {
      features: [],
      selectedFeature: null,
      visible: true,
      mode: 'EDIT_VERTEX'
    },
    'Should remove existing feature and set selected feature to null'
  );

  t.end();
});

/* eslint-disable max-statements */
test('#visStateReducer -> POLYGON: Create polygon filter', t => {
  const state = {
    ...INITIAL_VIS_STATE,
    datasets: {
      puppy: {
        data: mockPolygonData.data,
        allData: mockPolygonData.data,
        fields: mockPolygonData.fields
      },
      cat: {
        data: mockPolygonData.data,
        allData: mockPolygonData.data,
        fields: mockPolygonData.fields
      }
    }
  };

  let newReducer = reducer(state, VisStateActions.addLayer());

  t.equal(
    newReducer.layers.length,
    1,
    'Should have created a new layer'
  );

  // add new polygon feature
  newReducer = reducer(newReducer, VisStateActions.setFeatures([mockPolygonFeature]));

  // set selected feature
  newReducer = reducer(
    newReducer,
    VisStateActions.setSelectedFeature(mockPolygonFeature)
  );

  // set it as filter
  newReducer = reducer(
    newReducer,
    VisStateActions.setPolygonFilterLayer(newReducer.layers[0], mockPolygonFeature)
  );

  const newFilter = newReducer.filters[0];

  const filterFeature = newReducer.filters[0].value;

  const expectedFilter = {
    id: newFilter.id,
    dataId: ['puppy'],
    freeze: false,
    fixedDomain: true,
    enlarged: false,
    isAnimating: false,
    speed: 1,
    name: [],
    type: 'polygon',
    fieldIdx: [],
    domain: null,
    value: {
      ...mockPolygonFeature,
      properties: {
        ...mockPolygonFeature.properties,
        isVisible: true,
        filterId: newFilter.id
      }
    },
    plotType: 'histogram',
    yAxis: null,
    interval: null,
    layerId: [newReducer.layers[0].id],
    gpu: false
  };

  t.deepEqual(
    newFilter,
    expectedFilter,
    'Should have created a polygon filter'
  );

  // Add a second layer to the same dataset
  newReducer = reducer(newReducer, VisStateActions.addLayer());

  t.equal(
    newReducer.layers.length,
    2,
    'Should have created a second layer'
  );

  // set polygon filter for the second layer
  newReducer = reducer(
    newReducer,
    VisStateActions.setPolygonFilterLayer(newReducer.layers[1], filterFeature)
  );

  t.equal(
    newReducer.filters.length,
    1,
    'Should still have 1 polygon filter'
  );

  t.equal(
    newReducer.filters[0].layerId.length,
    2,
    'Should have two values in filter.layerId'
  );

  // Add a new dataset layer to the same dataset
  newReducer = reducer(newReducer, VisStateActions.addLayer({dataId: 'cat'}));
  t.equal(
    newReducer.layers.length,
    3,
    'Should have created a third layer'
  );

  // Set polygon for a different dataset layer
  newReducer = reducer(
    newReducer,
    VisStateActions.setPolygonFilterLayer(newReducer.layers[2], filterFeature)
  );

  t.equal(
    newReducer.filters[0].layerId.length,
    3,
    'Should 3 values in filter.layerId'
  );

  t.equal(
    newReducer.filters[0].dataId.length,
    2,
    'Should have two values in filter.dataId'
  );

  // TODO: invert filter

  // remove the second layer from the filter
  newReducer = reducer(
    newReducer,
    VisStateActions.setPolygonFilterLayer(newReducer.layers[1], filterFeature)
  );

  t.equal(
    newReducer.filters[0].layerId.length,
    2,
    'Should have two values in filter.layerId after removing second element'
  );

  t.equal(
    newReducer.filters[0].dataId.length,
    2,
    'Should have two values in filter.dataId after removing one layer'
  );

  // remove the first layer from the filter
  newReducer = reducer(
    newReducer,
    VisStateActions.setPolygonFilterLayer(newReducer.layers[0], filterFeature)
  );

  t.equal(
    newReducer.filters[0].layerId.length,
    1,
    'Should have one value in filter.layerId after removing first element'
  );

  t.equal(
    newReducer.filters[0].dataId.length,
    1,
    'Should have one value in filter.dataId after removing first layer'
  );

  t.end();
});
/* eslint-enable max-statements */

test('#visStateReducer -> POLYGON: Toggle filter feature', t => {
  const state = {
    ...INITIAL_VIS_STATE,
    datasets: {
      puppy: {
        data: mockPolygonData.data,
        allData: mockPolygonData.data,
        fields: mockPolygonData.fields
      },
      cat: {
        data: mockPolygonData.data,
        allData: mockPolygonData.data,
        fields: mockPolygonData.fields
      }
    }
  };

  let newReducer = reducer(state, VisStateActions.addLayer());

  t.equal(
    newReducer.layers.length,
    1,
    'Should have created a new layer'
  );

  // add new polygon feature
  newReducer = reducer(newReducer, VisStateActions.setFeatures([mockPolygonFeature]));

  // set selected feature
  newReducer = reducer(
    newReducer,
    VisStateActions.setSelectedFeature(mockPolygonFeature)
  );

  // set it as filter
  newReducer = reducer(
    newReducer,
    VisStateActions.setPolygonFilterLayer(newReducer.layers[0], mockPolygonFeature)
  );

  const newFilter = newReducer.filters[0];

  const expectedFilter = {
    id: newFilter.id,
    dataId: ['puppy'],
    freeze: false,
    fixedDomain: true,
    enlarged: false,
    isAnimating: false,
    speed: 1,
    name: [],
    type: 'polygon',
    fieldIdx: [],
    domain: null,
    value: {
      ...mockPolygonFeature,
      properties: {
        ...mockPolygonFeature.properties,
        isVisible: true,
        filterId: newFilter.id
      }
    },
    plotType: 'histogram',
    yAxis: null,
    interval: null,
    layerId: [newReducer.layers[0].id],
    gpu: false
  };

  t.deepEqual(
    newFilter,
    expectedFilter,
    'Should have created a polygon filter'
  );

  let filterFeature = newReducer.filters[0].value;

  t.deepEqual(
    filterFeature.properties.isVisible,
    true,
    'Should have feature visibility set to true'
  );

  newReducer = reducer(newReducer, VisStateActions.toggleFilterFeature(0));

  filterFeature = newReducer.filters[0].value;

  t.deepEqual(
    filterFeature.properties.isVisible,
    false,
    'Should hide filter feature'
  );

  t.end();
});

test('#visStateReducer -> POLYGON: delete polygon filter', t => {
  const state = {
    ...INITIAL_VIS_STATE,
    datasets: {
      puppy: {
        data: mockData.data,
        allData: mockData.data,
        fields: mockData.fields
      }
    },
    layers: [],
    layerData: []
  };

  let newReducer = reducer(state, VisStateActions.addLayer());

  t.equal(
    newReducer.layers.length,
    1,
    'Should have created a new layer'
  );

  // add new polygon feature
  newReducer = reducer(newReducer, VisStateActions.setFeatures([mockPolygonFeature]));

  // set selected feature
  newReducer = reducer(
    newReducer,
    VisStateActions.setSelectedFeature(mockPolygonFeature)
  );

  // set it as filter
  newReducer = reducer(
    newReducer,
    VisStateActions.setPolygonFilterLayer(newReducer.layers[0], mockPolygonFeature)
  );

  // Update filters using setFilter
  newReducer = reducer(
    newReducer,
    VisStateActions.setFilter(0, 'layerId', [])
  );

  t.deepEqual(
    newReducer.filters[0].layerId,
    [],
    'Should have removed layers from filter'
  );

  t.deepEqual(
    newReducer.filters[0].dataId,
    [],
    'Should have removed datasets from filter'
  );

  // unset it as filter
  newReducer = reducer(
    newReducer,
    VisStateActions.removeFilter(0)
  );

  t.deepEqual(
    newReducer.filters,
    [],
    'Should have removed the created polygon filter'
  );

  // deleting the filter will also delete the feature
  t.deepEqual(
    newReducer.editor.features.length,
    0,
    'Should have removed the feature'
  );

  t.end();
});

test('#uiStateReducer -> SET_EDITOR_MODE', t => {
  const newState = reducer(INITIAL_VIS_STATE, VisStateActions.setEditorMode(EDITOR_MODES.EDIT));

  t.equal(
    newState.editor.mode,
    EDITOR_MODES.EDIT,
    'Editor mode should be set to vertex'
  );

  t.end();
});

test('#uiStateReducer -> TOGGLE_EDITOR_VISIBILITY', t => {
  let newState = reducer(INITIAL_VIS_STATE, VisStateActions.toggleEditorVisibility());

  t.equal(
    newState.editor.visible,
    false,
    'Should set editor visibility to false'
  );

  newState = reducer(newState, VisStateActions.toggleEditorVisibility());

  t.equal(
    newState.editor.visible,
    true,
    'Should set editor visibility to true'
    );

  t.end();
});

test('#visStateReducer -> APPLY_CPU_FILTER. no filter', t => {
  const initialState = CloneDeep(StateWFiles.visState);
  const dataId = testCsvDataId;
  const previousDataset = initialState.datasets[dataId];

  const nextState = reducer(
    initialState,
    VisStateActions.applyCPUFilter(dataId)
  );

  const expectedDataset = {
    ...previousDataset,
    filteredIdxCPU: previousDataset.allIndexes,
    filterRecordCPU: {
      dynamicDomain: [],
      fixedDomain: [],
      cpu: [],
      gpu: []
    }
  };

  cmpDataset(t, expectedDataset, nextState.datasets[dataId]);
  t.end();
});

test('#visStateReducer -> APPLY_CPU_FILTER. has gpu filter', t => {
  const initialState = CloneDeep(StateWFilters.visState);
  // dataset has gpu filter
  const dataId = testCsvDataId;
  const previousDataset = initialState.datasets[dataId];
  const gpuFilter = initialState.filters[0];

  const nextState = reducer(
    initialState,
    VisStateActions.applyCPUFilter(dataId)
  );

  const expectedDataset = {
    ...previousDataset,
    filteredIdxCPU: [5, 6, 9, 10, 13, 14, 16, 17, 18, 19, 20, 21, 22, 23],
    filterRecordCPU: {
      dynamicDomain: [],
      fixedDomain: [gpuFilter],
      cpu: [gpuFilter],
      gpu: []
    }
  };

  cmpDataset(t, expectedDataset, nextState.datasets[dataId]);

  // calling it again
  const nextState2 = reducer(
    nextState,
    VisStateActions.applyCPUFilter(dataId)
  );

  t.equal(
    nextState.datasets[dataId].filteredIdxCPU,
    nextState2.datasets[dataId].filteredIdxCPU,
    'should directly copy filter result when filter hasnot changed'
  );
  t.end();
});

test('#visStateReducer -> APPLY_CPU_FILTER. has cpu filter', t => {
  const initialState = CloneDeep(StateWFilters.visState);
  // dataset has gpu filter
  const dataId = testGeoJsonDataId;
  const previousDataset2 = initialState.datasets[dataId];
  const ordinalFilter = initialState.filters[1];

  const nextState = reducer(
    initialState,
    VisStateActions.applyCPUFilter(dataId)
  );

  const expectedDataset = {
    ...previousDataset2,
    filteredIdxCPU: [0],
    filterRecordCPU: {
      dynamicDomain: [],
      fixedDomain: [ordinalFilter],
      cpu: [ordinalFilter],
      gpu: []
    }
  };

  cmpDataset(t, expectedDataset, nextState.datasets[dataId]);

  const nextState2 = reducer(
    nextState,
    VisStateActions.applyCPUFilter(dataId)
  );

  t.equal(
    nextState.datasets[dataId].filteredIdxCPU,
    nextState2.datasets[dataId].filteredIdxCPU,
    'should directly copy filter result when filter hasnot changed'
  );

  t.end();
});

test('#uiStateReducer -> SET_FEATURES/SET_SELECTED_FEATURE/DELETE_FEATURE', t => {

  let newState = reducer(INITIAL_VIS_STATE, VisStateActions.setFeatures([]));

  t.deepEqual(
    newState,
    INITIAL_VIS_STATE,
    'Editor should not have features and return the same state'
  );

  newState = reducer(INITIAL_VIS_STATE, VisStateActions.setFeatures([
    {
      ...mockPolygonFeature,
      properties: {
        ...mockPolygonFeature.properties,
        isClosed: false
      }
    }
  ]));

  t.equal(
    newState.editor.mode,
    INITIAL_VIS_STATE.editor.mode,
    'Editor mode should not change because feature is not closed'
  );

  newState = reducer(newState, VisStateActions.setFeatures([
    {
      ...mockPolygonFeature,
      properties: {
        ...mockPolygonFeature.properties,
        isClosed: false
      }
    },
    mockPolygonFeature
  ]));

  t.equal(
    newState.editor.mode,
    EDITOR_MODES.EDIT,
    'Editor mode should be set to edit_vertex'
  );
  t.end();
});

test('#visStateReducer -> APPLY_CPU_FILTER. has multi datsets', t => {
  const initialState = CloneDeep(StateWFilters.visState);
  const previousDataset1 = initialState.datasets[testCsvDataId];
  const previousDataset2 = initialState.datasets[testGeoJsonDataId];
  const gpuFilter = initialState.filters[0];
  const ordinalFilter = initialState.filters[1];

  const nextState = reducer(
    initialState,
    VisStateActions.applyCPUFilter([testCsvDataId, testGeoJsonDataId])
  );

  const expectedDataset1 = {
    ...previousDataset1,
    filteredIdxCPU: [5, 6, 9, 10, 13, 14, 16, 17, 18, 19, 20, 21, 22, 23],
    filterRecordCPU: {
      dynamicDomain: [],
      fixedDomain: [gpuFilter],
      cpu: [gpuFilter],
      gpu: []
    }
  };

  const expectedDataset2 = {
    ...previousDataset2,
    filteredIdxCPU: [0],
    filterRecordCPU: {
      dynamicDomain: [],
      fixedDomain: [ordinalFilter],
      cpu: [ordinalFilter],
      gpu: []
    }
  };

  const expectedDatasets = {
    [testCsvDataId]: expectedDataset1,
    [testGeoJsonDataId]: expectedDataset2
  };

  cmpDatasets(t, expectedDatasets, nextState.datasets);

  t.end();
});<|MERGE_RESOLUTION|>--- conflicted
+++ resolved
@@ -2682,14 +2682,10 @@
     splitMapsToBeMerged: [],
     interactionToBeMerged: [],
     editor: oldState.editor,
-<<<<<<< HEAD
-    mapInfo: getDefaultMapInfo()
-=======
     mapInfo: {
       title: '',
       description: ''
     }
->>>>>>> 984b7e54
   };
 
   const newReducer = reducer(
@@ -2909,14 +2905,10 @@
     splitMapsToBeMerged: [],
     interactionToBeMerged: [],
     editor: oldState.editor,
-<<<<<<< HEAD
-    mapInfo: getDefaultMapInfo()
-=======
     mapInfo: {
       title: '',
       description: ''
     }
->>>>>>> 984b7e54
   };
 
   const newReducer = reducer(

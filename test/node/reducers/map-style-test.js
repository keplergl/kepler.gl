--- conflicted
+++ resolved
@@ -109,13 +109,9 @@
     'initialize map style with mapboxApiAccessToken and mapStylesReplaceDefault; mapStyles empty'
   );
 
-<<<<<<< HEAD
   const finalState = loadMapStylesUpdater(newState, {
     payload: {newStyles: INITIAL_MAP_STYLE.mapStyles}
   });
-=======
-  const finalState = loadMapStylesUpdater(newState, {payload: INITIAL_MAP_STYLE.mapStyles});
->>>>>>> 5cc6faab
 
   // should start loading default dark style
   t.deepEqual(
@@ -510,7 +506,6 @@
   t.deepEqual(erroredState.isLoading, {light: false}, 'should set isLoading correctly');
 
   t.end();
-<<<<<<< HEAD
 });
 
 test('#mapStyleReducer -> MAP_STYLE_CHANGE -> dark basemap to no basemap', t => {
@@ -551,6 +546,4 @@
   );
 
   t.end();
-=======
->>>>>>> 5cc6faab
-});+});

// Copyright (c) 2020 Uber Technologies, Inc.
//
// Permission is hereby granted, free of charge, to any person obtaining a copy
// of this software and associated documentation files (the "Software"), to deal
// in the Software without restriction, including without limitation the rights
// to use, copy, modify, merge, publish, distribute, sublicense, and/or sell
// copies of the Software, and to permit persons to whom the Software is
// furnished to do so, subject to the following conditions:
//
// The above copyright notice and this permission notice shall be included in
// all copies or substantial portions of the Software.
//
// THE SOFTWARE IS PROVIDED "AS IS", WITHOUT WARRANTY OF ANY KIND, EXPRESS OR
// IMPLIED, INCLUDING BUT NOT LIMITED TO THE WARRANTIES OF MERCHANTABILITY,
// FITNESS FOR A PARTICULAR PURPOSE AND NONINFRINGEMENT. IN NO EVENT SHALL THE
// AUTHORS OR COPYRIGHT HOLDERS BE LIABLE FOR ANY CLAIM, DAMAGES OR OTHER
// LIABILITY, WHETHER IN AN ACTION OF CONTRACT, TORT OR OTHERWISE, ARISING FROM,
// OUT OF OR IN CONNECTION WITH THE SOFTWARE OR THE USE OR OTHER DEALINGS IN
// THE SOFTWARE.

import {push} from 'react-router-redux';
import {request, text as requestText, json as requestJson} from 'd3-request';
import {loadFiles, setMapInfo, toggleModal} from 'kepler.gl/actions';
import {DEFAULT_NOTIFICATION_TYPES} from 'kepler.gl/constants'

import {
  LOADING_SAMPLE_ERROR_MESSAGE,
  LOADING_SAMPLE_LIST_ERROR_MESSAGE,
  MAP_CONFIG_URL
} from './constants/default-settings';
import {parseUri} from './utils/url';

// TODO: Delete after fixing conflicts
import {getCloudProvider} from './cloud-providers';
import {showNotification} from './utils/notifications';

// CONSTANTS
export const INIT = 'INIT';
export const SET_LOADING_METHOD = 'SET_LOADING_METHOD';
export const LOAD_REMOTE_RESOURCE_SUCCESS = 'LOAD_REMOTE_RESOURCE_SUCCESS';
export const LOAD_REMOTE_RESOURCE_ERROR = 'LOAD_REMOTE_RESOURCE_ERROR';
export const LOAD_MAP_SAMPLE_FILE = 'LOAD_MAP_SAMPLE_FILE';
export const SET_SAMPLE_LOADING_STATUS = 'SET_SAMPLE_LOADING_STATUS';
export const LOAD_CLOUD_VIS_ERROR = 'LOAD_CLOUD_VIS_ERROR';

// Sharing
export const PUSHING_FILE = 'PUSHING_FILE';
export const CLOUD_LOGIN_SUCCESS  = 'CLOUD_LOGIN_SUCCESS';
export const CLOUD_SET_PROVIDER = 'CLOUD_SET_PROVIDER';

// ACTIONS
export function initApp() {
  return {
    type: INIT
  };
}

export function loadRemoteResourceSuccess(response, config, options) {
  return {
    type: LOAD_REMOTE_RESOURCE_SUCCESS,
    response,
    config,
    options
  };
}

export function loadRemoteResourceError(error, url) {
  return {
    type: LOAD_REMOTE_RESOURCE_ERROR,
    error,
    url
  }
}

export function loadMapSampleFile(samples) {
  return {
    type: LOAD_MAP_SAMPLE_FILE,
    samples
  };
}

export function setLoadingMapStatus(isMapLoading) {
  return {
    type: SET_SAMPLE_LOADING_STATUS,
    isMapLoading
  };
}

<<<<<<< HEAD
// TODO: Delete after fixing conflicts
export function loadCloudVisError(error) {
  return {
    type: LOAD_CLOUD_VIS_ERROR,
    error
  }
}

export function onExportFileSuccess({response = {}, provider}) {
=======
/**
 * Actions passed to kepler.gl, called
 *
 * Note: exportFile is called on both saving and sharing
 *
 * @param {*} param0
 */
export function onExportFileSuccess({response = {}, provider, options}) {
>>>>>>> 7c8c1f6a
  return dispatch => {
    // if isPublic is true, use share Url
    if (options.isPublic && provider.getShareUrl) {
      dispatch(push(provider.getShareUrl(false)));
    } else if (!options.isPublic && provider.getMapUrl) {
      // if save private map to storage, use map url
      dispatch(push(provider.getMapUrl(false)));
    }
  }
}

export function onLoadCloudMapSuccess({response, provider, loadParams}) {
  return dispatch => {
    if (provider.getMapPermalinkFromParams) {
      const mapUrl = provider.getMapPermalinkFromParams(loadParams, false);
      dispatch(push(mapUrl));
    }
  }
}
/**
 * this method detects whther the response status is < 200 or > 300 in case the error
 * is not caught by the actualy request framework
 * @param response the response
 * @returns {{status: *, message: (*|{statusCode}|Object)}}
 */
function detectResponseError(response) {
  if (response.statusCode && (response.statusCode < 200 || response.statusCode >= 300)) {
    return {
      status: response.statusCode,
      message: response.body || response.message || response
    }
  }
}

// This can be moved into Kepler.gl to provide ability to load data from remote URLs
/**
 * The method is able to load both data and kepler.gl files.
 * It uses loadFile action to dispatcha and add new datasets/configs
 * to the kepler.gl instance
 * @param options
 * @param {string} options.dataUrl the URL to fetch data from. Current supoprted file type json,csv, kepler.json
 * @returns {Function}
 */
export function loadRemoteMap(options) {
  return dispatch => {
    dispatch(setLoadingMapStatus(true));
    // breakdown url into url+query params
    loadRemoteRawData(options.dataUrl).then(
      // In this part we turn the response into a FileBlob
      // so we can use it to call loadFiles
      ([file, url]) => {
        const {file: filename} = parseUri(url);
        dispatch(loadFiles([
          new File([file], filename)
        ])).then(
          () => dispatch(setLoadingMapStatus(false))
        );

      },
      error => {
        const {target = {}} = error;
        const {status, responseText} = target;
        dispatch(
          loadRemoteResourceError({status, message: responseText}, options.dataUrl));
      }
    );
  }
}

/**
 * Load a file from a remote URL
 * @param url
 * @returns {Promise<any>}
 */
function loadRemoteRawData(url) {
  if (!url) {
    // TODO: we should return reject with an appropriate error
    return Promise.resolve(null)
  }

  return new Promise((resolve, reject) => {
    request(url, (error, result) => {
      if (error) {
        reject(error);
        return;
      }
      const responseError = detectResponseError(result);
      if (responseError) {
        reject(responseError);
        return;
      }
      resolve([result.response, url])
    })
  });
}

// The following methods are only used to load SAMPLES
/**
 *
 * @param {Object} options
 * @param {string} [options.dataUrl] the URL to fetch data from, e.g. https://raw.githubusercontent.com/uber-web/kepler.gl-data/master/earthquakes/data.csv
 * @param {string} [options.configUrl] the URL string to fetch kepler config from, e.g. https://raw.githubusercontent.com/uber-web/kepler.gl-data/master/earthquakes/config.json
 * @param {string} [options.id] the id used as dataset unique identifier, e.g. earthquakes
 * @param {string} [options.label] the label used to describe the new dataset, e.g. California Earthquakes
 * @param {string} [options.queryType] the type of query to execute to load data/config, e.g. sample
 * @param {string} [options.imageUrl] the URL to fetch the dataset image to use in sample gallery
 * @param {string} [options.description] the description used in sample galley to define the current example
 * @param {string} [options.size] the number of entries displayed in the current sample
 * @param {string} [keplergl] url to fetch the full data/config generated by kepler
 * @returns {Function}
 */
export function loadSample(options, pushRoute = true) {
  return (dispatch, getState) => {
    const {routing} = getState();
    if (options.id && pushRoute) {
      dispatch(push(`/demo/${options.id}${routing.locationBeforeTransitions.search}`));
    }
    // if the sample has a kepler.gl config file url we load it
    if (options.keplergl) {
      dispatch(loadRemoteMap({dataUrl: options.keplergl}));
    } else {
      dispatch(loadRemoteSampleMap(options));
    }

    dispatch(setLoadingMapStatus(true));
  };
}

/**
 * Load remote map with config and data
 * @param options {configUrl, dataUrl}
 * @returns {Function}
 */
function loadRemoteSampleMap(options) {
  return (dispatch) => {
    // Load configuration first
    const {configUrl, dataUrl} = options;

    Promise
      .all([loadRemoteConfig(configUrl), loadRemoteData(dataUrl)])
      .then(
        ([config, data]) => {
          // TODO: these two actions can be merged
          dispatch(loadRemoteResourceSuccess(data, config, options));
          dispatch(toggleModal(null));
        },
        error => {
          if (error) {
            const {target = {}} = error;
            const {status, responseText} = target;
            dispatch(loadRemoteResourceError({
              status,
              message: `${responseText} - ${LOADING_SAMPLE_ERROR_MESSAGE} ${options.id} (${configUrl})`}, configUrl));
          }
        }
      );
  }
}

/**
 *
 * @param url
 * @returns {Promise<any>}
 */
function loadRemoteConfig(url) {
  if (!url) {
    // TODO: we should return reject with an appropriate error
    return Promise.resolve(null)
  }

  return new Promise((resolve, reject) => {
    requestJson(url, (error, config) => {
      if (error) {
        reject(error);
        return;
      }
      const responseError = detectResponseError(config);
      if (responseError) {
        reject(responseError);
        return;
      }
      resolve(config);
    })
  })
}

/**
 *
 * @param url to fetch data from (csv, json, geojson)
 * @returns {Promise<any>}
 */
function loadRemoteData(url) {
  if (!url) {
    // TODO: we should return reject with an appropriate error
    return Promise.resolve(null)
  }

  let requestMethod = requestText;
  if (url.includes('.json') || url.includes('.geojson')) {
    requestMethod = requestJson;
  }

  // Load data
  return new Promise((resolve, reject) => {
    requestMethod(url, (error, result) => {
      if (error) {
        reject(error);
        return;
      }
      const responseError = detectResponseError(result);
      if (responseError) {
        reject(responseError);
        return;
      }
      resolve(result);
    })
  });
}

/**
 *
 * @param sampleMapId optional if we pass the sampleMapId, after fetching
 * map sample configurations we are going to load the actual map data if it exists
 * @returns {function(*)}
 */
export function loadSampleConfigurations(sampleMapId = null) {
  return dispatch => {
    requestJson(MAP_CONFIG_URL, (error, samples) => {
      if (error) {
        const {target = {}} = error;
        const {status, responseText} = target;
        dispatch(loadRemoteResourceError({status, message: `${responseText} - ${LOADING_SAMPLE_LIST_ERROR_MESSAGE}`}, MAP_CONFIG_URL));
      } else {
        const responseError = detectResponseError(samples);
        if (responseError) {
          dispatch(loadRemoteResourceError(responseError, MAP_CONFIG_URL));
          return;
        }

        dispatch(loadMapSampleFile(samples));
        // Load the specified map
        const map = sampleMapId && samples.find(s => s.id === sampleMapId);
        if (map) {
          dispatch(loadSample(map, false));
        }
      }
    });
  }
}

// TODO: Delete after fixing conflicts
/**
 * This method will load a kepler config from a cloud platform
 * @param {Object} queryParams
 * @param {string} providerName
 * @returns {Function}
 */
export function loadCloudMap(queryParams, providerName, pushRoute = false) {
  return async (dispatch) => {
    if (!providerName) {
      dispatch(showNotification(DEFAULT_NOTIFICATION_TYPES.error, 'No cloud provider identified.'));

      throw new Error('No cloud provider identified')
    }
    dispatch(loadCloudVisError(null));
    dispatch(setLoadingMapStatus(true));

    const cloudProvider = getCloudProvider(providerName);

    if (pushRoute) {
      const mapUrl = cloudProvider.getMapPermalinkFromParams(queryParams, false);
      dispatch(push(mapUrl));
    }

    cloudProvider.loadMap(queryParams)
      .then(map => {
        dispatch(loadRemoteResourceSuccess(map.datasets, map.vis.config, map.options));
        dispatch(setMapInfo({
          title: map.vis.name,
          description: map.vis.description
        }));

        dispatch(showNotification(DEFAULT_NOTIFICATION_TYPES.success, 'Loaded succesfully.'));
      })
      .catch(error => {
        const {target = {}} = error;
        const {status, responseText = 'Cannot load map'} = target;
        dispatch(setLoadingMapStatus(false));
        
        dispatch(showNotification(DEFAULT_NOTIFICATION_TYPES.error, `Error${status ? ` ${status}` : ''}: ${responseText}.`));
      });
  }
}
<|MERGE_RESOLUTION|>--- conflicted
+++ resolved
@@ -20,8 +20,7 @@
 
 import {push} from 'react-router-redux';
 import {request, text as requestText, json as requestJson} from 'd3-request';
-import {loadFiles, setMapInfo, toggleModal} from 'kepler.gl/actions';
-import {DEFAULT_NOTIFICATION_TYPES} from 'kepler.gl/constants'
+import {loadFiles, toggleModal} from 'kepler.gl/actions';
 
 import {
   LOADING_SAMPLE_ERROR_MESSAGE,
@@ -29,10 +28,6 @@
   MAP_CONFIG_URL
 } from './constants/default-settings';
 import {parseUri} from './utils/url';
-
-// TODO: Delete after fixing conflicts
-import {getCloudProvider} from './cloud-providers';
-import {showNotification} from './utils/notifications';
 
 // CONSTANTS
 export const INIT = 'INIT';
@@ -86,17 +81,6 @@
   };
 }
 
-<<<<<<< HEAD
-// TODO: Delete after fixing conflicts
-export function loadCloudVisError(error) {
-  return {
-    type: LOAD_CLOUD_VIS_ERROR,
-    error
-  }
-}
-
-export function onExportFileSuccess({response = {}, provider}) {
-=======
 /**
  * Actions passed to kepler.gl, called
  *
@@ -105,7 +89,6 @@
  * @param {*} param0
  */
 export function onExportFileSuccess({response = {}, provider, options}) {
->>>>>>> 7c8c1f6a
   return dispatch => {
     // if isPublic is true, use share Url
     if (options.isPublic && provider.getShareUrl) {
@@ -354,48 +337,4 @@
       }
     });
   }
-}
-
-// TODO: Delete after fixing conflicts
-/**
- * This method will load a kepler config from a cloud platform
- * @param {Object} queryParams
- * @param {string} providerName
- * @returns {Function}
- */
-export function loadCloudMap(queryParams, providerName, pushRoute = false) {
-  return async (dispatch) => {
-    if (!providerName) {
-      dispatch(showNotification(DEFAULT_NOTIFICATION_TYPES.error, 'No cloud provider identified.'));
-
-      throw new Error('No cloud provider identified')
-    }
-    dispatch(loadCloudVisError(null));
-    dispatch(setLoadingMapStatus(true));
-
-    const cloudProvider = getCloudProvider(providerName);
-
-    if (pushRoute) {
-      const mapUrl = cloudProvider.getMapPermalinkFromParams(queryParams, false);
-      dispatch(push(mapUrl));
-    }
-
-    cloudProvider.loadMap(queryParams)
-      .then(map => {
-        dispatch(loadRemoteResourceSuccess(map.datasets, map.vis.config, map.options));
-        dispatch(setMapInfo({
-          title: map.vis.name,
-          description: map.vis.description
-        }));
-
-        dispatch(showNotification(DEFAULT_NOTIFICATION_TYPES.success, 'Loaded succesfully.'));
-      })
-      .catch(error => {
-        const {target = {}} = error;
-        const {status, responseText = 'Cannot load map'} = target;
-        dispatch(setLoadingMapStatus(false));
-        
-        dispatch(showNotification(DEFAULT_NOTIFICATION_TYPES.error, `Error${status ? ` ${status}` : ''}: ${responseText}.`));
-      });
-  }
-}
+}
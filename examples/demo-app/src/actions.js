--- conflicted
+++ resolved
@@ -30,11 +30,10 @@
 } from './constants/default-settings';
 import {LOADING_METHODS_NAMES} from './constants/default-settings';
 import {parseUri, getMapPermalink} from './utils/url';
-<<<<<<< HEAD
+
+// TODO: Delete after fixing conflicts
 import {getCloudProvider} from './cloud-providers';
 import {showNotification} from './utils/notifications';
-=======
->>>>>>> 52124820
 
 // CONSTANTS
 export const INIT = 'INIT';
@@ -114,7 +113,7 @@
   };
 }
 
-<<<<<<< HEAD
+// TODO: Delete after fixing conflicts
 export function loadCloudVisError(error) {
   return {
     type: LOAD_CLOUD_VIS_ERROR,
@@ -122,8 +121,6 @@
   }
 }
 
-=======
->>>>>>> 52124820
 export function onExportFileSuccess({response = {}, provider}) {
   return dispatch => {
     // TODO: a more generic way to generate responseUrl
@@ -359,9 +356,9 @@
       }
     });
   }
-<<<<<<< HEAD
-}
-
+}
+
+// TODO: Delete after fixing conflicts
 /**
  * This method will load a kepler config from a cloud platform
  * @param {Object} queryParams
@@ -404,6 +401,3 @@
       });
   }
 }
-=======
-}
->>>>>>> 52124820

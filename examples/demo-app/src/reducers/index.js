// Copyright (c) 2020 Uber Technologies, Inc.
//
// Permission is hereby granted, free of charge, to any person obtaining a copy
// of this software and associated documentation files (the "Software"), to deal
// in the Software without restriction, including without limitation the rights
// to use, copy, modify, merge, publish, distribute, sublicense, and/or sell
// copies of the Software, and to permit persons to whom the Software is
// furnished to do so, subject to the following conditions:
//
// The above copyright notice and this permission notice shall be included in
// all copies or substantial portions of the Software.
//
// THE SOFTWARE IS PROVIDED "AS IS", WITHOUT WARRANTY OF ANY KIND, EXPRESS OR
// IMPLIED, INCLUDING BUT NOT LIMITED TO THE WARRANTIES OF MERCHANTABILITY,
// FITNESS FOR A PARTICULAR PURPOSE AND NONINFRINGEMENT. IN NO EVENT SHALL THE
// AUTHORS OR COPYRIGHT HOLDERS BE LIABLE FOR ANY CLAIM, DAMAGES OR OTHER
// LIABILITY, WHETHER IN AN ACTION OF CONTRACT, TORT OR OTHERWISE, ARISING FROM,
// OUT OF OR IN CONNECTION WITH THE SOFTWARE OR THE USE OR OTHER DEALINGS IN
// THE SOFTWARE.

import {combineReducers} from 'redux';
import {handleActions} from 'redux-actions';

import keplerGlReducer, {combinedUpdaters, uiStateUpdaters} from 'kepler.gl/reducers';
import {processGeojson, processCsvData} from 'kepler.gl/processors';
import KeplerGlSchema from 'kepler.gl/schemas';
import {EXPORT_MAP_FORMATS} from 'kepler.gl/constants';

import {
  INIT,
  SET_LOADING_METHOD,
  LOAD_MAP_SAMPLE_FILE,
  LOAD_REMOTE_RESOURCE_SUCCESS,
<<<<<<< HEAD
  SET_SAMPLE_LOADING_STATUS,
  LOAD_CLOUD_VIS_ERROR
=======
  LOAD_REMOTE_RESOURCE_ERROR,
  SET_SAMPLE_LOADING_STATUS
>>>>>>> 7c8c1f6a
} from '../actions';

import {
  AUTH_TOKENS,
  DEFAULT_FEATURE_FLAGS,
  DEFAULT_LOADING_METHOD,
  LOADING_METHODS
} from '../constants/default-settings';
import {generateHashId} from '../utils/strings';

// INITIAL_APP_STATE
const initialAppState = {
  appName: 'example',
  loaded: false,
  loadingMethod: DEFAULT_LOADING_METHOD,
  currentOption: DEFAULT_LOADING_METHOD.options[0],
  previousMethod: null,
  sampleMaps: [], // this is used to store sample maps fetch from a remote json file
  isMapLoading: false, // determine whether we are loading a sample map,
  error: null, // contains error when loading/retrieving data/configuration
    // {
    //   status: null,
    //   message: null
    // }
  // eventually we may have an async process to fetch these from a remote location
  featureFlags: DEFAULT_FEATURE_FLAGS
};

// App reducer
export const appReducer = handleActions({
  [INIT]: (state) => ({
    ...state,
    loaded: true
  }),
  [SET_LOADING_METHOD]: (state, action) => ({
    ...state,
    previousMethod: state.loadingMethod,
    loadingMethod: LOADING_METHODS.find(({id}) => id === action.method),
    error: null
  }),
  [LOAD_MAP_SAMPLE_FILE]: (state, action) => ({
    ...state,
    sampleMaps: action.samples
  }),
  [SET_SAMPLE_LOADING_STATUS]: (state, action) => ({
    ...state,
    isMapLoading: action.isMapLoading
  }),
  [LOAD_CLOUD_VIS_ERROR]: (state, action) => ({
    ...state,
    error: action.error,
    isMapLoading: false
  })
}, initialAppState);

const {DEFAULT_EXPORT_MAP} = uiStateUpdaters;

// combine app reducer and keplerGl reducer
// to mimic the reducer state of kepler.gl website
const demoReducer = combineReducers({
  // mount keplerGl reducer
  keplerGl: keplerGlReducer.initialState({
    // In order to provide single file export functionality
    // we are going to set the mapbox access token to be used
    // in the exported file
    uiState: {
      exportMap: {
        ...DEFAULT_EXPORT_MAP,
        [EXPORT_MAP_FORMATS.HTML]: {
          ...DEFAULT_EXPORT_MAP[[EXPORT_MAP_FORMATS.HTML]],
          exportMapboxAccessToken: AUTH_TOKENS.EXPORT_MAPBOX_TOKEN
        }
      }
    }
  }),
  app: appReducer
});

function arrayify(thing) {
  return Array.isArray(thing) ? thing : [thing];
}

function getSampleFromOptions(options) {
  return options.length
    ? options[0]
    : options;
}

// this can be moved into a action and call kepler.gl action
/**
 *
 * @param state
 * @param action {map: resultset, config, map}
 * @returns {{app: {isMapLoading: boolean}, keplerGl: {map: (state|*)}}}
 */
export const loadRemoteResourceSuccess = (state, action) => {
  const responses = arrayify(action.response);
  const options = arrayify(action.options);
  const currentSample = getSampleFromOptions(action.options);

  const datasets = options.map((opt, i) => {
    const datasetId = opt.id || generateHashId(6);
    const { dataUrl } = opt;

    let processorMethod = processCsvData;
    if (dataUrl.includes('.json') || dataUrl.includes('.geojson')) {
      processorMethod = processGeojson;
    }

    return {
      info: {
        id: datasetId
      },

      data: processorMethod(responses[i])
    }
  });

  const config = action.config ?
    KeplerGlSchema.parseSavedConfig(action.config) : null;

  const keplerGlInstance = combinedUpdaters.addDataToMapUpdater(
    state.keplerGl.map, // "map" is the id of your kepler.gl instance
    {
      payload: {
        datasets,
        config
      }
    }
  );

  return {
    ...state,
    app: {
      ...state.app,
      currentSample,
      isMapLoading: false // we turn off the spinner
    },
    keplerGl: {
      ...state.keplerGl, // in case you keep multiple instances
      map: keplerGlInstance
    }
  };
};

export const loadRemoteResourceError = (state, action) => {
  const {error, url} = action;

  const errorNote = {
    type: 'error',
    message: error.message || `Error loading ${url}`
  };

  return {
    ...state,
    app: {
      ...state.app,
      isMapLoading: false // we turn of the spinner
    },
    keplerGl: {
      ...state.keplerGl, // in case you keep multiple instances
      map: {
        ...state.keplerGl.map,
        uiState: uiStateUpdaters.addNotificationUpdater(state.keplerGl.map.uiState, {payload: errorNote})
      }
    }
  };
};

const composedUpdaters = {
  [LOAD_REMOTE_RESOURCE_SUCCESS]: loadRemoteResourceSuccess,
  [LOAD_REMOTE_RESOURCE_ERROR]: loadRemoteResourceError
};

const composedReducer = (state, action) => {
  if (composedUpdaters[action.type]) {
    return composedUpdaters[action.type](state, action);
  }
  return demoReducer(state, action);
};

// export demoReducer to be combined in website app
export default composedReducer;<|MERGE_RESOLUTION|>--- conflicted
+++ resolved
@@ -31,13 +31,8 @@
   SET_LOADING_METHOD,
   LOAD_MAP_SAMPLE_FILE,
   LOAD_REMOTE_RESOURCE_SUCCESS,
-<<<<<<< HEAD
-  SET_SAMPLE_LOADING_STATUS,
-  LOAD_CLOUD_VIS_ERROR
-=======
   LOAD_REMOTE_RESOURCE_ERROR,
   SET_SAMPLE_LOADING_STATUS
->>>>>>> 7c8c1f6a
 } from '../actions';
 
 import {
@@ -85,11 +80,6 @@
   [SET_SAMPLE_LOADING_STATUS]: (state, action) => ({
     ...state,
     isMapLoading: action.isMapLoading
-  }),
-  [LOAD_CLOUD_VIS_ERROR]: (state, action) => ({
-    ...state,
-    error: action.error,
-    isMapLoading: false
   })
 }, initialAppState);
 

// SPDX-License-Identifier: MIT
// Copyright contributors to the kepler.gl project

import {combineReducers} from 'redux';
import {handleActions} from 'redux-actions';
import Task, {withTask} from 'react-palm/tasks';

import {aiAssistantReducer} from '@kepler.gl/ai-assistant';
import {EXPORT_MAP_FORMATS} from '@kepler.gl/constants';
import {processGeojson, processRowObject, processArrowTable} from '@kepler.gl/processors';
import keplerGlReducer, {combinedUpdaters, uiStateUpdaters} from '@kepler.gl/reducers';
import KeplerGlSchema from '@kepler.gl/schemas';
import {KeplerTable} from '@kepler.gl/table';
import {getApplicationConfig, initApplicationConfig} from '@kepler.gl/utils';
import keplerGlDuckdbPlugin, {KeplerGlDuckDbTable} from '@kepler.gl/duckdb';

import {
  INIT,
  LOAD_MAP_SAMPLE_FILE,
  LOAD_REMOTE_RESOURCE_SUCCESS,
  LOAD_REMOTE_DATASET_PROCESSED_SUCCESS,
  LOAD_REMOTE_RESOURCE_ERROR,
  SET_SAMPLE_LOADING_STATUS,
  loadRemoteDatasetProcessedSuccessAction
} from '../actions';

import {CLOUD_PROVIDERS_CONFIGURATION} from '../constants/default-settings';
import {generateHashId} from '../utils/strings';

// initialize kepler demo-app with duckdb plugin
initApplicationConfig({
<<<<<<< HEAD
  plugins: [keplerGlDuckdbPlugin],
  table: KeplerGlDuckDbTable,
=======
  // Custom UI for DuckDB
  plugins: [keplerGlDuckdbPlugin],
  // async data ingestion to DuckDb
  table: KeplerGlDuckDbTable,
  // progressive loading is sync, doesn't wait properly for a dataset to be created in DuckDB
>>>>>>> b6ef1c72
  useArrowProgressiveLoading: false,
  showReleaseBanner: false
});

const {DEFAULT_MAP_CONTROLS} = uiStateUpdaters;

// INITIAL_APP_STATE
const initialAppState = {
  appName: 'example',
  loaded: false,
  sampleMaps: [], // this is used to store sample maps fetch from a remote json file
  isMapLoading: false, // determine whether we are loading a sample map,
  error: null // contains error when loading/retrieving data/configuration
  // {
  //   status: null,
  //   message: null
  // }
};

// App reducer
export const appReducer = handleActions(
  {
    [INIT]: state => ({
      ...state,
      loaded: true
    }),
    [LOAD_MAP_SAMPLE_FILE]: (state, action) => ({
      ...state,
      sampleMaps: action.samples
    }),
    [SET_SAMPLE_LOADING_STATUS]: (state, action) => ({
      ...state,
      isMapLoading: action.isMapLoading
    })
  },
  initialAppState
);

const {DEFAULT_EXPORT_MAP} = uiStateUpdaters;

// combine app reducer and keplerGl reducer
// to mimic the reducer state of kepler.gl website
const demoReducer = combineReducers({
  // mount keplerGl reducer
  keplerGl: keplerGlReducer.initialState({
    // In order to provide single file export functionality
    // we are going to set the mapbox access token to be used
    // in the exported file
    uiState: {
      exportMap: {
        ...DEFAULT_EXPORT_MAP,
        [EXPORT_MAP_FORMATS.HTML]: {
          ...DEFAULT_EXPORT_MAP[[EXPORT_MAP_FORMATS.HTML]],
          exportMapboxAccessToken: CLOUD_PROVIDERS_CONFIGURATION.EXPORT_MAPBOX_TOKEN
        }
      },
      mapControls: {
        ...DEFAULT_MAP_CONTROLS,
        // TODO find a better way not to add extra controls optionally - from plugin?
        ...((getApplicationConfig().plugins || []).some(p => p.name === 'duckdb')
          ? {
              sqlPanel: {
                active: false,
                activeMapIndex: 0,
                disableClose: false,
                show: true
              }
            }
          : {})
      }
    },
    visState: {
      loaders: [], // Add additional loaders.gl loaders here
      loadOptions: {} // Add additional loaders.gl loader options here
    }
  }),
  app: appReducer,
  aiAssistant: aiAssistantReducer
});

async function loadRemoteResourceSuccessTask({
  dataUrl,
  datasetId,
  processorMethod,
  remoteDatasetConfig,
  unprocessedData
}) {
  if (dataUrl) {
    const data = await processorMethod(unprocessedData);
    return {
      info: {
        id: datasetId
      },
      data
    };
  }

  // remote datasets like vector tile datasets
  return remoteDatasetConfig;
}

const LOAD_REMOTE_RESOURCE_SUCCESS_TASK = Task.fromPromise(
  loadRemoteResourceSuccessTask,
  'LOAD_REMOTE_RESOURCE_SUCCESS_TASK'
);

// this can be moved into a action and call kepler.gl action
/**
 * Used to load Kepler.gl demo examples
 * @param state
 * @param action {map: resultset, config, map}
 * @returns {{app: {isMapLoading: boolean}, keplerGl: {map: (state|*)}}}
 */
export const loadRemoteResourceSuccess = (state, action) => {
  // TODO: replace generate with a different function
  const datasetId = action.options.id || generateHashId(6);
  const {dataUrl} = action.options;

  const {shape} = dataUrl ? action.response : {};
  let processorMethod = processRowObject;
  let unprocessedData = action.response;
  unprocessedData = shape === 'object-row-table' ? action.response.data : unprocessedData;

  if (dataUrl) {
    const table = getApplicationConfig().table ?? KeplerTable;
    if (typeof table.getFileProcessor === 'function') {
      if (shape === 'arrow-table') {
        // arrow processor from table plugin expects batches
        unprocessedData = action.response.data.batches;
      }
      // use custom processors from table class
      const processorResult = table.getFileProcessor(unprocessedData);
      // TODO save processorResult.format here with the dataset
      processorMethod = processorResult.processor;
    } else {
      if (shape === 'arrow-table') {
        processorMethod = processArrowTable;
      } else if (shape === 'object-row-table') {
        processorMethod = processRowObject;
      } else if (dataUrl.includes('.json') || dataUrl.includes('.geojson')) {
        processorMethod = processGeojson;
      } else {
        throw new Error('Failed to select data processor');
      }
    }
  }

  // processorMethod can be async so create a task
  const task = LOAD_REMOTE_RESOURCE_SUCCESS_TASK({
    dataUrl,
    datasetId,
    processorMethod,
    remoteDatasetConfig: action.remoteDatasetConfig,
    unprocessedData
  }).bimap(
    datasets => loadRemoteDatasetProcessedSuccessAction({...action, datasets}),
    () => {
      throw new Error('loadRemoteResource data processor failed');
    }
  );

  return withTask(state, task);
};

const loadRemoteDatasetProcessedSuccess = (state, action) => {
  const {config, datasets, options} = action.payload;

  const parsedConfig = config ? KeplerGlSchema.parseSavedConfig(config) : null;

  // a hack to use minZoom and maxZoom from examples
  if (parsedConfig?.mapState) {
    if (typeof config?.config?.mapState?.maxZoom === 'number') {
      parsedConfig.mapState.maxZoom = config.config.mapState.maxZoom;
    }
    if (typeof config?.config?.mapState?.minZoom === 'number') {
      parsedConfig.mapState.minZoom = config.config.mapState.minZoom;
    }
  }

  const keplerGlInstance = combinedUpdaters.addDataToMapUpdater(
    state.keplerGl.map, // "map" is the id of your kepler.gl instance
    {
      payload: {
        datasets,
        config: parsedConfig,
        options: {
          centerMap: Boolean(!config)
        }
      }
    }
  );

  return {
    ...state,
    app: {
      ...state.app,
      currentSample: options,
      isMapLoading: false // we turn off the spinner
    },
    keplerGl: {
      ...state.keplerGl, // in case you keep multiple instances
      map: keplerGlInstance
    }
  };
};

export const loadRemoteResourceError = (state, action) => {
  const {error, url} = action;

  const errorNote = {
    type: 'error',
    message: error.message || `Error loading ${url}`
  };

  return {
    ...state,
    app: {
      ...state.app,
      isMapLoading: false // we turn of the spinner
    },
    keplerGl: {
      ...state.keplerGl, // in case you keep multiple instances
      map: {
        ...state.keplerGl.map,
        uiState: uiStateUpdaters.addNotificationUpdater(state.keplerGl.map.uiState, {
          payload: errorNote
        })
      }
    }
  };
};

const composedUpdaters = {
  [LOAD_REMOTE_RESOURCE_SUCCESS]: loadRemoteResourceSuccess,
  [LOAD_REMOTE_DATASET_PROCESSED_SUCCESS]: loadRemoteDatasetProcessedSuccess,
  [LOAD_REMOTE_RESOURCE_ERROR]: loadRemoteResourceError
};

const composedReducer = (state, action) => {
  if (composedUpdaters[action.type]) {
    return composedUpdaters[action.type](state, action);
  }
  return demoReducer(state, action);
};

// export demoReducer to be combined in website app
export default composedReducer;<|MERGE_RESOLUTION|>--- conflicted
+++ resolved
@@ -29,16 +29,11 @@
 
 // initialize kepler demo-app with duckdb plugin
 initApplicationConfig({
-<<<<<<< HEAD
-  plugins: [keplerGlDuckdbPlugin],
-  table: KeplerGlDuckDbTable,
-=======
   // Custom UI for DuckDB
   plugins: [keplerGlDuckdbPlugin],
   // async data ingestion to DuckDb
   table: KeplerGlDuckDbTable,
   // progressive loading is sync, doesn't wait properly for a dataset to be created in DuckDB
->>>>>>> b6ef1c72
   useArrowProgressiveLoading: false,
   showReleaseBanner: false
 });

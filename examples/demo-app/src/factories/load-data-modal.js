// Copyright (c) 2020 Uber Technologies, Inc.
//
// Permission is hereby granted, free of charge, to any person obtaining a copy
// of this software and associated documentation files (the "Software"), to deal
// in the Software without restriction, including without limitation the rights
// to use, copy, modify, merge, publish, distribute, sublicense, and/or sell
// copies of the Software, and to permit persons to whom the Software is
// furnished to do so, subject to the following conditions:
//
// The above copyright notice and this permission notice shall be included in
// all copies or substantial portions of the Software.
//
// THE SOFTWARE IS PROVIDED "AS IS", WITHOUT WARRANTY OF ANY KIND, EXPRESS OR
// IMPLIED, INCLUDING BUT NOT LIMITED TO THE WARRANTIES OF MERCHANTABILITY,
// FITNESS FOR A PARTICULAR PURPOSE AND NONINFRINGEMENT. IN NO EVENT SHALL THE
// AUTHORS OR COPYRIGHT HOLDERS BE LIABLE FOR ANY CLAIM, DAMAGES OR OTHER
// LIABILITY, WHETHER IN AN ACTION OF CONTRACT, TORT OR OTHERWISE, ARISING FROM,
// OUT OF OR IN CONNECTION WITH THE SOFTWARE OR THE USE OR OTHER DEALINGS IN
// THE SOFTWARE.

import {LoadDataModalFactory} from 'kepler.gl/components';
import {withState} from 'kepler.gl/components';
<<<<<<< HEAD
import {LOADING_METHODS_NAMES} from '../constants/default-settings';

import SampleMapGallery from '../components/load-data-modal/sample-data-viewer';
import LoadRemoteMap from '../components/load-data-modal/load-remote-map';
import SampleMapsTab from '../components/load-data-modal/sample-maps-tab';

import {
  loadRemoteMap,
  loadSample,
  loadSampleConfigurations
} from '../actions';

const additionalMethods = {
  remote: {
    id: LOADING_METHODS_NAMES.remote,
=======
import {LOADING_METHODS} from '../constants/default-settings';

import SampleMapGallery from '../components/load-data-modal/sample-data-viewer';
import LoadRemoteMap from '../components/load-data-modal/load-remote-map';
import SampleMapsTab from '../components/load-data-modal/sample-maps-tab';

import {loadRemoteMap, loadSample, loadSampleConfigurations} from '../actions';

const additionalMethods = {
  remote: {
    id: LOADING_METHODS.remote,
>>>>>>> 10e9238b
    label: 'Load Map using URL',
    elementType: LoadRemoteMap
  },
  sample: {
<<<<<<< HEAD
    id: LOADING_METHODS_NAMES.sample,
=======
    id: LOADING_METHODS.sample,
>>>>>>> 10e9238b
    label: 'Sample Maps',
    elementType: SampleMapGallery,
    tabElementType: SampleMapsTab
  }
};

const CustomLoadDataModalFactory = (...deps) => {
  const LoadDataModal = LoadDataModalFactory(...deps);
  const defaultLoadingMethods = LoadDataModal.defaultProps.loadingMethods;

  // add more loading methods
  LoadDataModal.defaultProps = {
    ...LoadDataModal.defaultProps,
    loadingMethods: [
      defaultLoadingMethods.find(lm => lm.id === 'upload'),
      additionalMethods.remote,
      defaultLoadingMethods.find(lm => lm.id === 'storage'),
      additionalMethods.sample
    ]
  };

<<<<<<< HEAD
  return withState(
    [],
    state => ({...state.demo.app}),
    {
      onLoadSample: loadSample,
      onLoadRemoteMap: loadRemoteMap,
      loadSampleConfigurations
    }
  )(LoadDataModal);
}
=======
  return withState([], state => ({...state.demo.app}), {
    onLoadSample: loadSample,
    onLoadRemoteMap: loadRemoteMap,
    loadSampleConfigurations
  })(LoadDataModal);
};
>>>>>>> 10e9238b

CustomLoadDataModalFactory.deps = LoadDataModalFactory.deps;

export function replaceLoadDataModal() {
  return [LoadDataModalFactory, CustomLoadDataModalFactory];
}<|MERGE_RESOLUTION|>--- conflicted
+++ resolved
@@ -20,23 +20,6 @@
 
 import {LoadDataModalFactory} from 'kepler.gl/components';
 import {withState} from 'kepler.gl/components';
-<<<<<<< HEAD
-import {LOADING_METHODS_NAMES} from '../constants/default-settings';
-
-import SampleMapGallery from '../components/load-data-modal/sample-data-viewer';
-import LoadRemoteMap from '../components/load-data-modal/load-remote-map';
-import SampleMapsTab from '../components/load-data-modal/sample-maps-tab';
-
-import {
-  loadRemoteMap,
-  loadSample,
-  loadSampleConfigurations
-} from '../actions';
-
-const additionalMethods = {
-  remote: {
-    id: LOADING_METHODS_NAMES.remote,
-=======
 import {LOADING_METHODS} from '../constants/default-settings';
 
 import SampleMapGallery from '../components/load-data-modal/sample-data-viewer';
@@ -48,16 +31,11 @@
 const additionalMethods = {
   remote: {
     id: LOADING_METHODS.remote,
->>>>>>> 10e9238b
     label: 'Load Map using URL',
     elementType: LoadRemoteMap
   },
   sample: {
-<<<<<<< HEAD
-    id: LOADING_METHODS_NAMES.sample,
-=======
     id: LOADING_METHODS.sample,
->>>>>>> 10e9238b
     label: 'Sample Maps',
     elementType: SampleMapGallery,
     tabElementType: SampleMapsTab
@@ -79,25 +57,12 @@
     ]
   };
 
-<<<<<<< HEAD
-  return withState(
-    [],
-    state => ({...state.demo.app}),
-    {
-      onLoadSample: loadSample,
-      onLoadRemoteMap: loadRemoteMap,
-      loadSampleConfigurations
-    }
-  )(LoadDataModal);
-}
-=======
   return withState([], state => ({...state.demo.app}), {
     onLoadSample: loadSample,
     onLoadRemoteMap: loadRemoteMap,
     loadSampleConfigurations
   })(LoadDataModal);
 };
->>>>>>> 10e9238b
 
 CustomLoadDataModalFactory.deps = LoadDataModalFactory.deps;
 

--- conflicted
+++ resolved
@@ -184,14 +184,7 @@
 
 const CustomMapControl = props => (
   <StyledMapControlOverlay>
-<<<<<<< HEAD
-    {props.currentSample && !props.currentSample.panelDisabled
-      ? <SampleMapPanel {...props} />
-      : null
-    }
-=======
     {!props.isExport && props.currentSample ? <SampleMapPanel {...props} /> : null}
->>>>>>> 28394405
     <MapControl {...props} />
   </StyledMapControlOverlay>
 );

--- conflicted
+++ resolved
@@ -39,18 +39,6 @@
 
 export function buildAppRoutes(Component) {
   return [
-<<<<<<< HEAD
-    (<Route key="auth" path="auth" component={Demo} onEnter={onAuthEnterCallback} />),
-    (
-      <Route key="demo" path="demo">
-        <IndexRoute component={Component} />
-        <Route path="map" component={Component} />
-        <Route path="map/:provider" component={Component} />
-        <Route path="(:id)" component={Component} />
-        <Route path="map/:provider" component={Component} />
-      </Route>
-    )
-=======
     <Route key="auth" path="auth" component={Demo} onEnter={onAuthEnterCallback} />,
     <Route key="demo" path="demo">
       <IndexRoute component={Component} />
@@ -58,6 +46,5 @@
       <Route path="(:id)" component={Component} />
       <Route path="map/:provider" component={Component} />
     </Route>
->>>>>>> 10e9238b
   ];
 }
--- conflicted
+++ resolved
@@ -423,12 +423,7 @@
                   width={width}
                   height={height - (showBanner ? BannerHeight : 0)}
                   onSaveMap={this._isCloudStorageEnabled() && this._toggleCloudModal}
-<<<<<<< HEAD
                   onSaveToStorage={() => {}}
-=======
-                  onBackendStorageSettingsClick={this._isBackendStorageEnabled() && this._toggleSettingsBackendModal}
-                  onSaveMapToBackendClick={this._isBackendStorageEnabled() && this._toggleSaveMapToBackendModal}
->>>>>>> 3c5593da
                 />
               )}
             </AutoSizer>

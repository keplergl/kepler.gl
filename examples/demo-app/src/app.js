// Copyright (c) 2020 Uber Technologies, Inc.
//
// Permission is hereby granted, free of charge, to any person obtaining a copy
// of this software and associated documentation files (the "Software"), to deal
// in the Software without restriction, including without limitation the rights
// to use, copy, modify, merge, publish, distribute, sublicense, and/or sell
// copies of the Software, and to permit persons to whom the Software is
// furnished to do so, subject to the following conditions:
//
// The above copyright notice and this permission notice shall be included in
// all copies or substantial portions of the Software.
//
// THE SOFTWARE IS PROVIDED "AS IS", WITHOUT WARRANTY OF ANY KIND, EXPRESS OR
// IMPLIED, INCLUDING BUT NOT LIMITED TO THE WARRANTIES OF MERCHANTABILITY,
// FITNESS FOR A PARTICULAR PURPOSE AND NONINFRINGEMENT. IN NO EVENT SHALL THE
// AUTHORS OR COPYRIGHT HOLDERS BE LIABLE FOR ANY CLAIM, DAMAGES OR OTHER
// LIABILITY, WHETHER IN AN ACTION OF CONTRACT, TORT OR OTHERWISE, ARISING FROM,
// OUT OF OR IN CONNECTION WITH THE SOFTWARE OR THE USE OR OTHER DEALINGS IN
// THE SOFTWARE.

import React, {Component} from 'react';
import AutoSizer from 'react-virtualized/dist/commonjs/AutoSizer';
import styled, {ThemeProvider} from 'styled-components';
import window from 'global/window';
import {connect} from 'react-redux';
import {theme} from 'kepler.gl/styles';
import Banner from './components/banner';
import Announcement from './components/announcement';
import {replaceLoadDataModal} from './factories/load-data-modal';
import {replaceMapControl} from './factories/map-control';
import {replacePanelHeader} from './factories/panel-header';
import {AUTH_TOKENS} from './constants/default-settings';

import {
  loadRemoteMap,
  loadSampleConfigurations,
  onExportFileSuccess,
  onLoadCloudMapSuccess
} from './actions';

import {loadCloudMap} from 'kepler.gl/actions';
import {CLOUD_PROVIDERS} from './cloud-providers';

const KeplerGl = require('kepler.gl/components').injectComponents([
  replaceLoadDataModal(),
  replaceMapControl(),
  replacePanelHeader()
]);

// Sample data
/* eslint-disable no-unused-vars */
import sampleTripData, {testCsvData, sampleTripDataConfig} from './data/sample-trip-data';
import sampleGeojson from './data/sample-small-geojson';
import sampleGeojsonPoints from './data/sample-geojson-points';
import sampleGeojsonConfig from './data/sample-geojson-config';
import sampleH3Data, {config as h3MapConfig} from './data/sample-hex-id-csv';
import sampleAnimateTrip from './data/sample-animate-trip-data';
import sampleIconCsv, {config as savedMapConfig} from './data/sample-icon-csv';
import {addDataToMap, addNotification} from 'kepler.gl/actions';
import {processCsvData, processGeojson} from 'kepler.gl/processors';
/* eslint-enable no-unused-vars */

const BannerHeight = 30;
const BannerKey = 'kgHideBanner-iiba';
const keplerGlGetState = state => state.demo.keplerGl;

const GlobalStyle = styled.div`
  font-family: ff-clan-web-pro, 'Helvetica Neue', Helvetica, sans-serif;
  font-weight: 400;
  font-size: 0.875em;
  line-height: 1.71429;

  *,
  *:before,
  *:after {
    -webkit-box-sizing: border-box;
    -moz-box-sizing: border-box;
    box-sizing: border-box;
  }

  ul {
    margin: 0;
    padding: 0;
  }

  li {
    margin: 0;
  }

  a {
    text-decoration: none;
    color: ${props => props.theme.labelColor};
  }
`;

class App extends Component {
  state = {
    showBanner: false,
    width: window.innerWidth,
    height: window.innerHeight
  };

  componentDidMount() {
    // if we pass an id as part of the url
<<<<<<< HEAD
    // we try to fetch along map configurations
    const {
      params: {id, provider} = {},
      location: {query = {}} = {}
    } = this.props;
=======
    // we ry to fetch along map configurations
    const {params: {id, provider} = {}, location: {query = {}} = {}} = this.props;

    const cloudProvider = CLOUD_PROVIDERS.find(c => c.name === provider);
    if (cloudProvider) {
      this.props.dispatch(
        loadCloudMap({
          loadParams: query,
          provider: cloudProvider,
          onSuccess: onLoadCloudMapSuccess
        })
      );
      return;
    }
>>>>>>> 10e9238b

    const cloudProvider = CLOUD_PROVIDERS.find(c => c.name === provider);
    if (provider) {
      this.props.dispatch(loadCloudMap({
        loadParams: query,
        provider: cloudProvider,
        onSuccess: onLoadCloudMapSuccess
      }));
      return;
  }

    // Load sample using its id
    if (id) {
      this.props.dispatch(loadSampleConfigurations(id));
    }

    // Load map using a custom
    if (query.mapUrl) {
      // TODO?: validate map url
      this.props.dispatch(loadRemoteMap({dataUrl: query.mapUrl}));
    }

    // delay zs to show the banner
    // if (!window.localStorage.getItem(BannerKey)) {
    //   window.setTimeout(this._showBanner, 3000);
    // }
    // load sample data
    // this._loadSampleData();

    // Notifications
    // this._loadMockNotifications();
  }

  _showBanner = () => {
    this.setState({showBanner: true});
  };

  _hideBanner = () => {
    this.setState({showBanner: false});
  };

  _disableBanner = () => {
    this._hideBanner();
    window.localStorage.setItem(BannerKey, 'true');
  };

  _loadMockNotifications = () => {
    const notifications = [
      [{message: 'Welcome to Kepler.gl'}, 3000],
      [{message: 'Something is wrong', type: 'error'}, 1000],
      [{message: 'I am getting better', type: 'warning'}, 1000],
      [{message: 'Everything is fine', type: 'success'}, 1000]
    ];

    this._addNotifications(notifications);
  };

  _addNotifications(notifications) {
    if (notifications && notifications.length) {
      const [notification, timeout] = notifications[0];

      window.setTimeout(() => {
        this.props.dispatch(addNotification(notification));
        this._addNotifications(notifications.slice(1));
      }, timeout);
    }
  }

  _loadSampleData() {
    // this._loadPointData();
    // this._loadGeojsonData();
    // this._loadTripGeoJson();
    this._loadIconData();
    // this._loadH3HexagonData();
    // this._loadScenegraphLayer();
  }

  _loadPointData() {
    this.props.dispatch(
      addDataToMap({
        datasets: {
          info: {
            label: 'Sample Taxi Trips in New York City',
            id: 'test_trip_data'
          },
          data: sampleTripData
        },
        options: {
          centerMap: true,
          readOnly: false
        },
        config: sampleTripDataConfig
      })
    );
  }

  _loadScenegraphLayer() {
    this.props.dispatch(
      addDataToMap({
        datasets: {
          info: {
            label: 'Sample Scenegraph Ducks',
            id: 'test_trip_data'
          },
          data: processCsvData(testCsvData)
        },
        config: {
          version: 'v1',
          config: {
            visState: {
              layers: [
                {
                  type: '3D',
                  config: {
                    dataId: 'test_trip_data',
                    columns: {
                      lat: 'gps_data.lat',
                      lng: 'gps_data.lng'
                    },
                    isVisible: true
                  }
                }
              ]
            }
          }
        }
      })
    );
  }

  _loadIconData() {
    // load icon data and config and process csv file
    this.props.dispatch(
      addDataToMap({
        datasets: [
          {
            info: {
              label: 'Icon Data',
              id: 'test_icon_data'
            },
            data: processCsvData(sampleIconCsv)
          }
        ]
      })
    );
  }

  _loadTripGeoJson() {
    this.props.dispatch(
      addDataToMap({
        datasets: [
          {
            info: {label: 'Trip animation'},
            data: processGeojson(sampleAnimateTrip)
          }
        ]
      })
    );
  }

  _loadGeojsonData() {
    // load geojson
    this.props.dispatch(
      addDataToMap({
        datasets: [
          {
            info: {label: 'Bart Stops Geo', id: 'bart-stops-geo'},
            data: processGeojson(sampleGeojsonPoints)
          },
          {
            info: {label: 'SF Zip Geo', id: 'sf-zip-geo'},
            data: processGeojson(sampleGeojson)
          }
        ],
        options: {
          keepExistingConfig: true
        },
        config: sampleGeojsonConfig
      })
    );
  }

  _loadH3HexagonData() {
    // load h3 hexagon
    this.props.dispatch(
      addDataToMap({
        datasets: [
          {
            info: {
              label: 'H3 Hexagons V2',
              id: 'h3-hex-id'
            },
            data: processCsvData(sampleH3Data)
          }
        ],
        config: h3MapConfig,
        options: {
          keepExistingConfig: true
        }
      })
    );
  }

  _toggleCloudModal = () => {
    // TODO: this lives only in the demo hence we use the state for now
    // REFCOTOR using redux
    this.setState({
      cloudModalOpen: !this.state.cloudModalOpen
    });
  };

  _getMapboxRef = (mapbox, index) => {
    if (!mapbox) {
      // The ref has been unset.
      // https://reactjs.org/docs/refs-and-the-dom.html#callback-refs
      // console.log(`Map ${index} has closed`);
    } else {
      // We expect an InteractiveMap created by KeplerGl's MapContainer.
      // https://uber.github.io/react-map-gl/#/Documentation/api-reference/interactive-map
      const map = mapbox.getMap();
      map.on('zoomend', e => {
        // console.log(`Map ${index} zoom level: ${e.target.style.z}`);
      });
    }
  };

  render() {
    const {showBanner} = this.state;
    return (
      <ThemeProvider theme={theme}>
        <GlobalStyle
          // this is to apply the same modal style as kepler.gl core
          // because styled-components doesn't always return a node
          // https://github.com/styled-components/styled-components/issues/617
          ref={node => {
            node ? (this.root = node) : null;
          }}
        >
          <Banner
            show={this.state.showBanner}
            height={BannerHeight}
            bgColor="#82368c"
            onClose={this._hideBanner}
          >
            <Announcement onDisable={this._disableBanner} />
          </Banner>
          <div
            style={{
              transition: 'margin 1s, height 1s',
              position: 'absolute',
              width: '100%',
              height: showBanner ? `calc(100% - ${BannerHeight}px)` : '100%',
              minHeight: `calc(100% - ${BannerHeight}px)`,
              marginTop: showBanner ? `${BannerHeight}px` : 0
            }}
          >
            <AutoSizer>
              {({height, width}) => (
                <KeplerGl
                  mapboxApiAccessToken={AUTH_TOKENS.MAPBOX_TOKEN}
                  id="map"
                  /*
                   * Specify path to keplerGl state, because it is not mount at the root
                   */
                  getState={keplerGlGetState}
                  width={width}
                  height={height - (showBanner ? BannerHeight : 0)}
                  cloudProviders={CLOUD_PROVIDERS}
                  onExportToCloudSuccess={onExportFileSuccess}
                  onLoadCloudMapSuccess={onLoadCloudMapSuccess}
                />
              )}
            </AutoSizer>
          </div>
        </GlobalStyle>
      </ThemeProvider>
    );
  }
}

const mapStateToProps = state => state;
const dispatchToProps = dispatch => ({dispatch});

export default connect(mapStateToProps, dispatchToProps)(App);<|MERGE_RESOLUTION|>--- conflicted
+++ resolved
@@ -102,13 +102,6 @@
 
   componentDidMount() {
     // if we pass an id as part of the url
-<<<<<<< HEAD
-    // we try to fetch along map configurations
-    const {
-      params: {id, provider} = {},
-      location: {query = {}} = {}
-    } = this.props;
-=======
     // we ry to fetch along map configurations
     const {params: {id, provider} = {}, location: {query = {}} = {}} = this.props;
 
@@ -123,17 +116,6 @@
       );
       return;
     }
->>>>>>> 10e9238b
-
-    const cloudProvider = CLOUD_PROVIDERS.find(c => c.name === provider);
-    if (provider) {
-      this.props.dispatch(loadCloudMap({
-        loadParams: query,
-        provider: cloudProvider,
-        onSuccess: onLoadCloudMapSuccess
-      }));
-      return;
-  }
 
     // Load sample using its id
     if (id) {

// Copyright (c) 2019 Uber Technologies, Inc.
//
// Permission is hereby granted, free of charge, to any person obtaining a copy
// of this software and associated documentation files (the "Software"), to deal
// in the Software without restriction, including without limitation the rights
// to use, copy, modify, merge, publish, distribute, sublicense, and/or sell
// copies of the Software, and to permit persons to whom the Software is
// furnished to do so, subject to the following conditions:
//
// The above copyright notice and this permission notice shall be included in
// all copies or substantial portions of the Software.
//
// THE SOFTWARE IS PROVIDED "AS IS", WITHOUT WARRANTY OF ANY KIND, EXPRESS OR
// IMPLIED, INCLUDING BUT NOT LIMITED TO THE WARRANTIES OF MERCHANTABILITY,
// FITNESS FOR A PARTICULAR PURPOSE AND NONINFRINGEMENT. IN NO EVENT SHALL THE
// AUTHORS OR COPYRIGHT HOLDERS BE LIABLE FOR ANY CLAIM, DAMAGES OR OTHER
// LIABILITY, WHETHER IN AN ACTION OF CONTRACT, TORT OR OTHERWISE, ARISING FROM,
// OUT OF OR IN CONNECTION WITH THE SOFTWARE OR THE USE OR OTHER DEALINGS IN
// THE SOFTWARE.

import React, {Component} from 'react';
import {findDOMNode} from 'react-dom';
import AutoSizer from 'react-virtualized/dist/commonjs/AutoSizer';
import styled, {ThemeProvider} from 'styled-components';
import window from 'global/window';
import {connect} from 'react-redux';
import {theme} from 'kepler.gl/styles';
import Banner from './components/banner';
import Announcement from './components/announcement';
import {replaceLoadDataModal} from './factories/load-data-modal';
import {replaceSaveMap} from './factories/save-map';
import {replaceMapControl} from './factories/map-control';
import {replacePanelHeader} from './factories/panel-header';
import ExportUrlModal from './components/sharing/export-url-modal';
import {AUTH_TOKENS} from './constants/default-settings';
import {getCloudProvider} from './cloud-providers';

import {
  exportFileToCloud,
  loadRemoteMap,
  loadSampleConfigurations,
  setCloudLoginSuccess
} from './actions';

const KeplerGl = require('kepler.gl/components').injectComponents([
  replaceLoadDataModal(),
  replaceSaveMap(),
  replaceMapControl(),
  replacePanelHeader()
]);

// Sample data
/* eslint-disable no-unused-vars */
import sampleTripData, {testCsvData, sampleTripDataConfig} from './data/sample-trip-data';
import sampleGeojson from './data/sample-small-geojson';
import sampleGeojsonPoints from './data/sample-geojson-points';
import sampleGeojsonConfig from './data/sample-geojson-config';
import sampleH3Data, {config as h3MapConfig} from './data/sample-hex-id-csv';
import sampleAnimateTrip from './data/sample-animate-trip-data';
import sampleIconCsv, {config as savedMapConfig} from './data/sample-icon-csv';
import {addDataToMap, addNotification} from 'kepler.gl/actions';
import {processCsvData, processGeojson} from 'kepler.gl/processors';
/* eslint-enable no-unused-vars */

const BannerHeight = 30;
const BannerKey = 'kgHideBanner-iiba';
const keplerGlGetState = state => state.demo.keplerGl;

const GlobalStyle = styled.div`
  font-family: ff-clan-web-pro, 'Helvetica Neue', Helvetica, sans-serif;
  font-weight: 400;
  font-size: 0.875em;
  line-height: 1.71429;

  *,
  *:before,
  *:after {
    -webkit-box-sizing: border-box;
    -moz-box-sizing: border-box;
    box-sizing: border-box;
  }

  ul {
    margin: 0;
    padding: 0;
  }

  li {
    margin: 0;
  }

  a {
    text-decoration: none;
    color: ${props => props.theme.labelColor};
  }
`;

class App extends Component {
  state = {
    showBanner: false,
    width: window.innerWidth,
    height: window.innerHeight
  };

  componentDidMount() {
    // if we pass an id as part of the url
    // we ry to fetch along map configurations
    const {
<<<<<<< HEAD
      params: {id, provider} = {},
      location: {query = {}}
=======
      params: {id} = {},
      location: {query = {}} = {}
>>>>>>> 76e35a92
    } = this.props;

    if (provider) {
      const providerHandler = getCloudProvider(provider);

      if (providerHandler) {
        this.props.dispatch(providerHandler.loadMap(query));

        return;
      }
    }

    // Load sample using its id
    if (id) {
      this.props.dispatch(loadSampleConfigurations(id));
    }

    // Load map using a custom
    if (query.mapUrl) {
      // TODO?: validate map url
      this.props.dispatch(loadRemoteMap({dataUrl: query.mapUrl}));
    }

    // delay zs to show the banner
    // if (!window.localStorage.getItem(BannerKey)) {
    //   window.setTimeout(this._showBanner, 3000);
    // }
    // load sample data
    // this._loadSampleData();
    // Notifications
    // this._loadMockNotifications();
  }

  _showBanner = () => {
    this.setState({showBanner: true});
  };

  _hideBanner = () => {
    this.setState({showBanner: false});
  };

  _disableBanner = () => {
    this._hideBanner();
    window.localStorage.setItem(BannerKey, 'true');
  };

  _loadMockNotifications = () => {
    const notifications = [
      [{message: 'Welcome to Kepler.gl'}, 3000],
      [{message: 'Something is wrong', type: 'error'}, 1000],
      [{message: 'I am getting better', type: 'warning'}, 1000],
      [{message: 'Everything is fine', type: 'success'}, 1000]
    ];

    this._addNotifications(notifications);
  };

  _addNotifications(notifications) {
    if (notifications && notifications.length) {
      const [notification, timeout] = notifications[0];

      window.setTimeout(() => {
        this.props.dispatch(addNotification(notification));
        this._addNotifications(notifications.slice(1));
      }, timeout);
    }
  }

  _loadSampleData() {
    this._loadPointData();
    // this._loadGeojsonData();
    this._loadTripGeoJson();
    // this._loadIconData();
    // this._loadGeojsonData();
    // this._loadH3HexagonData();
  }

  _loadPointData() {
    this.props.dispatch(
      addDataToMap({
        datasets: {
          info: {
            label: 'Sample Taxi Trips in New York City',
            id: 'test_trip_data'
          },
          data: sampleTripData
        },
        options: {
          centerMap: true,
          readOnly: false
        },
        config: sampleTripDataConfig
      })
    );
  }

  _loadIconData() {
    // load icon data and config and process csv file
    this.props.dispatch(
      addDataToMap({
        datasets: [
          {
            info: {
              label: 'Icon Data',
              id: 'test_icon_data'
            },
            data: processCsvData(sampleIconCsv)
          }
        ]
      })
    );
  }

  _loadTripGeoJson() {
    this.props.dispatch(
      addDataToMap({
        datasets: [
          {
            info: {label: 'Trip animation'},
            data: processGeojson(sampleAnimateTrip)
          }
        ]
      })
    );
  }

  _loadGeojsonData() {
    // load geojson
    this.props.dispatch(
      addDataToMap({
        datasets: [
          {
            info: {label: 'Bart Stops Geo', id: 'bart-stops-geo'},
            data: processGeojson(sampleGeojsonPoints)
          },
          {
            info: {label: 'SF Zip Geo', id: 'sf-zip-geo'},
            data: processGeojson(sampleGeojson)
          }
        ],
        options: {
          keepExistingConfig: true
        },
        config: sampleGeojsonConfig
      })
    );
  }

  _loadH3HexagonData() {
    // load h3 hexagon
    this.props.dispatch(
      addDataToMap({
        datasets: [
          {
            info: {
              label: 'H3 Hexagons V2',
              id: 'h3-hex-id'
            },
            data: processCsvData(sampleH3Data)
          }
        ],
        config: h3MapConfig,
        options: {
          keepExistingConfig: true
        }
      })
    );
  }

  _isCloudStorageEnabled = () => {
    const {app} = this.props.demo;
    return app.featureFlags.cloudStorage;
  };

  _toggleCloudModal = () => {
    // TODO: this lives only in the demo hence we use the state for now
    // REFCOTOR using redux
    this.setState({
      cloudModalOpen: !this.state.cloudModalOpen
    });
  };

  _onExportToCloud = (providerName) => {
    this.props.dispatch(exportFileToCloud(providerName));
  };

  _onCloudLoginSuccess = (providerName) => {
    this.props.dispatch(setCloudLoginSuccess(providerName));
  };

  _getMapboxRef = (mapbox, index) => {
    if (!mapbox) {
      // The ref has been unset.
      // https://reactjs.org/docs/refs-and-the-dom.html#callback-refs
      // console.log(`Map ${index} has closed`);
    } else {
      // We expect an InteractiveMap created by KeplerGl's MapContainer.
      // https://uber.github.io/react-map-gl/#/Documentation/api-reference/interactive-map
      const map = mapbox.getMap();
      map.on('zoomend', e => {
        // console.log(`Map ${index} zoom level: ${e.target.style.z}`);
      });
    }
  };

  render() {
    const {showBanner} = this.state;
    const {sharing} = this.props.demo;
    const rootNode = this.root;
    return (
      <ThemeProvider theme={theme}>
        <GlobalStyle
          // this is to apply the same modal style as kepler.gl core
          // because styled-components doesn't always return a node
          // https://github.com/styled-components/styled-components/issues/617
          ref={node => {
            node ? (this.root = node) : null;
          }}
        >
          <Banner
            show={this.state.showBanner}
            height={BannerHeight}
            bgColor="#82368c"
            onClose={this._hideBanner}
          >
            <Announcement onDisable={this._disableBanner} />
          </Banner>
          {this._isCloudStorageEnabled() && rootNode && (
            <ExportUrlModal
              sharing={sharing}
              isOpen={Boolean(this.state.cloudModalOpen)}
              onClose={this._toggleCloudModal}
              onExport={this._onExportToCloud}
              onCloudLoginSuccess={this._onCloudLoginSuccess}
              // this is to apply the same modal style as kepler.gl core
              parentSelector={() => findDOMNode(this.root)}
            />
          )}
          <div
            style={{
              transition: 'margin 1s, height 1s',
              position: 'absolute',
              width: '100%',
              height: showBanner ? `calc(100% - ${BannerHeight}px)` : '100%',
              minHeight: `calc(100% - ${BannerHeight}px)`,
              marginTop: showBanner ? `${BannerHeight}px` : 0
            }}
          >
            <AutoSizer>
              {({height, width}) => (
                <KeplerGl
                  mapboxApiAccessToken={AUTH_TOKENS.MAPBOX_TOKEN}
                  id="map"
                  /*
                   * Specify path to keplerGl state, because it is not mount at the root
                   */
                  getState={keplerGlGetState}
                  width={width}
                  height={height - (showBanner ? BannerHeight : 0)}
                  onSaveMap={this._isCloudStorageEnabled() && this._toggleCloudModal}
                />
              )}
            </AutoSizer>
          </div>
        </GlobalStyle>
      </ThemeProvider>
    );
  }
}

const mapStateToProps = state => state;
const dispatchToProps = dispatch => ({dispatch});

export default connect(
  mapStateToProps,
  dispatchToProps
)(App);<|MERGE_RESOLUTION|>--- conflicted
+++ resolved
@@ -106,13 +106,8 @@
     // if we pass an id as part of the url
     // we ry to fetch along map configurations
     const {
-<<<<<<< HEAD
       params: {id, provider} = {},
-      location: {query = {}}
-=======
-      params: {id} = {},
       location: {query = {}} = {}
->>>>>>> 76e35a92
     } = this.props;
 
     if (provider) {

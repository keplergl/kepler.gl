// Copyright (c) 2020 Uber Technologies, Inc.
//
// Permission is hereby granted, free of charge, to any person obtaining a copy
// of this software and associated documentation files (the "Software"), to deal
// in the Software without restriction, including without limitation the rights
// to use, copy, modify, merge, publish, distribute, sublicense, and/or sell
// copies of the Software, and to permit persons to whom the Software is
// furnished to do so, subject to the following conditions:
//
// The above copyright notice and this permission notice shall be included in
// all copies or substantial portions of the Software.
//
// THE SOFTWARE IS PROVIDED "AS IS", WITHOUT WARRANTY OF ANY KIND, EXPRESS OR
// IMPLIED, INCLUDING BUT NOT LIMITED TO THE WARRANTIES OF MERCHANTABILITY,
// FITNESS FOR A PARTICULAR PURPOSE AND NONINFRINGEMENT. IN NO EVENT SHALL THE
// AUTHORS OR COPYRIGHT HOLDERS BE LIABLE FOR ANY CLAIM, DAMAGES OR OTHER
// LIABILITY, WHETHER IN AN ACTION OF CONTRACT, TORT OR OTHERWISE, ARISING FROM,
// OUT OF OR IN CONNECTION WITH THE SOFTWARE OR THE USE OR OTHER DEALINGS IN
// THE SOFTWARE.

import React, {Component} from 'react';
import AutoSizer from 'react-virtualized/dist/commonjs/AutoSizer';
import styled, {ThemeProvider} from 'styled-components';
import window from 'global/window';
import {connect} from 'react-redux';
import {theme} from 'kepler.gl/styles';
import Banner from './components/banner';
import Announcement from './components/announcement';
import {replaceLoadDataModal} from './factories/load-data-modal';
import {replaceMapControl} from './factories/map-control';
import {replacePanelHeader} from './factories/panel-header';
import {AUTH_TOKENS} from './constants/default-settings';

import {
  loadRemoteMap,
  loadCloudMap,
  loadSampleConfigurations,
  onExportFileSuccess,
  onLoadCloudMapSuccess
} from './actions';

import {loadCloudMap} from 'kepler.gl/actions';
import {CLOUD_PROVIDERS} from './cloud-providers';

const KeplerGl = require('kepler.gl/components').injectComponents([
  replaceLoadDataModal(),
  replaceMapControl(),
  replacePanelHeader()
]);

// Sample data
/* eslint-disable no-unused-vars */
import sampleTripData, {testCsvData, sampleTripDataConfig} from './data/sample-trip-data';
import sampleGeojson from './data/sample-small-geojson';
import sampleGeojsonPoints from './data/sample-geojson-points';
import sampleGeojsonConfig from './data/sample-geojson-config';
import sampleH3Data, {config as h3MapConfig} from './data/sample-hex-id-csv';
import sampleAnimateTrip from './data/sample-animate-trip-data';
import sampleIconCsv, {config as savedMapConfig} from './data/sample-icon-csv';
import {addDataToMap, addNotification} from 'kepler.gl/actions';
import {processCsvData, processGeojson} from 'kepler.gl/processors';
/* eslint-enable no-unused-vars */

const BannerHeight = 30;
const BannerKey = 'kgHideBanner-iiba';
const keplerGlGetState = state => state.demo.keplerGl;

const GlobalStyle = styled.div`
  font-family: ff-clan-web-pro, 'Helvetica Neue', Helvetica, sans-serif;
  font-weight: 400;
  font-size: 0.875em;
  line-height: 1.71429;

  *,
  *:before,
  *:after {
    -webkit-box-sizing: border-box;
    -moz-box-sizing: border-box;
    box-sizing: border-box;
  }

  ul {
    margin: 0;
    padding: 0;
  }

  li {
    margin: 0;
  }

  a {
    text-decoration: none;
    color: ${props => props.theme.labelColor};
  }
`;

class App extends Component {
  state = {
    showBanner: false,
    width: window.innerWidth,
    height: window.innerHeight
  };

  componentDidMount() {
    // if we pass an id as part of the url
    // we try to fetch along map configurations
    const {
      params: {id, provider} = {},
      location: {query = {}} = {}
    } = this.props;

<<<<<<< HEAD
    if (provider) {
        this.props.dispatch(loadCloudMap(query, provider));
        return;
    }
=======
    const cloudProvider = CLOUD_PROVIDERS.find(c => c.name === provider);
    if (provider) {
      this.props.dispatch(loadCloudMap({
        loadParams: query,
        provider: cloudProvider,
        onSuccess: onLoadCloudMapSuccess
      }));
      return;
  }
>>>>>>> 7c8c1f6a

    // Load sample using its id
    if (id) {
      this.props.dispatch(loadSampleConfigurations(id));
    }

    // Load map using a custom
    if (query.mapUrl) {
      // TODO?: validate map url
      this.props.dispatch(loadRemoteMap({dataUrl: query.mapUrl}));
    }

    // delay zs to show the banner
    // if (!window.localStorage.getItem(BannerKey)) {
    //   window.setTimeout(this._showBanner, 3000);
    // }
    // load sample data
    // this._loadSampleData();

    // Notifications
    // this._loadMockNotifications();
  }

  _showBanner = () => {
    this.setState({showBanner: true});
  };

  _hideBanner = () => {
    this.setState({showBanner: false});
  };

  _disableBanner = () => {
    this._hideBanner();
    window.localStorage.setItem(BannerKey, 'true');
  };

  _loadMockNotifications = () => {
    const notifications = [
      [{message: 'Welcome to Kepler.gl'}, 3000],
      [{message: 'Something is wrong', type: 'error'}, 1000],
      [{message: 'I am getting better', type: 'warning'}, 1000],
      [{message: 'Everything is fine', type: 'success'}, 1000]
    ];

    this._addNotifications(notifications);
  };

  _addNotifications(notifications) {
    if (notifications && notifications.length) {
      const [notification, timeout] = notifications[0];

      window.setTimeout(() => {
        this.props.dispatch(addNotification(notification));
        this._addNotifications(notifications.slice(1));
      }, timeout);
    }
  }

  _loadSampleData() {
    // this._loadPointData();
    // this._loadGeojsonData();
    // this._loadTripGeoJson();
    this._loadIconData();
    // this._loadH3HexagonData();
    // this._loadScenegraphLayer();
  }

  _loadPointData() {
    this.props.dispatch(
      addDataToMap({
        datasets: {
          info: {
            label: 'Sample Taxi Trips in New York City',
            id: 'test_trip_data'
          },
          data: sampleTripData
        },
        options: {
          centerMap: true,
          readOnly: false
        },
        config: sampleTripDataConfig
      })
    );
  }

  _loadScenegraphLayer() {
    this.props.dispatch(
      addDataToMap({
        datasets: {
          info: {
            label: 'Sample Scenegraph Ducks',
            id: 'test_trip_data'
          },
          data: processCsvData(testCsvData)
        },
        config: {
          version: 'v1',
          config: {
            visState: {
              layers: [{
                type: '3D',
                config: {
                  dataId: 'test_trip_data',
                  columns: {
                    lat: 'gps_data.lat',
                    lng: 'gps_data.lng'
                  },
                  isVisible: true
                }
              }]
            }
          }
        }
      })
    );
  }

  _loadIconData() {
    // load icon data and config and process csv file
    this.props.dispatch(
      addDataToMap({
        datasets: [
          {
            info: {
              label: 'Icon Data',
              id: 'test_icon_data'
            },
            data: processCsvData(sampleIconCsv)
          }
        ]
      })
    );
  }

  _loadTripGeoJson() {
    this.props.dispatch(
      addDataToMap({
        datasets: [
          {
            info: {label: 'Trip animation'},
            data: processGeojson(sampleAnimateTrip)
          }
        ]
      })
    );
  }

  _loadGeojsonData() {
    // load geojson
    this.props.dispatch(
      addDataToMap({
        datasets: [
          {
            info: {label: 'Bart Stops Geo', id: 'bart-stops-geo'},
            data: processGeojson(sampleGeojsonPoints)
          },
          {
            info: {label: 'SF Zip Geo', id: 'sf-zip-geo'},
            data: processGeojson(sampleGeojson)
          }
        ],
        options: {
          keepExistingConfig: true
        },
        config: sampleGeojsonConfig
      })
    );
  }

  _loadH3HexagonData() {
    // load h3 hexagon
    this.props.dispatch(
      addDataToMap({
        datasets: [
          {
            info: {
              label: 'H3 Hexagons V2',
              id: 'h3-hex-id'
            },
            data: processCsvData(sampleH3Data)
          }
        ],
        config: h3MapConfig,
        options: {
          keepExistingConfig: true
        }
      })
    );
  }

  _toggleCloudModal = () => {
    // TODO: this lives only in the demo hence we use the state for now
    // REFCOTOR using redux
    this.setState({
      cloudModalOpen: !this.state.cloudModalOpen
    });
  };

  _getMapboxRef = (mapbox, index) => {
    if (!mapbox) {
      // The ref has been unset.
      // https://reactjs.org/docs/refs-and-the-dom.html#callback-refs
      // console.log(`Map ${index} has closed`);
    } else {
      // We expect an InteractiveMap created by KeplerGl's MapContainer.
      // https://uber.github.io/react-map-gl/#/Documentation/api-reference/interactive-map
      const map = mapbox.getMap();
      map.on('zoomend', e => {
        // console.log(`Map ${index} zoom level: ${e.target.style.z}`);
      });
    }
  };

  render() {
    const {showBanner} = this.state;
    return (
      <ThemeProvider theme={theme}>
        <GlobalStyle
          // this is to apply the same modal style as kepler.gl core
          // because styled-components doesn't always return a node
          // https://github.com/styled-components/styled-components/issues/617
          ref={node => {
            node ? (this.root = node) : null;
          }}
        >
          <Banner
            show={this.state.showBanner}
            height={BannerHeight}
            bgColor="#82368c"
            onClose={this._hideBanner}
          >
            <Announcement onDisable={this._disableBanner} />
          </Banner>
          <div
            style={{
              transition: 'margin 1s, height 1s',
              position: 'absolute',
              width: '100%',
              height: showBanner ? `calc(100% - ${BannerHeight}px)` : '100%',
              minHeight: `calc(100% - ${BannerHeight}px)`,
              marginTop: showBanner ? `${BannerHeight}px` : 0
            }}
          >
            <AutoSizer>
              {({height, width}) => (
                <KeplerGl
                  mapboxApiAccessToken={AUTH_TOKENS.MAPBOX_TOKEN}
                  id="map"
                  /*
                   * Specify path to keplerGl state, because it is not mount at the root
                   */
                  getState={keplerGlGetState}
                  width={width}
                  height={height - (showBanner ? BannerHeight : 0)}
                  cloudProviders={CLOUD_PROVIDERS}
                  onExportToCloudSuccess={onExportFileSuccess}
                  onLoadCloudMapSuccess={onLoadCloudMapSuccess}
                />
              )}
            </AutoSizer>
          </div>
        </GlobalStyle>
      </ThemeProvider>
    );
  }
}

const mapStateToProps = state => state;
const dispatchToProps = dispatch => ({dispatch});

export default connect(
  mapStateToProps,
  dispatchToProps
)(App);<|MERGE_RESOLUTION|>--- conflicted
+++ resolved
@@ -33,7 +33,6 @@
 
 import {
   loadRemoteMap,
-  loadCloudMap,
   loadSampleConfigurations,
   onExportFileSuccess,
   onLoadCloudMapSuccess
@@ -109,12 +108,6 @@
       location: {query = {}} = {}
     } = this.props;
 
-<<<<<<< HEAD
-    if (provider) {
-        this.props.dispatch(loadCloudMap(query, provider));
-        return;
-    }
-=======
     const cloudProvider = CLOUD_PROVIDERS.find(c => c.name === provider);
     if (provider) {
       this.props.dispatch(loadCloudMap({
@@ -124,7 +117,6 @@
       }));
       return;
   }
->>>>>>> 7c8c1f6a
 
     // Load sample using its id
     if (id) {

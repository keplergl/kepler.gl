--- conflicted
+++ resolved
@@ -53,61 +53,12 @@
   storage: null
 });
 
-<<<<<<< HEAD
-export const LOADING_METHODS = [
-  {
-    id: LOADING_METHODS_NAMES.upload,
-    label: 'Load Your Data',
-    options: [
-      {
-        id: QUERY_OPTIONS.csv,
-        queryType: QUERY_TYPES.file,
-        label: 'Csv',
-        icon: 'note',
-        description:
-        'Upload a csv file where each row contains one feature and its meta data. ' +
-        'Columns with name xxx_lat and xxx_lng will be automatically detected as points.'
-      },
-      {
-        id: QUERY_OPTIONS.geojson,
-        queryType: QUERY_TYPES.file,
-        label: 'Geojson',
-        icon: 'note',
-        description:
-          'Upload a gpx, kml, or zipped Shapefile and we will convert each layer to GeoJSON.'
-      }
-    ]
-  },
-  {
-    id: LOADING_METHODS_NAMES.remote,
-    label: 'Load Map using URL'
-  },
-  {
-    id: LOADING_METHODS_NAMES.storage,
-    label: 'Load via Storage'
-  },
-  {
-    id: LOADING_METHODS_NAMES.sample,
-    label: 'Sample Data',
-    options: [
-      // Dynamically populated
-    ]
-  }
-];
-
-=======
->>>>>>> 10e9238b
 export const LOADING_SAMPLE_LIST_ERROR_MESSAGE = 'Not able to load sample gallery';
 export const LOADING_SAMPLE_ERROR_MESSAGE = 'Not able to load sample';
 export const LOADING_URL_MESSAGE =
   'You can use the following formats: CSV | JSON | Kepler.gl config json. Make sure the url contains the file extension.';
 export const CORS_LINK = 'https://developer.mozilla.org/en-US/docs/Web/HTTP/CORS';
 
-<<<<<<< HEAD
-export const DEFAULT_LOADING_METHOD = LOADING_METHODS[0];
-
-=======
->>>>>>> 10e9238b
 export const DEFAULT_FEATURE_FLAGS = {
   cloudStorage: true,
   backendStorage: true

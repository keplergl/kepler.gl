--- conflicted
+++ resolved
@@ -213,13 +213,9 @@
     }
     if (!process.env.DropboxClientId) {
       logError('Error! DropboxClientId is not defined');
-<<<<<<< HEAD
-      logInstruction(`Make sure to run "export DropboxClientId=<token>" before deploy the website`);
-=======
-      logInstruction(
-        `Make sure to run "export MapboxExportToken=<token>" before deploy the website`
-      );
->>>>>>> 10e9238b
+      logInstruction(
+        `Make sure to run "export DropboxClientId=<token>" before deploy the website`
+      );
       logInstruction('You can get the token at https://www.dropbox.com/developers');
       throw new Error('Missing Export DropboxClientId Access token');
     }

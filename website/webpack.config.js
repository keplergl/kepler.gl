// SPDX-License-Identifier: MIT
// Copyright contributors to the kepler.gl project

const {resolve} = require('path');
const webpack = require('webpack');

const KeplerPackage = require('../package');
const {
  WEBPACK_ENV_VARIABLES,
  ENV_VARIABLES_WITH_INSTRUCTIONS,
  RESOLVE_ALIASES
} = require('../webpack/shared-webpack-configuration');

const LIB_DIR = resolve(__dirname, '..');
const SRC_DIR = resolve(LIB_DIR, './src');

const console = require('global/console');

const BABEL_CONFIG = {
  presets: ['@babel/preset-env', '@babel/preset-react', '@babel/preset-typescript'],
  plugins: [
    ['@babel/plugin-transform-typescript', {isTSX: true, allowDeclareFields: true}],
    '@babel/plugin-transform-class-properties',
    '@babel/plugin-transform-optional-chaining',
    '@babel/plugin-transform-logical-assignment-operators',
    '@babel/plugin-transform-nullish-coalescing-operator',
    [
      'search-and-replace',
      {
        rules: [
          {
            search: '__PACKAGE_VERSION__',
            replace: KeplerPackage.version
          }
        ]
      }
    ]
  ]
};

const COMMON_CONFIG = {
  entry: ['./src/main'],
  output: {
    path: resolve(__dirname, 'build'),
    filename: 'bundle.js',
    publicPath: '/'
  },

  resolve: {
    extensions: ['.ts', '.tsx', '.js', '.jsx', '.json'],
    modules: ['node_modules', SRC_DIR],
    alias: {
      ...RESOLVE_ALIASES
    }
  },

  module: {
    rules: [
      {
        // Compile ES2015 using babel
        test: /\.(js|jsx|ts|tsx|mjs)$/,
        loader: 'babel-loader',
        options: BABEL_CONFIG,
        include: [
          resolve(__dirname, './src'),
          resolve(LIB_DIR, './examples'),
          resolve(LIB_DIR, './src'),
          /node_modules\/@monaco-editor/,
          /node_modules\/@radix-ui/
        ],
        exclude: [/node_modules\/(?!(@monaco-editor|@radix-ui))/]
      },
      // Add css loader for ai-assistant
      {
        test: /\.css$/,
        use: ['style-loader', 'css-loader']
      },
      {
        test: /\.(eot|svg|ico|ttf|woff|woff2|gif|jpe?g|png)$/,
        type: 'asset/resource'
      },
      {
        test: /\.(svg|ico|gif|jpe?g|png)$/,
        type: 'asset/inline'
      },
      // for compiling apache-arrow ESM module
      {
        test: /\.mjs$/,
        include: /node_modules[\\/]apache-arrow/,
        type: 'javascript/auto'
      },
      {
        test: /\.js$/,
        loader: require.resolve('@open-wc/webpack-import-meta-loader'),
        include: [/node_modules\/parquet-wasm/]
      },
      // for compiling @probe.gl, website build started to fail (March, 2024)
      // netlify builder complains loader not found for these modules (April, 2024)
      {
        test: /\.(js)$/,
        loader: 'babel-loader',
        options: BABEL_CONFIG,
<<<<<<< HEAD
        include: [/node_modules[\\/]@probe.gl/, /node_modules[\\/]@loaders.gl/, /node_modules[\\/]@math.gl/]
=======
        include: [
          /node_modules\/@probe.gl/,
          /node_modules\/@loaders.gl/,
          /node_modules\/@math.gl/,
          /node_modules\/@geoarrow/
        ]
      },
      {
        test: /\.m?js$/,
        include: [
          /node_modules\/@duckdb\/duckdb-wasm/,
          /node_modules\/@radix-ui/,
          /node_modules\/@monaco-editor\/react/
        ],
        type: 'javascript/auto'
>>>>>>> 8fbb3b0b
      }
    ]
  },

  devServer: {
    historyApiFallback: true
    // Add new options if needed
  },

  // Optional: Enables reading mapbox token from environment variable
  plugins: [
    // Provide default values to suppress warnings
    new webpack.EnvironmentPlugin(WEBPACK_ENV_VARIABLES),
    new webpack.DefinePlugin({
      'process.env.NODE_ENV': JSON.stringify('production')
    })
  ],

  // Update optimization settings
  optimization: {
    // Webpack 5 has better defaults for tree-shaking and module concatenation
  }
};

const addDevConfig = config => {
  config.module.rules.push({
    // Unfortunately, webpack doesn't import library sourcemaps on its own...
    test: /\.js$/,
    use: ['source-map-loader'],
    enforce: 'pre',
    exclude: [/node_modules[\\/]react-palm/, /node_modules[\\/]react-data-grid/]
  });

  return Object.assign(config, {
    devtool: 'source-maps',

    plugins: config.plugins.concat([
      // new webpack.HotModuleReplacementPlugin(),
      new webpack.NoEmitOnErrorsPlugin()
    ])
  });
};

const addProdConfig = config => {
  return Object.assign(config, {
    output: {
      path: resolve(__dirname, './dist'),
      filename: 'bundle.js',
      publicPath: '/'
    }
  });
};

function logError(msg) {
  console.log('\x1b[31m%s\x1b[0m', msg);
}

function logInstruction(msg) {
  console.log('\x1b[36m%s\x1b[0m', msg);
}

function validateEnvVariable(variable, instruction) {
  if (!process.env[variable]) {
    logError(`Error! ${variable} is not defined`);
    logInstruction(`Make sure to run "export ${variable}=<token>" before deploy the website`);
    logInstruction(instruction);
    throw new Error(`Missing ${variable}`);
  }
}

module.exports = env => {
  env = env || {};

  let config = COMMON_CONFIG;

  if (env.local) {
    config = addDevConfig(config);
  }

  if (env.prod) {
    Object.entries(ENV_VARIABLES_WITH_INSTRUCTIONS).forEach(entry => {
      // we validate each entry [name, instruction]
      validateEnvVariable(...entry);
    });
    config = addProdConfig(config);
  }

  return config;
};<|MERGE_RESOLUTION|>--- conflicted
+++ resolved
@@ -100,14 +100,11 @@
         test: /\.(js)$/,
         loader: 'babel-loader',
         options: BABEL_CONFIG,
-<<<<<<< HEAD
-        include: [/node_modules[\\/]@probe.gl/, /node_modules[\\/]@loaders.gl/, /node_modules[\\/]@math.gl/]
-=======
         include: [
-          /node_modules\/@probe.gl/,
-          /node_modules\/@loaders.gl/,
-          /node_modules\/@math.gl/,
-          /node_modules\/@geoarrow/
+          /node_modules[\\/]@probe.gl/,
+          /node_modules[\\/]@loaders.gl/,
+          /node_modules[\\/]@math.gl/,
+          /node_modules[\\/]@geoarrow/
         ]
       },
       {
@@ -118,7 +115,6 @@
           /node_modules\/@monaco-editor\/react/
         ],
         type: 'javascript/auto'
->>>>>>> 8fbb3b0b
       }
     ]
   },

--- conflicted
+++ resolved
@@ -27,9 +27,5 @@
     }
   },
   "include": ["src"],
-<<<<<<< HEAD
-  "exclude": ["src/deckgl-layers/cluster-layer", "src/deckgl-layers/grid-layer", "src/layers"]
-=======
-  "exclude": ["src/deckgl-layers/cluster-layer", "src/deckgl-layers/hexagon-layer", "src/layers"]
->>>>>>> 959f1e0b
+  "exclude": ["src/deckgl-layers/cluster-layer", "src/layers"]
 }
// Copyright (c) 2023 Uber Technologies, Inc.
//
// Permission is hereby granted, free of charge, to any person obtaining a copy
// of this software and associated documentation files (the "Software"), to deal
// in the Software without restriction, including without limitation the rights
// to use, copy, modify, merge, publish, distribute, sublicense, and/or sell
// copies of the Software, and to permit persons to whom the Software is
// furnished to do so, subject to the following conditions:
//
// The above copyright notice and this permission notice shall be included in
// all copies or substantial portions of the Software.
//
// THE SOFTWARE IS PROVIDED "AS IS", WITHOUT WARRANTY OF ANY KIND, EXPRESS OR
// IMPLIED, INCLUDING BUT NOT LIMITED TO THE WARRANTIES OF MERCHANTABILITY,
// FITNESS FOR A PARTICULAR PURPOSE AND NONINFRINGEMENT. IN NO EVENT SHALL THE
// AUTHORS OR COPYRIGHT HOLDERS BE LIABLE FOR ANY CLAIM, DAMAGES OR OTHER
// LIABILITY, WHETHER IN AN ACTION OF CONTRACT, TORT OR OTHERWISE, ARISING FROM,
// OUT OF OR IN CONNECTION WITH THE SOFTWARE OR THE USE OR OTHER DEALINGS IN
// THE SOFTWARE.

/** @type {import('jest').Config} */
const config = {
  collectCoverageFrom: ['<rootDir>/src/**/*.{js|ts|tsx}', '!<rootDir>/src/**/*.spec.js'],
  coverageDirectory: './jest-coverage',
  testEnvironment: 'jsdom',
  setupFilesAfterEnv: ['<rootDir>/jest.setup.js'],
  verbose: true,
  testMatch: ['<rootDir>/src/**/*.spec.js', '<rootDir>/test/**/*.spec.js'],
  // Per https://jestjs.io/docs/configuration#transformignorepatterns-arraystring, transformIgnorePatterns ignores
  // node_modules and pnp folders by default so that they are not transpiled
  // Some libraries (even if transitive) are transitioning to ESM and need additional transpilation. Relevant issues:
  // - tiny-sdf: https://github.com/visgl/deck.gl/issues/7735
<<<<<<< HEAD
  transformIgnorePatterns: ["/node_modules/(?!(@mapbox/tiny-sdf)/)", "\\.pnp\\.[^\\\/]+$"]
=======
  // TODO For some reason transformIgnorePatterns are ignored in combination with TS, using moduleNameMapper instead.
  // transformIgnorePatterns: ["/node_modules/(?!(@mapbox/tiny-sdf)/)", "\\.pnp\\.[^\\\/]+$"]
  moduleNameMapper: {
    '@mapbox/tiny-sdf': `<rootDir>/node_modules/@mapbox/tiny-sdf/index.cjs`
  }
>>>>>>> 9d99f0b6
};

module.exports = config;<|MERGE_RESOLUTION|>--- conflicted
+++ resolved
@@ -30,15 +30,11 @@
   // node_modules and pnp folders by default so that they are not transpiled
   // Some libraries (even if transitive) are transitioning to ESM and need additional transpilation. Relevant issues:
   // - tiny-sdf: https://github.com/visgl/deck.gl/issues/7735
-<<<<<<< HEAD
-  transformIgnorePatterns: ["/node_modules/(?!(@mapbox/tiny-sdf)/)", "\\.pnp\\.[^\\\/]+$"]
-=======
   // TODO For some reason transformIgnorePatterns are ignored in combination with TS, using moduleNameMapper instead.
   // transformIgnorePatterns: ["/node_modules/(?!(@mapbox/tiny-sdf)/)", "\\.pnp\\.[^\\\/]+$"]
   moduleNameMapper: {
     '@mapbox/tiny-sdf': `<rootDir>/node_modules/@mapbox/tiny-sdf/index.cjs`
   }
->>>>>>> 9d99f0b6
 };
 
 module.exports = config;